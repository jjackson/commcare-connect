--- conflicted
+++ resolved
@@ -115,29 +115,12 @@
             return None
         return int(level.split("_")[0])
 
-<<<<<<< HEAD
     @classmethod
     def get_title(cls, credential_type: str, level: str, delivery_type_name: str) -> str:
         if credential_type == cls.CredentialType.LEARN:
-            return _("Passed learning assessment for {delivery_type}").format(delivery_type=delivery_type_name)
-
-        delivery_level_num = cls.delivery_level_num(level, credential_type)
-        return _("Completed {delivery_level_num} deliveries for {delivery_type}").format(
-            delivery_level_num=delivery_level_num, delivery_type=delivery_type_name
-=======
-    @property
-    def title(self):
-        credential_earned_for = self.opportunity.name
-
-        # Some opportunities may not have a delivery type associated
-        if self.delivery_type:
-            credential_earned_for = self.delivery_type.name
-
-        if self.credential_type == self.CredentialType.LEARN:
-            return _("Passed learning assessment for {earned_for}").format(earned_for=credential_earned_for)
+            return _("Passed learning assessment for {earned_for}").format(earned_for=delivery_type_name)
 
         return _("Completed {delivery_level_num} deliveries for {earned_for}").format(
-            delivery_level_num=self.__class__.delivery_level_num(self.level, self.credential_type),
-            earned_for=credential_earned_for,
->>>>>>> 73248783
+            delivery_level_num=cls.delivery_level_num(level, credential_type),
+            earned_for=delivery_type_name,
         )
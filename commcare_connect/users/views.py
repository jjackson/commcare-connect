--- conflicted
+++ resolved
@@ -36,11 +36,7 @@
     model = User
     fields = ["name"]
     success_message = _("Information successfully updated")
-<<<<<<< HEAD
-    template_name = "account/user_update.html"
-=======
     template_name = "users/user_form.html"
->>>>>>> 9ddf8828
 
     def get_success_url(self):
         assert self.request.user.is_authenticated  # for mypy to know that the user is authenticated
@@ -48,20 +44,6 @@
 
     def get_object(self):
         return self.request.user
-
-    def get(self, request, *args, **kwargs):
-        self.object = self.get_object()
-        form = self.get_form()
-        csrf_token = get_token(self.request)
-        form_html = f"""
-            <form id="user-update"
-                  action="{reverse('users:update')}"
-                  method="post">
-                <input type="hidden" name="csrfmiddlewaretoken" value="{csrf_token}">
-                {render_crispy_form(form)}
-            </form>
-            """
-        return HttpResponse(mark_safe(form_html))
 
 
 

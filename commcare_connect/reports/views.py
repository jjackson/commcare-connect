--- conflicted
+++ resolved
@@ -96,7 +96,6 @@
 
             last_pk = v.id
 
-<<<<<<< HEAD
     payment_query = Payment.objects.filter(
         delivery_type_filter,
         opportunity_access__opportunity__is_test=False,
@@ -113,35 +112,6 @@
         total_payment_data = payment_query.values("opportunity_access__opportunity__delivery_type__name").annotate(
             total_sum=Sum("amount_usd")
         )
-=======
-    approved_payment_amount = (
-        Payment.objects.filter(
-            opportunity_access__opportunity__is_test=False,
-            confirmed=True,
-            date_paid__gte=quarter_start,
-            date_paid__lt=quarter_end,
-        ).aggregate(Sum("amount_usd"))
-    )["amount_usd__sum"]
-
-    total_payment_amount = (
-        Payment.objects.filter(
-            opportunity_access__opportunity__is_test=False,
-            date_paid__gte=quarter_start,
-            date_paid__lt=quarter_end,
-        ).aggregate(Sum("amount_usd"))
-    )["amount_usd__sum"]
-
-    return {
-        "quarter": f"{quarter[0]} Q{quarter[1]}",
-        "users": len(user_set),
-        "services": service_count,
-        "approved_payments": approved_payment_amount,
-        "total_payments": total_payment_amount,
-        "beneficiaries": len(beneficiary_set),
-    }
-
->>>>>>> 949600e7
-
         approved_payment_dict = {
             item["opportunity_access__opportunity__delivery_type__name"]: item["approved_sum"]
             for item in approved_payment_data

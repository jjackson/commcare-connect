from django_tables2 import columns, tables

from commcare_connect.opportunity.tables import SumColumn


class AdminReportTable(tables.Table):
    month = columns.Column(verbose_name="Month", footer="Total", empty_values=())
    delivery_type_name = columns.Column(verbose_name="Delivery Type", empty_values=("All"))
    connectid_users = columns.Column(verbose_name="ConnectID Accounts")
    non_preregistered_users = columns.Column(verbose_name="Non-Preregistered Users")
    total_eligible_users = columns.Column(verbose_name="Total Paid Users")
    users = SumColumn(verbose_name="Paid Users")
<<<<<<< HEAD
    hq_sso_users = columns.Column("PersonalID users authenticated to CCHQ app")
=======
    activated_personalid_accounts = columns.Column(verbose_name="Activated PersonalID Accounts")
>>>>>>> dd703a7f
    avg_time_to_payment = columns.Column(verbose_name="Average Time to Payment")
    max_time_to_payment = columns.Column(verbose_name="Max Time to Payment")
    flw_amount_earned = SumColumn(verbose_name="FLW Amount Earned")
    flw_amount_paid = SumColumn(verbose_name="FLW Amount Paid")
    nm_amount_earned = SumColumn(verbose_name="NM Amount Earned")
    nm_amount_paid = SumColumn(verbose_name="NM Amount Paid")
    nm_other_amount_paid = SumColumn(verbose_name="NM Other Amount Paid")
    services = SumColumn(verbose_name="Verified Services")
    avg_top_paid_flws = SumColumn(verbose_name="Average paid to Top FLWs")

    class Meta:
        empty_text = "No data for this month."
        orderable = False
        row_attrs = {"id": lambda record: f"row{record['month_group'].strftime('%Y-%m')}"}

    def render_month(self, record):
        return record["month_group"].strftime("%B %Y")

    def render_avg_time_to_payment(self, record, value):
        return f"{value:.2f} days"

    def render_max_time_to_payment(self, record, value):
        return f"{value} days"<|MERGE_RESOLUTION|>--- conflicted
+++ resolved
@@ -10,11 +10,8 @@
     non_preregistered_users = columns.Column(verbose_name="Non-Preregistered Users")
     total_eligible_users = columns.Column(verbose_name="Total Paid Users")
     users = SumColumn(verbose_name="Paid Users")
-<<<<<<< HEAD
     hq_sso_users = columns.Column("PersonalID users authenticated to CCHQ app")
-=======
     activated_personalid_accounts = columns.Column(verbose_name="Activated PersonalID Accounts")
->>>>>>> dd703a7f
     avg_time_to_payment = columns.Column(verbose_name="Average Time to Payment")
     max_time_to_payment = columns.Column(verbose_name="Max Time to Payment")
     flw_amount_earned = SumColumn(verbose_name="FLW Amount Earned")

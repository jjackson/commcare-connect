{% load static i18n %}

<div x-data="{ sidebarOpen: false }"
    @click.outside="sidebarOpen = false"
    class="fixed top-0 left-0 h-screen bg-brand-deep-purple pt-3 z-40 text-white flex flex-col justify-between transition-all duration-300 px-2"
    :class="sidebarOpen ? 'w-64' : 'w-16'">

    <!-- Top Section -->
    <div>
        <!-- Logo Section -->
        <div class="">
            <div class="flex p-2 justify-start">
                <div
                    x-show.immediate="!sidebarOpen"
                    class=" h-12 transition-none"
                >
                    <img src="{% static 'images/logo.svg' %}" alt="Compact Logo" class="w-8 h-8">
                </div>
                <div
                    x-show.immediate="sidebarOpen"
                    class="h-12 pl-1"
                >
                    <img src="{% static 'images/logo-full.svg' %}" alt="Full Logo" class="h-12 w-auto">
                </div>
            </div>
        </div>

        <div class="flex rounded-lg items-center p-2 transition-all duration-300 cursor-pointer">
            <div class="flex items-center justify-center w-8 h-8">
                <i class="fa-light text-lg text-brand-sky"
                    :class="sidebarOpen ? 'fa-xmark-large': 'fa-bars'"
                    @click="sidebarOpen = !sidebarOpen"></i>

            </div>

            <div class="transition-all duration-300 overflow-hidden flex items-center"
                 :class="sidebarOpen ? 'w-40 ml-4 opacity-100' : 'w-0 opacity-0'">
                <span class="text-xs whitespace-nowrap">Menu</span>
            </div>
        </div>

        <!-- Navigation Items -->
        <div class="mt-5">
            {% url 'program:list' request.org.slug as program_home_url %}
            {% include "tailwind/components/sidenav-items.html" with name='Programs' icon='table-columns'  target=program_home_url %}
<<<<<<< HEAD

            {% url 'opportunity:list' request.org.slug as opportunity_url %}
            {% include "tailwind/components/sidenav-items.html" with name='Opportunities' icon='table-cells-large'  target=opportunity_url %}

            {% url 'organization:home' request.org.slug as organization_home_url %}
            {% include "tailwind/components/sidenav-items.html" with name='My Organization' icon='buildings'  target=organization_home_url %}
=======
            {% include "tailwind/components/sidenav-items.html" with name='Opportunities' icon='table-cells-large'  target='/opportunities' %}
            {% include "tailwind/components/sidenav-items.html" with name='My Organization' icon='buildings'  target='/organization' %}
>>>>>>> cb6460d1
        </div>
    </div>

</div><|MERGE_RESOLUTION|>--- conflicted
+++ resolved
@@ -43,17 +43,13 @@
         <div class="mt-5">
             {% url 'program:list' request.org.slug as program_home_url %}
             {% include "tailwind/components/sidenav-items.html" with name='Programs' icon='table-columns'  target=program_home_url %}
-<<<<<<< HEAD
 
             {% url 'opportunity:list' request.org.slug as opportunity_url %}
             {% include "tailwind/components/sidenav-items.html" with name='Opportunities' icon='table-cells-large'  target=opportunity_url %}
 
             {% url 'organization:home' request.org.slug as organization_home_url %}
             {% include "tailwind/components/sidenav-items.html" with name='My Organization' icon='buildings'  target=organization_home_url %}
-=======
-            {% include "tailwind/components/sidenav-items.html" with name='Opportunities' icon='table-cells-large'  target='/opportunities' %}
-            {% include "tailwind/components/sidenav-items.html" with name='My Organization' icon='buildings'  target='/organization' %}
->>>>>>> cb6460d1
+
         </div>
     </div>
 

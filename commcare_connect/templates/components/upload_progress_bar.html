--- conflicted
+++ resolved
@@ -31,17 +31,11 @@
     </div>
 
   {% else %}
-<<<<<<< HEAD
-  <a class="button button-sm text-brand-deep-purple"
-     href="{% url 'opportunity:download_export' request.org.slug task_id %}">
-    <i class="fa-solid fa-circle-down"></i>  Download Export
-  </a>
-=======
     {% if not progress.message %}
       <div>
         <a class="button button-sm text-brand-deep-purple"
            href="{% url 'opportunity:download_export' request.org.slug task_id %}">
-          <i class="fa-regular fa-circle-down"></i> Download Export
+          <i class="fa-solid fa-circle-down"></i> Download Export
         </a>
       </div>
     {% else %}
@@ -76,7 +70,7 @@
               <div class="modal-content p-4 flex items-center justify-between">
                 <h5 class="text-lg font-medium" id="exportStatusLabel">Status</h5>
                 <button @click="closeModal()" class="button-icon" aria-label="Close" id="exportStatusClose">
-                  <i class="fa-light fa-xmark"></i>
+                  <i class="fa-solid fa-xmark"></i>
                 </button>
               </div>
               <div class="flex items-center justify-between p-4 mb-4 rounded-lg">
@@ -87,7 +81,6 @@
         </div>
       </div>
     {% endif %}
->>>>>>> 948c6dde
   {% endif %}
 
   <style>

{% extends "opportunity/base.html" %}
{% load static %}
{% load crispy_forms_tags %}
{% load django_tables2 %}
{% load duration_minutes %}

{% block breadcrumbs_inner %}
  {{ block.super }}
  <li class="breadcrumb-item">
    <a href="{% url 'opportunity:detail' org_slug=request.org.slug pk=visit.opportunity.id %}">
      {{ visit.opportunity.name }}
    </a>
  </li>
  <li class="breadcrumb-item">
    <a
      href="{% url 'opportunity:user_visits_list' org_slug=request.org.slug opp_id=visit.opportunity.id pk=access_id %}">
      User Visits
    </a>
  </li>
  <li class="breadcrumb-item active" aria-current="page">Visit Verification</li>
{% endblock %}

{% block content %}
  <div class="container">
    <h2 class="mb-2">Visit of {{ visit.entity_name }}</h2>
    <div class="row">
      <div class="col-md-6">
        <table class="table table-borderless">
          <tbody>
<<<<<<< HEAD
          <tr>
            <th scope="row">Start Time</th>
            <td>{{ xform.metadata.timeStart }}</td>
          </tr>
          <tr>
            <th scope="row">End Time</th>
            <td>{{ xform.metadata.timeEnd }}</td>
          </tr>
          <tr>
            <th scope="row">Duration</th>
            <td>{{ xform.metadata.duration }}</td>
          </tr>
=======
            <tr>
              <th scope="row">Start Time</th>
              <td>{{ xform.metadata.timeStart }}</td>
            </tr>
            <tr>
              <th scope="row">End Time</th>
              <td>{{ xform.metadata.timeEnd }}</td>
            </tr>
            <tr>
              <th scope="row">Duration</th>
              <td>{{ xform.metadata.duration|duration_minutes }}</td>
            </tr>
>>>>>>> a205f99c
          </tbody>
        </table>
      </div>
      <div class="col-md-6">
        <table class="table table-borderless">
          <tbody>
          <tr>
            <th scope="row">Name</th>
            <td>{{ visit.entity_name }}</td>
          </tr>
          <tr>
            <th scope="row">Identifier</th>
            <td>{{ visit.entity_id }}</td>
          </tr>
          <tr>
            <th scope="row">Current Status</th>
            <td>{{ visit.status }}</td>
          </tr>
          </tbody>
        </table>
      </div>
    </div>
    {% if visit.flag_reason %}
    <h2 class="mb-2">Flags</h2>
    <div class="">
      <table class="table table-borderless">
        <tbody>
        {% for flags in visit.flag_reason.flags %}
          <tr>
            <td>{{ flags.1 }} </td>
          </tr>
        {% endfor %}
        </tbody>
      </table>
    </div>
<<<<<<< HEAD
    <a class="btn btn-success" href="{% url 'opportunity:approve_visit' org_slug=request.org.slug pk=visit.id %}"
       role="button">Approve</a>
    <a class="btn btn-danger" href="{% url 'opportunity:reject_visit' org_slug=request.org.slug pk=visit.id %}"
       role="button">Reject</a>
=======
    {% endif %}
    {% if visit.location %}
    <h2 class="mb-2">Map</h2>
    <div id="user-visit-map" style="height: 300px; margin-bottom: 25px;" ></div>
    {% endif %}
    {% if visit.images %}
    <h2 class="mb-2">Images</h2>
    <dl>
      {% for image in visit.images %}
      <dd ><img style="max-width: 100%; max-height: 500px;" src=" {% url 'opportunity:fetch_attachment' org_slug=request.org.slug blob_id=image.blob_id  %}"/></dd>
      {% endfor %}
    </dl>
    {% endif %}
    <div id="action-buttons" style="margin-bottom: 25px;">
    <a class="btn btn-success" href="{% url 'opportunity:approve_visit' org_slug=request.org.slug pk=visit.id  %}" role="button">Approve</a>
    <a class="btn btn-danger" href="{% url 'opportunity:reject_visit' org_slug=request.org.slug pk=visit.id  %}" role="button">Reject</a>
    </div>
>>>>>>> a205f99c
  </div>
{% endblock content %}

{% block inline_javascript %}
{{ block.super }}
<script type="text/javascript">
  window.addEventListener('DOMContentLoaded', function() {
      mapboxgl.accessToken = "{{ MAPBOX_TOKEN }}";
      const map = new mapboxgl.Map({
          container: 'user-visit-map',
          style: 'mapbox://styles/mapbox/satellite-streets-v12',
          center: [{{ visit_lon }}, {{ visit_lat }}],
          zoom: 9,
      });
      new mapboxgl.Marker({"color": "green"})
          .setLngLat([{{ visit_lon }}, {{ visit_lat }}])
          .setPopup(new mapboxgl.Popup().setHTML("{{visit.entity_name}}"))
          .addTo(map);
      userForms = {{ user_forms|safe }}
      userForms.forEach(loc => {
          marker = new mapboxgl.Marker()
              .setLngLat([loc[3], loc[2]])
              .setPopup(new mapboxgl.Popup().setHTML(loc[0]["entity_name"]))
              .addTo(map);
      })
      otherForms = {{ other_forms|safe }}
      otherForms.forEach(loc => {
          marker = new mapboxgl.Marker({"color": "red"})
              .setLngLat([loc[3], loc[2]])
              .setPopup(new mapboxgl.Popup().setHTML(loc[0]["entity_name"]))
              .addTo(map);
      })
  })
</script>
{% endblock %}<|MERGE_RESOLUTION|>--- conflicted
+++ resolved
@@ -27,20 +27,6 @@
       <div class="col-md-6">
         <table class="table table-borderless">
           <tbody>
-<<<<<<< HEAD
-          <tr>
-            <th scope="row">Start Time</th>
-            <td>{{ xform.metadata.timeStart }}</td>
-          </tr>
-          <tr>
-            <th scope="row">End Time</th>
-            <td>{{ xform.metadata.timeEnd }}</td>
-          </tr>
-          <tr>
-            <th scope="row">Duration</th>
-            <td>{{ xform.metadata.duration }}</td>
-          </tr>
-=======
             <tr>
               <th scope="row">Start Time</th>
               <td>{{ xform.metadata.timeStart }}</td>
@@ -53,7 +39,6 @@
               <th scope="row">Duration</th>
               <td>{{ xform.metadata.duration|duration_minutes }}</td>
             </tr>
->>>>>>> a205f99c
           </tbody>
         </table>
       </div>
@@ -89,12 +74,6 @@
         </tbody>
       </table>
     </div>
-<<<<<<< HEAD
-    <a class="btn btn-success" href="{% url 'opportunity:approve_visit' org_slug=request.org.slug pk=visit.id %}"
-       role="button">Approve</a>
-    <a class="btn btn-danger" href="{% url 'opportunity:reject_visit' org_slug=request.org.slug pk=visit.id %}"
-       role="button">Reject</a>
-=======
     {% endif %}
     {% if visit.location %}
     <h2 class="mb-2">Map</h2>
@@ -112,7 +91,6 @@
     <a class="btn btn-success" href="{% url 'opportunity:approve_visit' org_slug=request.org.slug pk=visit.id  %}" role="button">Approve</a>
     <a class="btn btn-danger" href="{% url 'opportunity:reject_visit' org_slug=request.org.slug pk=visit.id  %}" role="button">Reject</a>
     </div>
->>>>>>> a205f99c
   </div>
 {% endblock content %}
 

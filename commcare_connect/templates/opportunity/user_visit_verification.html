--- conflicted
+++ resolved
@@ -37,52 +37,7 @@
   </ul>
   <div class="w-full space-y-4">
     <div class="flex gap-4 h-32 items-center p-4 profile-bg bg-brand-indigo rounded-2xl">
-<<<<<<< HEAD
-      {% include "tailwind/components/worker_page/profile.html" with user=opportunity_access.user %}
-=======
-      <div x-data="{ isStatusModalOpen: false }"
-           class="profile-card w=full h-full flex gap-4 text-white relative">
-        <div class="profile-left flex flex-col justify-center items-center">
-          <div class="h-12 w-12 rounded-full overflow-hidden relative">
-            <div class="absolute z-10 top-0 left-0 w-full h-full"
-                 @click="isStatusModalOpen = true">
-              {% if opportunity_access.suspended %}
-                <svg viewBox="-600 -600 1200 1200" xmlns="http://www.w3.org/2000/svg">
-                  <g transform="rotate(45)">
-                    <circle r="500" stroke="red" stroke-width="200" stroke-linecap="round" pathLength="360"
-                            stroke-dasharray="90 270" fill="none"/>
-                  </g>
-                </svg>
-              {% endif %}
-            </div>
-            <img src="https://gravatar.com/avatar/27205e5c51cb03f862138b22bcb5dc20f94a342e744ff6df1b8dc8af3c865109"
-                 alt="Profile Image z-0"/>
-          </div>
-          <div class="share-icon flex justify-center mt-4">
-            <div class="relative">
-              <!-- Status Modal -->
-              <div x-show="isStatusModalOpen"
-                   x-cloak
-                   class="fixed inset-0 bg-black/50 bg-opacity-50 transition-opacity z-40"
-                   @click="isStatusModalOpen = false"></div>
-              <div x-show="isStatusModalOpen"
-                   x-cloak
-                   class="absolute top-15 -left-8  bg-white rounded-2xl shadow-xl z-50"
-                   @click.stop>{% include "tailwind/components/cards/user_status_card.html" %}</div>
-            </div>
-          </div>
-        </div>
-        <div class="py-2 basis-sm">
-          <h2 class="text-base whitespace-nowrap">{{ opportunity_access.user.name }}</h2>
-          <p class="text-xs">{{ opportunity_access.user.username }}</p>
-          <p class="mt-2 whitespace-nowrap">
-            <i class="fa-light fa-phone"></i>
-            <span class="text-xs">{{ opportunity_access.user.phone_number }}</span>
-          </p>
-        </div>
-      </div>
-
->>>>>>> c095c668
+      {% include "tailwind/components/worker_page/profile.html" with opportunity_access=opportunity_access %}
       <div class="grid grid-cols-5 gap-4 w-full">
         <div class="w-full h-full bg-white/10 text-white relative flex flex-col justify-between p-4 rounded-lg">
           <div class="flex justify-between items-center">

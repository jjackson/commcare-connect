{% extends "opportunity/invoice_base.html" %}
{% load static %}
{% load crispy_forms_tags %}
{% load i18n %}

{% block top_buttons %}
    {{ block.super }}
<<<<<<< HEAD
    {% if not request.is_opportunity_pm %}
    <div
      x-data="{
        open: false,
        openModal() { this.open = true },
        closeModal() { this.open = false }
      }"
=======
    {% if not program_manager %}
<div x-data="invoiceModal()"
>>>>>>> 37663fbe
      @keydown.escape.window="closeModal()"
      id="invoiceModal"
    >
      <button class="button button-md primary-dark" @click="openModal()">
        {% translate "Create Invoice" %}
      </button>

      <div
        x-cloak
        x-show="open"
        x-transition.opacity
        class="modal-backdrop"
      >
        <div
          @click.away="closeModal()"
          x-show="open"
          x-transition
          class="modal"
          role="dialog"
          aria-labelledby="invoiceModalLabel">
          <div class="modal-content">
            <div class="flex items-center justify-between p-4 border-b">
              <h5 class="text-lg font-medium" id="invoiceModalLabel">{% translate "Create Invoice" %}</h5>
              <button @click="closeModal()" class="button-icon" aria-label="Close" id="invoiceModalClose">
                <i class="fa-light fa-xmark"></i>
              </button>
            </div>

            <form
              hx-post="{% url 'opportunity:invoice_create' org_slug=request.org.slug opp_id=opportunity.pk %}"
              hx-target="#invoiceForm"
              hx-swap="innerHTML"
            >
              <div class="p-4">
                <div id="invoiceForm">{% crispy form %}</div>
              </div>

              <div class="flex justify-end gap-2 p-4">
                <button
                  type="button"
                  @click="closeModal()"
                  class="button button-md outline-style"
                >
                  {% translate "Close" %}
                </button>

                <button
                  type="submit"
                  class="button button-md primary-dark"
                >
                  {% translate "Save changes" %}
                </button>
              </div>
            </form>
          </div>
        </div>
      </div>
    </div>
{% endif %}

{% block inline_js %}
<script>
  document.addEventListener('alpine:init', () => {
    Alpine.data('invoiceModal', () => ({
      open: false,
      currency: false,
      openModal() {
        this.open = true;
        // Initialize currency after modal opens and form is rendered
        this.$nextTick(() => {
          this.currency = this.$refs.currencyToggle?.checked || false;
        });
      },
      closeModal() {
        this.open = false;
      },
      convert(replace = false) {
        // date and amount should be present before making http call
        if (!this.$refs.amount?.value || !this.$refs.date?.value) return;

        htmx.ajax('POST', '{% url "opportunity:exchange_rate" org_slug=request.org.slug opp_id=opportunity.id %}', {
          target: '#converted-amount-wrapper',
          swap: 'innerHTML',
          values: {
            amount: this.$refs.amount.value,
            date: this.$refs.date.value,
            usd_currency: this.currency,
            should_replace_amount: replace
          }
        }).then(() => {
          if (replace) {
            const newAmount = document.querySelector('#exchange-rate-display')?.dataset?.convertedAmount;
            if (newAmount) {
              this.$refs.amount.value = newAmount;
            }
          }
        });
      }
    }));
  });
</script>
{% endblock inline_js %}

{% endblock top_buttons %}<|MERGE_RESOLUTION|>--- conflicted
+++ resolved
@@ -5,18 +5,8 @@
 
 {% block top_buttons %}
     {{ block.super }}
-<<<<<<< HEAD
     {% if not request.is_opportunity_pm %}
-    <div
-      x-data="{
-        open: false,
-        openModal() { this.open = true },
-        closeModal() { this.open = false }
-      }"
-=======
-    {% if not program_manager %}
 <div x-data="invoiceModal()"
->>>>>>> 37663fbe
       @keydown.escape.window="closeModal()"
       id="invoiceModal"
     >

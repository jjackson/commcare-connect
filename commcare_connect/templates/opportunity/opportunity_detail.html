--- conflicted
+++ resolved
@@ -86,7 +86,6 @@
       <p>
         {{ object.description }}
       </p>
-<<<<<<< HEAD
       <div class="row">
         <div class="col-md-6">
           <table class="table table-borderless">
@@ -141,56 +140,6 @@
           </table>
         </div>
       </div>
-      <h4>Learn App Modules</h4>
-
-      <table class="table border table-custom">
-        <thead class="table-light">
-        <tr>
-          <th>Name</th>
-          <th>Description</th>
-          <th>Time Estimate</th>
-        </tr>
-        </thead>
-        <tbody>
-        {% for module in object.learn_app.learn_modules.all %}
-          <tr>
-            <td>{{ module.name }}</td>
-            <td>{{ module.description }}</td>
-            <td>{{ module.time_estimate }} hour{{ module.time_estimate|pluralize:",s" }}</td>
-          </tr>
-        {% endfor %}
-        </tbody>
-      </table>
-      <hr/>
-=======
-      <table class="table table-borderless">
-        <tbody>
-        <tr>
-          <th scope="row">Learn App</th>
-          <td>{{ object.learn_app.name }}</td>
-        </tr>
-        <tr>
-          <th scope="row">Deliver App</th>
-          <td>{{ object.deliver_app.name }}</td>
-        </tr>
-        <tr>
-          <th scope="row">Max Visits per user</th>
-          <td>{{ object.max_visits_per_user }}</td>
-        </tr>
-        <tr>
-          <th scope="row">Daily Visits per user</th>
-          <td>{{ object.daily_max_visits_per_user }}</td>
-        </tr>
-        <tr>
-          <th scope="row">Total Budget</th>
-          <td>{{ object.total_budget }}</td>
-        </tr>
-        <tr>
-          <th scope="row">Budget per visit</th>
-          <td>{{ object.budget_per_visit }}</td>
-        </tr>
-        </tbody>
-      </table>
       <div class="accordion" id="accordionExample">
         <div class="accordion-item">
           <h2 class="accordion-header" id="headingOne">
@@ -249,7 +198,6 @@
           </div>
         </div>
       </div>
->>>>>>> f07616df
     </div>
 
     <div class="pt-2 px-4">

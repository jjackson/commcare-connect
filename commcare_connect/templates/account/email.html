{% extends "tailwind/base.html" %}
{% load i18n %}
{% load crispy_forms_tags %}

{% block content %}
<div class="max-w-screen-lg mx-auto py-8 px-4">

<<<<<<< HEAD
  <div class="mb-10">
    <h2 class="text-xl font-semibold text-brand-deep-purple mb-4">{% translate "Edit Name" %}</h2>

    <div class="bg-white p-6 rounded-lg shadow-sm border border-gray-100">
      <div
        id="edit-name-fields"
        hx-get="{% url 'users:update' %}"
        hx-trigger="load"
        hx-swap="innerHTML"
      >
        <div class="text-gray-500 text-sm italic">{% translate "Loading..." %}</div>
      </div>
      <div class="mt-6 text-right">
          <button form="user-update" type="submit" class="button button-md primary-dark">
            Save Changes
          </button>
      </div>
    </div>
  </div>


=======
  <h2 class="text-xl font-semibold text-brand-deep-purple mb-4">{% translate "Edit Name" %}</h2>
  <div class="bg-white p-6 rounded-lg shadow-sm border border-gray-100">
    <div
      id="edit-name-fields"
      hx-get="{% url 'users:update' %}"
      hx-trigger="load"
      hx-swap="innerHTML"
    >
      <div class="text-gray-500 text-sm italic">{% translate "Loading..." %}</div>
    </div>
  </div>

<!--Primary Secondary Email form -->
>>>>>>> 9ddf8828
  <div class="mt-10 pt-6 border-t border-gray-200">
    <h2 class="text-xl font-semibold text-brand-deep-purple mb-4">{% translate "E-mail Addresses" %}</h2>

    {% if user.emailaddress_set.all %}
      <p class="mb-4 text-sm text-gray-700">{% translate 'The following e-mail addresses are associated with your account:' %}</p>

      <form action="{% url 'account_email' %}" method="post">
        {% csrf_token %}
        <div class="space-y-4 bg-white p-6 rounded-lg shadow-sm border border-gray-100">
          {% for emailaddress in user.emailaddress_set.all %}
            <div class="pb-4 border-b border-gray-100 last:border-b-0">
              <label for="email_radio_{{ forloop.counter }}" class="flex flex-col sm:flex-row sm:items-center sm:justify-between w-full cursor-pointer">
                <div class="flex items-center mb-2 sm:mb-0 gap-2">
                  <input id="email_radio_{{ forloop.counter }}" type="radio" name="email"
                         class="mr-3 h-4 w-4 text-brand-indigo focus:ring-brand-indigo border-gray-300 accent-brand-indigo"
                         {% if emailaddress.primary or user.emailaddress_set.count == 1 %}checked="checked"{% endif %}
                         value="{{ emailaddress.email }}"/>
                  <span class="font-medium text-gray-800">{{ emailaddress.email }}</span>
                </div>
                <div class="flex items-center space-x-2 flex-wrap justify-start sm:justify-end pl-7 sm:pl-0">
                  {% if emailaddress.verified %}
                    <span class="badge badge-sm positive-light">
                      <i class="fa-solid fa-check mr-1"></i> {% translate "Verified" %}
                    </span>
                  {% else %}
                    <span class="badge badge-sm warning-light">
                      <i class="fa-solid fa-triangle-exclamation mr-1"></i> {% translate "Unverified" %}
                    </span>
                  {% endif %}
                  {% if emailaddress.primary %}
                    <span class="badge badge-sm primary-light">
                      <i class="fa-solid fa-star mr-1"></i> {% translate "Primary" %}
                    </span>
                  {% endif %}
                </div>
              </label>
            </div>
          {% endfor %}

          <div class="mt-6 flex justify-end gap-2">
            <button class="button button-md outline-style text-red-600 hover:bg-red-50 border-red-300 hover:border-red-400" type="submit" name="action_remove">
              <i class="fa-solid fa-trash mr-1"></i> {% translate 'Remove' %}
            </button>
<<<<<<< HEAD
            <button class="secondaryAction button button-md primary-light" type="submit" name="action_send">
              <i class="fa-solid fa-rotate-right mr-1"></i> {% translate 'Re-send Verification' %}
            </button>
            <button class="secondaryAction button button-md primary-dark" type="submit" name="action_primary">
=======
            <button class="button button-md primary-light" type="submit" name="action_send">
              <i class="fa-solid fa-rotate-right mr-1"></i> {% translate 'Re-send Verification' %}
            </button>
            <button class="button button-md primary-dark" type="submit" name="action_primary">
>>>>>>> 9ddf8828
              <i class="fa-solid fa-check mr-1"></i> {% translate 'Make Primary' %}
            </button>
          </div>
        </div>
      </form>

    {% else %}
      <div class="bg-yellow-50 border-l-4 border-yellow-400 p-4 rounded" role="alert">
        <p class="text-sm text-yellow-700">
          <strong class="font-bold">{% translate 'Warning:' %}</strong> {% translate "You currently do not have any e-mail address set up. You should really add an e-mail address so you can receive notifications, reset your password, etc." %}
        </p>
      </div>
    {% endif %}
<<<<<<< HEAD

  </div>


  <div class="mt-10 pt-6 border-t border-gray-200">
    <h2 class="text-xl font-semibold text-brand-deep-purple mb-4">{% translate "Add E-mail Address" %}</h2>

    <div class="space-y-4 bg-white p-6 rounded-lg shadow-sm border border-gray-100">
    <form id="add_email" method="post" action="{% url 'account_email' %}" >
      {% csrf_token %}

      {% crispy form %}

=======

  </div>

<!--Add E-mail form -->
  <div class="mt-10 pt-6 border-t border-gray-200">
    <h2 class="text-xl font-semibold text-brand-deep-purple mb-4">{% translate "Add E-mail Address" %}</h2>

    <div class="space-y-4 bg-white p-6 rounded-lg shadow-sm border border-gray-100">
    <form id="add_email" method="post" action="{% url 'account_email' %}" >
      {% csrf_token %}
      {% crispy form %}
>>>>>>> 9ddf8828
      <div class="mt-6 flex justify-end">
        <button class="button button-md primary-dark" name="action_add" type="submit" form="add_email">
          <i class="fa-solid fa-plus mr-1"></i> {% translate "Add E-mail" %}
        </button>
      </div>
    </form>
  </div>
  </div>

</div>
{% endblock content %}


{% block inline_javascript %}
  {{ block.super }}
  <script type="text/javascript">
    window.addEventListener('DOMContentLoaded', function () {
      const message = "{% translate 'Do you really want to remove the selected e-mail address?' %}";
      const actions = document.getElementsByName('action_remove');
      if (actions.length) {
        actions[0].addEventListener("click", function (e) {
          if (!confirm(message)) {
            e.preventDefault();
          }
        });
      }
  </script>
{% endblock %}<|MERGE_RESOLUTION|>--- conflicted
+++ resolved
@@ -5,29 +5,6 @@
 {% block content %}
 <div class="max-w-screen-lg mx-auto py-8 px-4">
 
-<<<<<<< HEAD
-  <div class="mb-10">
-    <h2 class="text-xl font-semibold text-brand-deep-purple mb-4">{% translate "Edit Name" %}</h2>
-
-    <div class="bg-white p-6 rounded-lg shadow-sm border border-gray-100">
-      <div
-        id="edit-name-fields"
-        hx-get="{% url 'users:update' %}"
-        hx-trigger="load"
-        hx-swap="innerHTML"
-      >
-        <div class="text-gray-500 text-sm italic">{% translate "Loading..." %}</div>
-      </div>
-      <div class="mt-6 text-right">
-          <button form="user-update" type="submit" class="button button-md primary-dark">
-            Save Changes
-          </button>
-      </div>
-    </div>
-  </div>
-
-
-=======
   <h2 class="text-xl font-semibold text-brand-deep-purple mb-4">{% translate "Edit Name" %}</h2>
   <div class="bg-white p-6 rounded-lg shadow-sm border border-gray-100">
     <div
@@ -41,7 +18,6 @@
   </div>
 
 <!--Primary Secondary Email form -->
->>>>>>> 9ddf8828
   <div class="mt-10 pt-6 border-t border-gray-200">
     <h2 class="text-xl font-semibold text-brand-deep-purple mb-4">{% translate "E-mail Addresses" %}</h2>
 
@@ -85,17 +61,10 @@
             <button class="button button-md outline-style text-red-600 hover:bg-red-50 border-red-300 hover:border-red-400" type="submit" name="action_remove">
               <i class="fa-solid fa-trash mr-1"></i> {% translate 'Remove' %}
             </button>
-<<<<<<< HEAD
-            <button class="secondaryAction button button-md primary-light" type="submit" name="action_send">
-              <i class="fa-solid fa-rotate-right mr-1"></i> {% translate 'Re-send Verification' %}
-            </button>
-            <button class="secondaryAction button button-md primary-dark" type="submit" name="action_primary">
-=======
             <button class="button button-md primary-light" type="submit" name="action_send">
               <i class="fa-solid fa-rotate-right mr-1"></i> {% translate 'Re-send Verification' %}
             </button>
             <button class="button button-md primary-dark" type="submit" name="action_primary">
->>>>>>> 9ddf8828
               <i class="fa-solid fa-check mr-1"></i> {% translate 'Make Primary' %}
             </button>
           </div>
@@ -109,21 +78,6 @@
         </p>
       </div>
     {% endif %}
-<<<<<<< HEAD
-
-  </div>
-
-
-  <div class="mt-10 pt-6 border-t border-gray-200">
-    <h2 class="text-xl font-semibold text-brand-deep-purple mb-4">{% translate "Add E-mail Address" %}</h2>
-
-    <div class="space-y-4 bg-white p-6 rounded-lg shadow-sm border border-gray-100">
-    <form id="add_email" method="post" action="{% url 'account_email' %}" >
-      {% csrf_token %}
-
-      {% crispy form %}
-
-=======
 
   </div>
 
@@ -135,7 +89,6 @@
     <form id="add_email" method="post" action="{% url 'account_email' %}" >
       {% csrf_token %}
       {% crispy form %}
->>>>>>> 9ddf8828
       <div class="mt-6 flex justify-end">
         <button class="button button-md primary-dark" name="action_add" type="submit" form="add_email">
           <i class="fa-solid fa-plus mr-1"></i> {% translate "Add E-mail" %}

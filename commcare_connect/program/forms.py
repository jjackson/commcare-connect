from crispy_forms.helper import FormHelper
from crispy_forms.layout import Button, Column, Field, Layout, Row, Submit
from django import forms

from commcare_connect.opportunity.forms import OpportunityInitForm, OpportunityInitUpdateForm
from commcare_connect.organization.models import Organization
from commcare_connect.program.models import ManagedOpportunity, Program, ProgramApplicationStatus

DATE_INPUT = forms.DateInput(format="%Y-%m-%d", attrs={"type": "date"})


class ProgramForm(forms.ModelForm):
    class Meta:
        model = Program
        fields = [
            "name",
            "description",
            "delivery_type",
            "budget",
            "currency",
            "start_date",
            "end_date",
        ]
        widgets = {"start_date": DATE_INPUT, "end_date": DATE_INPUT, "description": forms.Textarea}

    def __init__(self, *args, **kwargs):
        self.user = kwargs.pop("user", None)
        self.organization = kwargs.pop("organization")
        super().__init__(*args, **kwargs)
        self.helper = FormHelper(self)
        self.helper.layout = Layout(
            Field("name"),
            Field("description"),
            Field("delivery_type"),
            Row(
                Field("budget"),
                Field("currency"),
                css_class="grid grid-cols-2 gap-2",
            ),
            Row(
                Field("start_date"),
                Field("end_date"),
                css_class="grid grid-cols-2 gap-2",
            ),
            Row(
                Button(
                    "close",
                    "Close",
                    css_class="button button-md outline-style",
                    **{"@click": "showProgramAddModal = showProgramEditModal = false"},
                ),
                Submit("submit", "Submit", css_class="button button-md primary-dark"),
                css_class="float-end",
            ),
        )

    def clean(self):
        cleaned_data = super().clean()
        start_date = cleaned_data.get("start_date")
        end_date = cleaned_data.get("end_date")

        if start_date and end_date and end_date <= start_date:
            self.add_error("end_date", "End date must be after the start date.")
        return cleaned_data

    def save(self, commit=True):
        if not self.instance.pk:
            self.instance.organization = self.organization
            self.instance.created_by = self.user.email
        self.instance.modified_by = self.user.email
        self.instance.currency = self.cleaned_data["currency"].upper()
        return super().save(commit=commit)


class BaseManagedOpportunityInitForm:
    managed_opp = True

    def __init__(self, *args, **kwargs):
        self.program = kwargs.pop("program")
        super().__init__(*args, **kwargs)

        # Managed opportunities should use the currency specified in the program.
        self.fields["currency"].initial = self.program.currency
        self.fields["currency"].widget = forms.TextInput(attrs={"readonly": "readonly", "disabled": True})
        self.fields["currency"].required = False

        program_members = Organization.objects.filter(
            programapplication__program=self.program, programapplication__status=ProgramApplicationStatus.ACCEPTED
        ).distinct()

        self.fields["organization"] = forms.ModelChoiceField(
            queryset=program_members,
            required=True,
            widget=forms.Select(attrs={"class": "form-control"}),
            label="Network Manager Organization",
        )
        self.set_organization_initial()
        opportunity_details_row = self.helper.layout[0]
        organization_field_layout = Column(
            Field("organization"), css_class="col-span-2"  # This makes the field take the full width of the grid row
        )
        opportunity_details_row.fields.insert(1, organization_field_layout)

    def set_organization_initial(self):
        pass

    def save(self, commit=True):
        self.instance.program = self.program
        self.instance.currency = self.program.currency
<<<<<<< HEAD
        self.instance.delivery_type = self.program.delivery_type
        return super().save(commit=commit)
=======
        return super().save(commit=commit)


class ManagedOpportunityInitForm(BaseManagedOpportunityInitForm, OpportunityInitForm):
    class Meta(OpportunityInitForm.Meta):
        model = ManagedOpportunity


class ManagedOpportunityInitUpdateForm(BaseManagedOpportunityInitForm, OpportunityInitUpdateForm):
    class Meta(OpportunityInitUpdateForm.Meta):
        model = ManagedOpportunity

    def set_organization_initial(self):
        self.fields["organization"].initial = self.instance.organization
>>>>>>> 7996bd12
<|MERGE_RESOLUTION|>--- conflicted
+++ resolved
@@ -107,10 +107,7 @@
     def save(self, commit=True):
         self.instance.program = self.program
         self.instance.currency = self.program.currency
-<<<<<<< HEAD
         self.instance.delivery_type = self.program.delivery_type
-        return super().save(commit=commit)
-=======
         return super().save(commit=commit)
 
 
@@ -124,5 +121,4 @@
         model = ManagedOpportunity
 
     def set_organization_initial(self):
-        self.fields["organization"].initial = self.instance.organization
->>>>>>> 7996bd12
+        self.fields["organization"].initial = self.instance.organization
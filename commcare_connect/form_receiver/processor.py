import datetime

from django.db.models import Count, Q
from django.utils.timezone import now
from geopy.distance import distance
from jsonpath_ng import JSONPathError
from jsonpath_ng.ext import parse

from commcare_connect.form_receiver.const import CCC_LEARN_XMLNS
from commcare_connect.form_receiver.exceptions import ProcessingError
from commcare_connect.form_receiver.serializers import XForm
from commcare_connect.opportunity.models import (
    Assessment,
    CommCareApp,
    CompletedModule,
    CompletedWork,
    CompletedWorkStatus,
    DeliverUnit,
    LearnModule,
    Opportunity,
    OpportunityAccess,
    OpportunityClaim,
    OpportunityClaimLimit,
    OpportunityVerificationFlags,
    UserVisit,
    VisitValidationStatus,
)
from commcare_connect.opportunity.tasks import download_user_visit_attachments
from commcare_connect.users.models import User

LEARN_MODULE_JSONPATH = parse("$..module")
ASSESSMENT_JSONPATH = parse("$..assessment")
DELIVER_UNIT_JSONPATH = parse("$..deliver")


def process_xform(xform: XForm):
    """Process a form received from CommCare HQ."""
    app = get_app(xform.domain, xform.app_id)
    user = get_user(xform)

    opportunity = get_opportunity(deliver_app=app)
    if opportunity:
        process_deliver_form(user, xform, app, opportunity)

    opportunity = get_opportunity(learn_app=app)
    if opportunity:
        process_learn_form(user, xform, app, opportunity)


def process_learn_form(user, xform: XForm, app: CommCareApp, opportunity: Opportunity):
    processors = [
        (LEARN_MODULE_JSONPATH, process_learn_modules),
        (ASSESSMENT_JSONPATH, process_assessments),
    ]
    for jsonpath, processor in processors:
        try:
            matches = [match.value for match in jsonpath.find(xform.form) if match.value["@xmlns"] == CCC_LEARN_XMLNS]
            if matches:
                processor(user, xform, app, opportunity, matches)
        except JSONPathError as e:
            raise ProcessingError from e


def get_or_create_learn_module(app, module_data):
    module, _ = LearnModule.objects.get_or_create(
        app=app,
        slug=module_data["@id"],
        defaults=dict(
            name=module_data["name"],
            description=module_data["description"],
            time_estimate=module_data["time_estimate"],
        ),
    )
    return module


def process_learn_modules(user: User, xform: XForm, app: CommCareApp, opportunity: Opportunity, blocks: list[dict]):
    """Process learn modules from a form received from CommCare HQ.

    :param user: The user who submitted the form.
    :param xform: The deserialized form object.
    :param app: The CommCare app the form belongs to.
    :param opportunity: The opportunity the app belongs to.
    :param blocks: A list of learn module form blocks."""
    access = OpportunityAccess.objects.get(user=user, opportunity=opportunity)
    for module_data in blocks:
        module = get_or_create_learn_module(app, module_data)
        completed_module, created = CompletedModule.objects.get_or_create(
            user=user,
            module=module,
            opportunity=opportunity,
            opportunity_access=access,
            defaults={
                "xform_id": xform.id,
                "date": xform.received_on,
                "duration": xform.metadata.duration,
                "app_build_id": xform.build_id,
                "app_build_version": xform.metadata.app_build_version,
            },
        )

        if not created:
            raise ProcessingError("Learn Module is already completed")


def process_assessments(user, xform: XForm, app: CommCareApp, opportunity: Opportunity, blocks: list[dict]):
    """Process assessments from a form received from CommCare HQ.

    :param user: The user who submitted the form.
    :param xform: The deserialized form object.
    :param app: The CommCare app the form belongs to.
    :param opportunity: The opportunity the app belongs to.
    :param blocks: A list of assessment form blocks."""
    for assessment_data in blocks:
        try:
            score = int(assessment_data["user_score"])
        except ValueError:
            raise ProcessingError("User score must be an integer")
        # TODO: should this move to the opportunity to allow better re-use of the app?
        passing_score = app.passing_score
        access = OpportunityAccess.objects.get(user=user, opportunity=opportunity)
        assessment, created = Assessment.objects.get_or_create(
            user=user,
            app=app,
            opportunity=opportunity,
            opportunity_access=access,
            xform_id=xform.id,
            defaults={
                "date": xform.received_on,
                "score": score,
                "passing_score": passing_score,
                "passed": score >= passing_score,
                "app_build_id": xform.build_id,
                "app_build_version": xform.metadata.app_build_version,
            },
        )

        if not created:
            return ProcessingError("Learn Assessment is already completed")


def process_deliver_form(user, xform: XForm, app: CommCareApp, opportunity: Opportunity):
    matches = [
        match.value for match in DELIVER_UNIT_JSONPATH.find(xform.form) if match.value["@xmlns"] == CCC_LEARN_XMLNS
    ]
    if matches:
        for deliver_unit_block in matches:
            process_deliver_unit(user, xform, app, opportunity, deliver_unit_block)


def process_deliver_unit(user, xform: XForm, app: CommCareApp, opportunity: Opportunity, deliver_unit_block: dict):
    deliver_unit = get_or_create_deliver_unit(app, deliver_unit_block)
    access = OpportunityAccess.objects.get(opportunity=opportunity, user=user)
<<<<<<< HEAD
    counts = access.uservisit_set.exclude(status=VisitValidationStatus.over_limit).aggregate(
        daily=Count("pk", filter=Q(visit_date__date=xform.metadata.timeStart)),
        total=Count("*"),
        entity=Count("pk", filter=Q(entity_id=deliver_unit_block.get("entity_id"), deliver_unit=deliver_unit)),
    )
    claim = OpportunityClaim.objects.get(opportunity_access=access)
=======
    counts = (
        UserVisit.objects.filter(opportunity=opportunity, user=user, deliver_unit=deliver_unit)
        .exclude(status__in=[VisitValidationStatus.over_limit, VisitValidationStatus.trial])
        .aggregate(
            daily=Count("pk", filter=Q(visit_date__date=xform.metadata.timeStart)),
            total=Count("*"),
            entity=Count("pk", filter=Q(entity_id=deliver_unit_block.get("entity_id"), deliver_unit=deliver_unit)),
        )
    )
    claim = OpportunityClaim.objects.get(opportunity_access__opportunity=opportunity, opportunity_access__user=user)
    entity_id = deliver_unit_block.get("entity_id")
    entity_name = deliver_unit_block.get("entity_name")
>>>>>>> 689b6ac5
    user_visit = UserVisit(
        opportunity=opportunity,
        user=user,
        opportunity_access=access,
        deliver_unit=deliver_unit,
        entity_id=entity_id,
        entity_name=entity_name,
        visit_date=xform.metadata.timeStart,
        xform_id=xform.id,
        app_build_id=xform.build_id,
        app_build_version=xform.metadata.app_build_version,
        form_json=xform.raw_form,
        location=xform.metadata.location,
    )
    completed_work_needs_save = False
    if opportunity.start_date > datetime.date.today():
        completed_work = None
        user_visit.status = VisitValidationStatus.trial
    else:
        completed_work, _ = CompletedWork.objects.get_or_create(
            opportunity_access=access,
            entity_id=entity_id,
            payment_unit=deliver_unit.payment_unit,
            defaults={
                "entity_name": entity_name,
            },
        )
        user_visit.completed_work = completed_work
        claim_limit = OpportunityClaimLimit.objects.get(
            opportunity_claim=claim, payment_unit=completed_work.payment_unit
        )
        if (
            counts["daily"] >= deliver_unit.payment_unit.max_daily
            or counts["total"] >= claim_limit.max_visits
            or datetime.date.today() > claim.end_date
        ):
            user_visit.status = VisitValidationStatus.over_limit
            if not completed_work.status == CompletedWorkStatus.over_limit:
                completed_work.status = CompletedWorkStatus.over_limit
                completed_work_needs_save = True
        elif counts["entity"] > 0:
            user_visit.status = VisitValidationStatus.duplicate

    flags = []
    opportunity_flags, _ = OpportunityVerificationFlags.objects.get_or_create(opportunity=opportunity)
    if counts["entity"] > 0:
        user_visit.status = VisitValidationStatus.duplicate
        if opportunity_flags.duplicate:
            flags.append(["duplicate", "A beneficiary with the same identifier already exists"])
    if opportunity_flags.duration > 0 and xform.metadata.duration < datetime.timedelta(
        minutes=opportunity_flags.duration
    ):
        flags.append(["duration", "The form was completed too quickly."])
    if xform.metadata.location is None:
        if opportunity_flags.gps:
            flags.append(["gps", "GPS data is missing"])
    else:
        if opportunity_flags.location > 0:
            user_visits = (
                UserVisit.objects.filter(opportunity=opportunity, deliver_unit=deliver_unit)
                .exclude(Q(status=VisitValidationStatus.trial) | Q(entity_id=user_visit.entity_id))
                .values("location")
            )
            cur_lat, cur_lon, *_ = xform.metadata.location.split(" ")
            for visit in user_visits:
                if visit.get("location") is None:
                    continue
                lat, lon, *_ = visit["location"].split(" ")
                dist = distance((lat, lon), (cur_lat, cur_lon))
                if dist.m <= 10:
                    flags.append(["location", "Visit location is too close to another visit"])
                    break
    if (
        opportunity_flags.form_submission_start
        and opportunity_flags.form_submission_start > xform.metadata.timeStart.time()
    ):
        flags.append(["form_submission_period", "Form was submitted before the start time"])
    if (
        opportunity_flags.form_submission_end
        and opportunity_flags.form_submission_end < xform.metadata.timeStart.time()
    ):
        flags.append(["form_submission_period", "Form was submitted after the end time"])
    if flags:
        user_visit.flagged = True
        user_visit.flag_reason = {"flags": flags}

    if (
        opportunity.auto_approve_visits
        and user_visit.status == VisitValidationStatus.pending
        and not user_visit.flagged
    ):
        user_visit.status = VisitValidationStatus.approved
    user_visit.save()
    if completed_work_needs_save:
        completed_work.save()
    download_user_visit_attachments.delay(user_visit.id)


def get_or_create_deliver_unit(app, unit_data):
    unit, _ = DeliverUnit.objects.get_or_create(
        app=app,
        slug=unit_data["@id"],
        defaults={
            "name": unit_data["name"],
        },
    )
    return unit


def get_opportunity(*, learn_app=None, deliver_app=None):
    if not learn_app and not deliver_app:
        raise ValueError("One of learn_app or deliver_app must be provided")

    kwargs = {}
    if learn_app:
        kwargs = {"learn_app": learn_app}
    if deliver_app:
        kwargs = {"deliver_app": deliver_app}

    try:
        return Opportunity.objects.get(active=True, end_date__gte=now().date(), **kwargs)
    except Opportunity.DoesNotExist:
        pass
    except Opportunity.MultipleObjectsReturned:
        app = learn_app or deliver_app
        raise ProcessingError(f"Multiple active opportunities found for CommCare app {app.cc_app_id}.")


def get_app(domain, app_id):
    app = CommCareApp.objects.filter(cc_domain=domain, cc_app_id=app_id).first()
    if not app:
        raise ProcessingError(f"CommCare app {app_id} not found.")
    return app


def get_user(xform: XForm):
    cc_username = _get_commcare_username(xform)
    user = User.objects.filter(connectiduserlink__commcare_username=cc_username).first()
    if not user:
        raise ProcessingError(f"Commcare User {cc_username} not found")
    return user


def _get_commcare_username(xform: XForm):
    username = xform.metadata.username
    if "@" in username:
        return username
    return f"{username}@{xform.domain}.commcarehq.org"<|MERGE_RESOLUTION|>--- conflicted
+++ resolved
@@ -151,16 +151,8 @@
 def process_deliver_unit(user, xform: XForm, app: CommCareApp, opportunity: Opportunity, deliver_unit_block: dict):
     deliver_unit = get_or_create_deliver_unit(app, deliver_unit_block)
     access = OpportunityAccess.objects.get(opportunity=opportunity, user=user)
-<<<<<<< HEAD
-    counts = access.uservisit_set.exclude(status=VisitValidationStatus.over_limit).aggregate(
-        daily=Count("pk", filter=Q(visit_date__date=xform.metadata.timeStart)),
-        total=Count("*"),
-        entity=Count("pk", filter=Q(entity_id=deliver_unit_block.get("entity_id"), deliver_unit=deliver_unit)),
-    )
-    claim = OpportunityClaim.objects.get(opportunity_access=access)
-=======
     counts = (
-        UserVisit.objects.filter(opportunity=opportunity, user=user, deliver_unit=deliver_unit)
+        UserVisit.objects.filter(opportunity_access=access, deliver_unit=deliver_unit)
         .exclude(status__in=[VisitValidationStatus.over_limit, VisitValidationStatus.trial])
         .aggregate(
             daily=Count("pk", filter=Q(visit_date__date=xform.metadata.timeStart)),
@@ -168,10 +160,9 @@
             entity=Count("pk", filter=Q(entity_id=deliver_unit_block.get("entity_id"), deliver_unit=deliver_unit)),
         )
     )
-    claim = OpportunityClaim.objects.get(opportunity_access__opportunity=opportunity, opportunity_access__user=user)
+    claim = OpportunityClaim.objects.get(opportunity_access=access)
     entity_id = deliver_unit_block.get("entity_id")
     entity_name = deliver_unit_block.get("entity_name")
->>>>>>> 689b6ac5
     user_visit = UserVisit(
         opportunity=opportunity,
         user=user,

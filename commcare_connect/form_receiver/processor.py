--- conflicted
+++ resolved
@@ -146,7 +146,7 @@
             process_deliver_unit(user, xform, app, opportunity, deliver_unit_block)
 
 
-def clean_form_submission(user_visit: UserVisit, xform: XForm) -> list[list[str]]:
+def clean_form_submission(access: OpportunityAccess, user_visit: UserVisit, xform: XForm) -> list[list[str]]:
     flags = []
     opportunity_flags, _ = OpportunityVerificationFlags.objects.get_or_create(opportunity=user_visit.opportunity)
     if opportunity_flags.duplicate:
@@ -171,6 +171,18 @@
             if dist.m <= opportunity_flags.location:
                 flags.append(["location", "Visit location is too close to another visit"])
                 break
+    if opportunity_flags.catchment_areas:
+        areas = access.catchmentarea_set.filter(active=True)
+        if areas:
+            cur_lat, cur_lon, *_ = xform.metadata.location.split(" ")
+            within_catchment = False
+            for area in areas:
+                dist = distance((area.latitude, area.longitude), (cur_lat, cur_lon))
+                if dist.meters < area.radius:
+                    within_catchment = True
+                    break
+            if not within_catchment:
+                flags.append(["catchment", "Visit outside worker catchment areas"])
     if (
         opportunity_flags.form_submission_start
         and opportunity_flags.form_submission_start > xform.metadata.timeStart.time()
@@ -268,63 +280,7 @@
                 completed_work_needs_save = True
         elif counts["entity"] > 0:
             user_visit.update_status(VisitValidationStatus.duplicate)
-
-<<<<<<< HEAD
-    flags = clean_form_submission(user_visit, xform)
-=======
-    flags = []
-    opportunity_flags, _ = OpportunityVerificationFlags.objects.get_or_create(opportunity=opportunity)
-    if counts["entity"] > 0:
-        user_visit.update_status(VisitValidationStatus.duplicate)
-        if opportunity_flags.duplicate:
-            flags.append(["duplicate", "A beneficiary with the same identifier already exists"])
-    if opportunity_flags.duration > 0 and xform.metadata.duration < datetime.timedelta(
-        minutes=opportunity_flags.duration
-    ):
-        flags.append(["duration", "The form was completed too quickly."])
-    if xform.metadata.location is None:
-        if opportunity_flags.gps:
-            flags.append(["gps", "GPS data is missing"])
-    else:
-        if opportunity_flags.location > 0:
-            user_visits = (
-                UserVisit.objects.filter(opportunity=opportunity, deliver_unit=deliver_unit)
-                .exclude(Q(status=VisitValidationStatus.trial) | Q(entity_id=user_visit.entity_id))
-                .values("location")
-            )
-            cur_lat, cur_lon, *_ = xform.metadata.location.split(" ")
-            for visit in user_visits:
-                if visit.get("location") is None:
-                    continue
-                lat, lon, *_ = visit["location"].split(" ")
-                dist = distance((lat, lon), (cur_lat, cur_lon))
-                if dist.m <= 10:
-                    flags.append(["location", "Visit location is too close to another visit"])
-                    break
-        if opportunity_flags.catchment_areas:
-            areas = access.catchmentarea_set.filter(active=True)
-            if areas:
-                cur_lat, cur_lon, *_ = xform.metadata.location.split(" ")
-                within_catchment = False
-                for area in areas:
-                    dist = distance((area.latitude, area.longitude), (cur_lat, cur_lon))
-                    if dist.meters < area.radius:
-                        within_catchment = True
-                        break
-                if not within_catchment:
-                    flags.append(["catchment", "Visit outside worker catchment areas"])
-    if (
-        opportunity_flags.form_submission_start
-        and opportunity_flags.form_submission_start > xform.metadata.timeStart.time()
-    ):
-        flags.append(["form_submission_period", "Form was submitted before the start time"])
-    if (
-        opportunity_flags.form_submission_end
-        and opportunity_flags.form_submission_end < xform.metadata.timeStart.time()
-    ):
-        flags.append(["form_submission_period", "Form was submitted after the end time"])
-
->>>>>>> ec67a251
+    flags = clean_form_submission(access, user_visit, xform)
     if access.suspended:
         flags.append(["user_suspended", "This user is suspended from the opportunity."])
         user_visit.update_status(VisitValidationStatus.rejected)

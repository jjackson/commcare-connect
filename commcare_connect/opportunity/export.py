--- conflicted
+++ resolved
@@ -88,7 +88,6 @@
     headers = [force_str(column.header, strings_only=True) for column in columns]
     dataset = Dataset(title="User status export", headers=headers)
     for row in table.rows:
-<<<<<<< HEAD
         row_value = []
         for column in columns:
             col_value = row.get_cell_value(column.name)
@@ -96,8 +95,6 @@
                 col_value = col_value.replace(tzinfo=None)
             row_value.append(col_value)
         dataset.append(row_value)
-=======
-        dataset.append([row.get_cell_value(column.name) for column in columns])
     return dataset
 
 
@@ -113,5 +110,4 @@
     dataset = Dataset(title=export_title, headers=headers)
     for row in table.rows:
         dataset.append([row.get_cell_value(column.name) for column in columns])
->>>>>>> e26dfb4e
     return dataset
--- conflicted
+++ resolved
@@ -1,7 +1,4 @@
-<<<<<<< HEAD
 from django.urls import reverse
-=======
->>>>>>> a0deafa8
 from django.utils.html import format_html
 from django.utils.safestring import mark_safe
 from django_tables2 import columns, tables, utils
@@ -84,11 +81,8 @@
 
 
 class OpportunityPaymentTable(tables.Table):
-<<<<<<< HEAD
     display_name = columns.Column(verbose_name="Name")
-=======
     username = columns.Column(accessor="user.username", visible=False)
->>>>>>> a0deafa8
     view_payments = columns.LinkColumn(
         "opportunity:user_payments_table",
         verbose_name="",
@@ -98,11 +92,7 @@
 
     class Meta:
         model = OpportunityAccess
-<<<<<<< HEAD
-        fields = ("display_name", "user__username", "payment_accrued", "total_paid")
-=======
-        fields = ("user__name", "username", "payment_accrued", "total_paid")
->>>>>>> a0deafa8
+        fields = ("display_name", "username", "payment_accrued", "total_paid")
         orderable = False
         empty_text = "No user have payments accrued yet."
 
@@ -154,7 +144,6 @@
         empty_text = "No users invited for this opportunity."
         orderable = False
 
-<<<<<<< HEAD
     def render_view_profile(self, record):
         if not record.accepted:
             return "---"
@@ -167,7 +156,7 @@
             },
         )
         return format_html('<a href="{}">View Profile</a>', url)
-=======
+
     def render_started_learning(self, record, value):
         return date_with_time_popup(self, value)
 
@@ -179,7 +168,6 @@
 
     def render_last_visit_date(self, record, value):
         return date_with_time_popup(self, value)
->>>>>>> a0deafa8
 
 
 class PaymentUnitTable(tables.Table):
@@ -232,10 +220,6 @@
             "visits_over_limit",
             "visits_duplicate",
             "last_visit_date",
-<<<<<<< HEAD
-        )
-=======
-            "details",
         )
 
     def render_last_visit_date(self, record, value):
@@ -259,5 +243,4 @@
     return popup_html(
         date.strftime("%d %b, %Y"),
         date.strftime("%d %b %Y, %I:%M%p"),
-    )
->>>>>>> a0deafa8
+    )
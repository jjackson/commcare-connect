--- conflicted
+++ resolved
@@ -675,7 +675,6 @@
 class OpportunityTable(BaseOpportunityList):
     col_attrs = merge_attrs(TEXT_CENTER_ATTR, STOP_CLICK_PROPAGATION_ATTR)
 
-<<<<<<< HEAD
     pending_invites = tables.Column(
         verbose_name=header_with_tooltip(
             "Pending Invites", "Workers not yet clicked on invite link or started learning in app"
@@ -696,12 +695,6 @@
         verbose_name=header_with_tooltip("Payments Due", "Worker payments accrued minus the amount paid"),
         attrs=col_attrs,
     )
-=======
-    pending_invites = tables.Column(attrs=col_attrs)
-    inactive_workers = tables.Column(attrs=col_attrs)
-    pending_approvals = tables.Column(attrs=col_attrs)
-    payments_due = tables.Column(attrs=col_attrs)
->>>>>>> 8d96ccb2
     actions = tables.Column(empty_values=(), orderable=False, verbose_name="", attrs=STOP_CLICK_PROPAGATION_ATTR)
 
     class Meta(BaseOpportunityList.Meta):
@@ -765,7 +758,6 @@
 class ProgramManagerOpportunityTable(BaseOpportunityList):
     col_attrs = merge_attrs(TEXT_CENTER_ATTR, STOP_CLICK_PROPAGATION_ATTR)
 
-<<<<<<< HEAD
     active_workers = tables.Column(
         verbose_name=header_with_tooltip(
             "Active Workers", "Worker delivered a Learn or Deliver form in the last 3 days"
@@ -784,12 +776,6 @@
         accessor="total_accrued",
         attrs=col_attrs,
     )
-=======
-    active_workers = tables.Column(verbose_name="Active Workers", attrs=col_attrs)
-    total_deliveries = tables.Column(verbose_name="Total Deliveries", attrs=col_attrs)
-    verified_deliveries = tables.Column(verbose_name="Verified Deliveries", attrs=col_attrs)
-    worker_earnings = tables.Column(verbose_name="Worker Earnings", accessor="total_accrued", attrs=col_attrs)
->>>>>>> 8d96ccb2
     actions = tables.Column(empty_values=(), orderable=False, verbose_name="", attrs=STOP_CLICK_PROPAGATION_ATTR)
 
     class Meta(BaseOpportunityList.Meta):
@@ -1154,25 +1140,24 @@
     last_active = DMYTColumn()
     payment_unit = tables.Column(orderable=False)
     started = DMYTColumn(accessor="started_delivery")
-<<<<<<< HEAD
     delivered = tables.Column(
-        verbose_name=header_with_tooltip("Delivered", "Delivered number of payment units"), accessor="completed"
+        verbose_name=header_with_tooltip("Delivered", "Delivered number of payment units"), accessor="completed",
+        footer=lambda table: sum(x.completed for x in table.data)
     )
     pending = tables.Column(
-        verbose_name=header_with_tooltip("Pending", "Payment units with pending approvals with NM or PM")
+        verbose_name=header_with_tooltip("Pending", "Payment units with pending approvals with NM or PM"),
+        footer=lambda table: sum(x.pending for x in table.data)
     )
     approved = tables.Column(
         verbose_name=header_with_tooltip(
             "Approved", "Payment units that are fully approved automatically or manually by NM and PM"
-        )
-    )
-    rejected = tables.Column(verbose_name=header_with_tooltip("Rejected", "Payment units that are rejected"))
-=======
-    delivered = tables.Column(accessor="completed", footer=lambda table: sum(x.completed for x in table.data))
-    pending = tables.Column(footer=lambda table: sum(x.pending for x in table.data))
-    approved = tables.Column(footer=lambda table: sum(x.approved for x in table.data))
-    rejected = tables.Column(footer=lambda table: sum(x.rejected for x in table.data))
->>>>>>> 8d96ccb2
+        ),
+        footer=lambda table: sum(x.approved for x in table.data)
+    )
+    rejected = tables.Column(
+        verbose_name=header_with_tooltip("Rejected", "Payment units that are rejected"),
+        footer=lambda table: sum(x.rejected for x in table.data)
+    )
     action = tables.TemplateColumn(
         verbose_name="",
         orderable=False,

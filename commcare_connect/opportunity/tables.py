import itertools
from urllib.parse import urlencode

import django_tables2 as tables
from crispy_forms.helper import FormHelper
from crispy_forms.layout import Column, Layout, Row
from django.template.loader import render_to_string
from django.urls import reverse
from django.utils.html import format_html
from django.utils.safestring import mark_safe
from django.utils.timezone import localtime
from django_filters import ChoiceFilter, DateRangeFilter, FilterSet, ModelChoiceFilter
from django_tables2 import columns, utils

from commcare_connect.opportunity.models import (
    CatchmentArea,
    CompletedWork,
    DeliverUnit,
    LearnModule,
    CompletedWorkStatus,
    OpportunityAccess,
    Payment,
    PaymentInvoice,
    PaymentUnit,
    UserInvite,
    UserInviteStatus,
    UserVisit,
    VisitReviewStatus,
    VisitValidationStatus,
)
from commcare_connect.users.models import User
from commcare_connect.utils.tables import (
    STOP_CLICK_PROPAGATION_ATTR,
    TEXT_CENTER_ATTR,
    DMYTColumn,
    DurationColumn,
    IndexColumn,
    OrgContextTable,
    merge_attrs,
)


class OpportunityContextTable(OrgContextTable):
    def __init__(self, *args, **kwargs):
        self.opp_id = kwargs.pop("opp_id", None)
        super().__init__(*args, **kwargs)


class LearnStatusTable(OrgContextTable):
    display_name = columns.Column(verbose_name="Name")
    learn_progress = columns.Column(verbose_name="Modules Completed")
    assessment_count = columns.Column(verbose_name="Number of Attempts")
    assessment_status = columns.Column(verbose_name="Assessment Status")
    details = columns.Column(verbose_name="", empty_values=())

    class Meta:
        model = OpportunityAccess
        fields = ("display_name", "learn_progress", "assessment_status", "assessment_count")
        sequence = ("display_name", "learn_progress")
        orderable = False
        empty_text = "No learn progress for users."

    def render_details(self, record):
        url = reverse(
            "opportunity:user_learn_progress",
            kwargs={"org_slug": self.org_slug, "opp_id": record.opportunity.id, "pk": record.pk},
        )
        return mark_safe(f'<a href="{url}">View Details</a>')


def show_warning(record):
    if record.status not in (VisitValidationStatus.approved, VisitValidationStatus.rejected):
        if record.flagged:
            return "table-warning"
    return ""


class UserVisitReviewFilter(FilterSet):
    review_status = ChoiceFilter(choices=VisitReviewStatus.choices, empty_label="All Reviews")
    user = ModelChoiceFilter(queryset=User.objects.none(), empty_label="All Users", to_field_name="username")
    visit_date = DateRangeFilter()

    def __init__(self, *args, **kwargs):
        super().__init__(*args, **kwargs)
        self.filters["user"].queryset = User.objects.filter(id__in=self.queryset.values_list("user_id", flat=True))
        self.filters["user"].field.label_from_instance = lambda obj: obj.name

        self.form.helper = FormHelper()
        self.form.helper.disable_csrf = True
        self.form.helper.form_class = "form-inline"
        self.form.helper.layout = Layout(
            Row(
                Column("review_status", css_class="col-md-3"),
                Column("user", css_class="col-md-3"),
                Column("visit_date", css_class="col-md-3"),
            )
        )
        for field_name in self.form.fields.keys():
            self.form.fields[field_name].widget.attrs.update({"@change": "$refs.reviewFilterForm.submit()"})

    class Meta:
        model = UserVisit
        fields = ["review_status", "user", "visit_date"]


class UserVisitFilter(UserVisitReviewFilter):
    status = ChoiceFilter(choices=VisitValidationStatus.choices, empty_label="All Visits")

    def __init__(self, *args, **kwargs):
        managed_opportunity = kwargs.pop("managed_opportunity", False)
        super().__init__(*args, **kwargs)
        fields = ["status"]
        if managed_opportunity:
            fields.append("review_status")
        self.form.helper.layout = Layout(Row(*[Column(field, css_class="col-md-3") for field in fields]))
        for field in fields:
            self.form.fields[field].widget.attrs.update({"@change": "$refs.visitFilterForm.submit()"})

    class Meta:
        model = UserVisit
        fields = ["status", "review_status"]


class UserVisitTable(OrgContextTable):
    # export only columns
    visit_id = columns.Column("Visit ID", accessor="xform_id", visible=False)
    username = columns.Column("Username", accessor="user__username", visible=False)
    form_json = columns.Column("Form JSON", accessor="form_json", visible=False)
    visit_date_export = columns.DateTimeColumn(
        verbose_name="Visit date", accessor="visit_date", format="c", visible=False
    )
    reason = columns.Column("Rejected Reason", accessor="reason", visible=False)
    justification = columns.Column("Justification", accessor="justification", visible=False)
    duration = columns.Column("Duration", accessor="duration", visible=False)
    entity_id = columns.Column("Entity ID", accessor="entity_id", visible=False)

    deliver_unit = columns.Column("Unit Name", accessor="deliver_unit__name")
    entity_name = columns.Column("Entity Name", accessor="entity_name")
    flag_reason = columns.Column("Flags", accessor="flag_reason", empty_values=({}, None))
    details = columns.Column(verbose_name="", empty_values=())

    def render_details(self, record):
        url = reverse(
            "opportunity:visit_verification",
            kwargs={"org_slug": self.org_slug, "pk": record.pk},
        )
        return mark_safe(f'<a class="btn btn-sm btn-primary" href="{url}">Review</a>')

    def render_flag_reason(self, value):
        short = [flag[1] for flag in value.get("flags")]
        return ", ".join(short)

    class Meta:
        model = UserVisit
        fields = ("user__name", "username", "visit_date", "status", "review_status")
        sequence = (
            "visit_id",
            "visit_date",
            "visit_date_export",
            "status",
            "review_status",
            "username",
            "user__name",
            "deliver_unit",
        )
        empty_text = "No forms."
        orderable = False
        row_attrs = {"class": show_warning}
        template_name = "django_tables2/bootstrap5.html"


class OpportunityPaymentTable(OrgContextTable):
    display_name = columns.Column(verbose_name="Name")
    username = columns.Column(accessor="user__username", visible=False)
    view_payments = columns.Column(verbose_name="", empty_values=())

    def render_view_payments(self, record):
        url = reverse(
            "opportunity:worker_list",
            kwargs={"org_slug": self.org_slug, "opp_id": record.opportunity.id},
        )
        return mark_safe(f'<a href="{url}?active_tab=payments">View Details</a>')

    class Meta:
        model = OpportunityAccess
        fields = ("display_name", "username", "payment_accrued", "total_paid", "total_confirmed_paid")
        orderable = False
        empty_text = "No user have payments accrued yet."


class AggregateColumn(columns.Column):
    def render_footer(self, bound_column, table):
        return sum(1 if bound_column.accessor.resolve(row) else 0 for row in table.data)


class SumColumn(columns.Column):
    def render_footer(self, bound_column, table):
        return sum(bound_column.accessor.resolve(row) or 0 for row in table.data)


class BooleanAggregateColumn(columns.BooleanColumn, AggregateColumn):
    pass


class UserStatusTable(OrgContextTable):
    display_name = columns.Column(verbose_name="Name", footer="Total", empty_values=())
    username = columns.Column(accessor="opportunity_access__user__username", visible=False)
    claimed = AggregateColumn(verbose_name="Job Claimed", accessor="job_claimed")
    status = columns.Column(
        footer=lambda table: f"Accepted: {sum(invite.status == UserInviteStatus.accepted for invite in table.data)}",
    )
    started_learning = AggregateColumn(
        verbose_name="Started Learning", accessor="opportunity_access__date_learn_started"
    )
    completed_learning = AggregateColumn(verbose_name="Completed Learning", accessor="date_learn_completed")
    passed_assessment = BooleanAggregateColumn(verbose_name="Passed Assessment")
    started_delivery = AggregateColumn(verbose_name="Started Delivery", accessor="date_deliver_started")
    last_visit_date = columns.Column(accessor="last_visit_date_d")
    view_profile = columns.Column("", empty_values=(), footer=lambda table: f"Invited: {len(table.rows)}")

    class Meta:
        model = UserInvite
        fields = ("status",)
        sequence = (
            "display_name",
            "username",
            "status",
            "started_learning",
            "completed_learning",
            "passed_assessment",
            "claimed",
            "started_delivery",
            "last_visit_date",
        )
        empty_text = "No users invited for this opportunity."
        orderable = False

    def render_display_name(self, record):
        if not getattr(record.opportunity_access, "accepted", False):
            return "---"
        return record.opportunity_access.display_name

    def render_view_profile(self, record):
        if not getattr(record.opportunity_access, "accepted", False):
            resend_invite_url = reverse(
                "opportunity:resend_user_invite", args=(self.org_slug, record.opportunity.id, record.id)
            )
            urls = [resend_invite_url]
            buttons = [
                """<button title="Resend invitation"
                hx-post="{}" hx-target="#modalBodyContent" hx-trigger="click"
                hx-on::after-request="handleResendInviteResponse(event)"
                class="btn btn-sm btn-success">Resend</button>"""
            ]
            if record.status == UserInviteStatus.not_found:
                invite_delete_url = reverse(
                    "opportunity:user_invite_delete", args=(self.org_slug, record.opportunity.id, record.id)
                )
                urls.append(invite_delete_url)
                buttons.append(
                    """<button title="Delete invitation"
                            hx-post="{}" hx-swap="none"
                            hx-confirm="Please confirm to delete the User Invite."
                            class="btn btn-sm btn-danger" type="button"><i class="bi bi-trash"></i></button>"""
                )
            button_html = f"""<div class="d-flex gap-1">{"".join(buttons)}</div>"""
            return format_html(button_html, *urls)
        url = reverse(
            "opportunity:user_profile",
            kwargs={"org_slug": self.org_slug, "opp_id": record.opportunity.id, "pk": record.opportunity_access_id},
        )
        return format_html('<a class="btn btn-primary btn-sm" href="{}">View Profile</a>', url)

    def render_started_learning(self, record, value):
        return date_with_time_popup(self, value)

    def render_completed_learning(self, record, value):
        return date_with_time_popup(self, value)

    def render_started_delivery(self, record, value):
        return date_with_time_popup(self, value)

    def render_last_visit_date(self, record, value):
        return date_with_time_popup(self, value)


class DeliverStatusTable(OrgContextTable):
    display_name = columns.Column(verbose_name="Name of the User", footer="Total")
    username = columns.Column(accessor="user__username", visible=False)
    payment_unit = columns.Column("Name of Payment Unit")
    completed = SumColumn("Delivered")
    pending = SumColumn("Pending")
    approved = SumColumn("Approved")
    rejected = SumColumn("Rejected")
    over_limit = SumColumn("Over Limit")
    incomplete = SumColumn("Incomplete")
    details = columns.Column(verbose_name="", empty_values=())

    class Meta:
        model = OpportunityAccess
        orderable = False
        fields = ("display_name",)
        sequence = (
            "display_name",
            "username",
            "payment_unit",
            "completed",
            "pending",
            "approved",
            "rejected",
            "over_limit",
            "incomplete",
        )

    def render_details(self, record):
        url = reverse(
            "opportunity:user_visits_list",
            kwargs={"org_slug": self.org_slug, "opp_id": record.opportunity.id, "pk": record.pk},
        )
        return mark_safe(f'<a href="{url}">View Details</a>')

    def render_last_visit_date(self, record, value):
        return date_with_time_popup(self, value)


class CompletedWorkTable(tables.Table):
    id = columns.Column("Instance Id", visible=False)
    username = columns.Column(accessor="opportunity_access__user__username", visible=False)
    phone_number = columns.Column(accessor="opportunity_access__user__phone_number", visible=False)
    entity_id = columns.Column(visible=False)
    reason = columns.Column("Rejected Reason", accessor="reason", visible=False)
    display_name = columns.Column("Name of the User", accessor="opportunity_access__display_name")
    payment_unit = columns.Column("Payment Unit", accessor="payment_unit__name")
    status = columns.Column("Payment Approval")

    class Meta:
        model = CompletedWork
        fields = (
            "entity_id",
            "entity_name",
            "status",
            "reason",
            "completion_date",
            "flags",
        )
        orderable = False
        sequence = (
            "id",
            "username",
            "phone_number",
            "display_name",
            "entity_id",
            "entity_name",
            "payment_unit",
            "completion_date",
            "flags",
            "status",
            "reason",
        )

    def render_flags(self, record, value):
        return ", ".join(value)

    def render_completion_date(self, record, value):
        return date_with_time_popup(self, value)


class SuspendedUsersTable(tables.Table):
    display_name = columns.Column("Name of the User")
    revoke_suspension = columns.LinkColumn(
        "opportunity:revoke_user_suspension",
        verbose_name="",
        text="Revoke",
        args=[utils.A("opportunity__organization__slug"), utils.A("opportunity__id"), utils.A("pk")],
    )

    class Meta:
        model = OpportunityAccess
        fields = ("display_name", "suspension_date", "suspension_reason")
        orderable = False
        empty_text = "No suspended users."

    def render_suspension_date(self, record, value):
        return date_with_time_popup(self, value)

    def render_revoke_suspension(self, record, value):
        revoke_url = reverse(
            "opportunity:revoke_user_suspension",
            args=(record.opportunity.organization.slug, record.opportunity.id, record.pk),
        )
        page_url = reverse(
            "opportunity:suspended_users_list", args=(record.opportunity.organization.slug, record.opportunity_id)
        )
        return format_html('<a class="btn btn-success" href="{}?next={}">Revoke</a>', revoke_url, page_url)


class CatchmentAreaTable(tables.Table):
    username = columns.Column(accessor="opportunity_access__user__username", verbose_name="Username")
    name_of_user = columns.Column(accessor="opportunity_access__user__name", verbose_name="Name")
    phone_number = columns.Column(accessor="opportunity_access__user__phone_number", verbose_name="Phone Number")
    name = columns.Column(verbose_name="Area name")
    active = columns.Column(verbose_name="Active")
    latitude = columns.Column(verbose_name="Latitude")
    longitude = columns.Column(verbose_name="Longitude")
    radius = columns.Column(verbose_name="Radius")
    site_code = columns.Column(verbose_name="Site code")

    def render_active(self, value):
        return "Yes" if value else "No"

    class Meta:
        model = CatchmentArea
        fields = (
            "username",
            "site_code",
            "name",
            "name_of_user",
            "phone_number",
            "active",
            "latitude",
            "longitude",
            "radius",
        )
        orderable = False
        sequence = (
            "username",
            "name_of_user",
            "phone_number",
            "name",
            "site_code",
            "active",
            "latitude",
            "longitude",
            "radius",
        )


class UserVisitReviewTable(OrgContextTable):
    pk = columns.CheckBoxColumn(
        accessor="pk",
        verbose_name="",
        attrs={
            "input": {"x-model": "selected"},
            "th__input": {"@click": "toggleSelectAll()", "x-bind:checked": "selectAll"},
        },
    )
    visit_id = columns.Column("Visit ID", accessor="xform_id", visible=False)
    username = columns.Column(accessor="user__username", verbose_name="Username")
    name = columns.Column(accessor="user__name", verbose_name="Name of the User", orderable=True)
    justification = columns.Column(verbose_name="Justification")
    visit_date = columns.Column(orderable=True)
    created_on = columns.Column(accessor="review_created_on", verbose_name="Review Requested On")
    review_status = columns.Column(verbose_name="Program Manager Review", orderable=True)
    user_visit = columns.Column(verbose_name="User Visit", empty_values=())

    class Meta:
        model = UserVisit
        orderable = False
        fields = (
            "pk",
            "username",
            "name",
            "status",
            "justification",
            "visit_date",
            "review_status",
            "created_on",
            "user_visit",
        )
        empty_text = "No visits submitted for review."
        template_name = "django_tables2/bootstrap5.html"

    def render_user_visit(self, record):
        url = reverse(
            "opportunity:visit_verification",
            kwargs={"org_slug": self.org_slug, "pk": record.pk},
        )
        return mark_safe(f'<a href="{url}">View</a>')


class PaymentReportTable(tables.Table):
    payment_unit = columns.Column(verbose_name="Payment Unit")
    approved = SumColumn(verbose_name="Approved Units")
    user_payment_accrued = SumColumn(verbose_name="User Payment Accrued")
    nm_payment_accrued = SumColumn(verbose_name="Network Manager Payment Accrued")

    class Meta:
        orderable = False


class PaymentInvoiceTable(OpportunityContextTable):
    payment_status = columns.Column(verbose_name="Payment Status", accessor="payment", empty_values=())
    payment_date = columns.Column(verbose_name="Payment Date", accessor="payment", empty_values=(None))
    actions = tables.Column(empty_values=(), orderable=False, verbose_name="Pay")

    class Meta:
        model = PaymentInvoice
        orderable = False
        fields = ("amount", "date", "invoice_number", "service_delivery")
        sequence = (
            "amount",
            "date",
            "invoice_number",
            "payment_status",
            "payment_date",
            "service_delivery",
            "actions",
        )
        empty_text = "No Payment Invoices"

    def __init__(self, *args, **kwargs):
        self.csrf_token = kwargs.pop("csrf_token")
        super().__init__(*args, **kwargs)

    def render_payment_status(self, value):
        if value is not None:
            return "Paid"
        return "Pending"

    def render_payment_date(self, value):
        if value is not None:
            return value.date_paid
        return

    def render_actions(self, record):
        invoice_approve_url = reverse("opportunity:invoice_approve", args=[self.org_slug, self.opp_id])
        template_string = f"""
            <form method="POST" action="{ invoice_approve_url  }">
                <input type="hidden" name="csrfmiddlewaretoken" value="{ self.csrf_token }">
                <input type="hidden" name="pk" value="{ record.pk }">
                <button type="submit" class="button button-md outline-style" {'disabled' if getattr(record, 'payment', None) else ''}>Pay</button>
            </form>
        """
        return mark_safe(template_string)


def popup_html(value, popup_title, popup_direction="top", popup_class="", popup_attributes=""):
    return format_html(
        "<span class='{}' data-bs-toggle='tooltip' data-bs-placement='{}' data-bs-title='{}' {}>{}</span>",
        popup_class,
        popup_direction,
        popup_title,
        popup_attributes,
        value,
    )


def date_with_time_popup(table, date):
    if table.exclude and "date_popup" in table.exclude:
        return date
    return popup_html(
        date.strftime("%d %b, %Y"),
        date.strftime("%d %b %Y, %I:%M%p"),
    )


def header_with_tooltip(label, tooltip_text):
    return mark_safe(
        f"""
        <div class="relative inline-flex justify-center items-center group cursor-default">
            <span>{label}</span>
            <i class="fa-regular fa-circle-question text-xs text-slate-400 ml-1 cursor-help"></i>
            <div class="fixed hidden group-hover:block z-50 pointer-events-none -translate-x-[15%] -translate-y-[70%] transform">
                <div class="absolute top-full left-1/2 -translate-x-1/2 w-0 h-0 border-l-8 border-r-8 border-t-8 border-l-transparent border-r-transparent border-t-white"></div>
                <div class="relative bg-white w-28 rounded p-2 text-slate-500 text-xs whitespace-normal break-words">
                    {tooltip_text}
                </div>
            </div>
        </div>
    """
    )


class BaseOpportunityList(OrgContextTable):
    stats_style = "underline underline-offset-2 justify-center"

    def __init__(self, *args, **kwargs):
        super().__init__(*args, **kwargs)
        self.use_view_url = False

    index = IndexColumn()
    opportunity = tables.Column(accessor="name")
    entity_type = tables.TemplateColumn(
        verbose_name="",
        orderable=False,
        template_code="""
                <div class="flex justify-start text-sm font-normal text-brand-deep-purple w-fit"
                     x-data="{
                       showTooltip: false,
                       tooltipStyle: '',
                       positionTooltip(el) {
                         const rect = el.getBoundingClientRect();
                         const top = rect.top - 30;  /* 30px above the icon */
                         const left = rect.left + rect.width/2;
                         this.tooltipStyle = `top:${top}px; left:${left}px; transform:translateX(-50%)`;
                       }
                     }">
                    {% if record.is_test %}
                        <div class="relative">
                            <i class="fa-light fa-file-dashed-line"
                               @mouseenter="showTooltip = true; positionTooltip($el)"
                               @mouseleave="showTooltip = false
                               "></i>
                            <span x-show="showTooltip"
                                  :style="tooltipStyle"
                                  class="fixed z-50 bg-white shadow-sm text-brand-deep-purple text-xs py-0.5 px-4 rounded-lg whitespace-nowrap">
                                Test Opportunity
                            </span>
                        </div>
                    {% else %}
                        <span class="relative">
                            <i class="invisible fa-light fa-file-dashed-line"></i>
                        </span>
                    {% endif %}
                </div>
            """,
    )

    status = tables.Column(verbose_name="Status", accessor="status", orderable=True)

    program = tables.Column(attrs=TEXT_CENTER_ATTR)
    start_date = DMYTColumn(attrs=TEXT_CENTER_ATTR)
    end_date = DMYTColumn(attrs=TEXT_CENTER_ATTR)

    class Meta:
        sequence = (
            "index",
            "opportunity",
            "entity_type",
            "status",
            "program",
            "start_date",
            "end_date",
        )

    def render_status(self, value):
        if value == 0:
            badge_class = "badge badge-sm bg-green-600/20 text-green-600"
            text = "Active"
        elif value == 1:
            badge_class = "badge badge-sm bg-orange-600/20 text-orange-600"
            text = "Ended"
        else:
            badge_class = "badge badge-sm bg-slate-100 text-slate-400"
            text = "Inactive"

        return format_html(
            '<div class="flex justify-start text-sm font-normal truncate text-brand-deep-purple overflow-clip overflow-ellipsis">'
            '  <span class="{}">{}</span>'
            "</div>",
            badge_class,
            text,
        )

    def format_date(self, date):
        return date.strftime("%d-%b-%Y") if date else "--"

    def _render_div(self, value, extra_classes=""):
        base_classes = "flex text-sm font-normal truncate text-brand-deep-purple " "overflow-clip overflow-ellipsis"
        all_classes = f"{base_classes} {extra_classes}".strip()
        return format_html('<div class="{}">{}</div>', all_classes, value)

    def render_opportunity(self, value, record):
        url = reverse("opportunity:detail", args=(self.org_slug, record.id))
        value = format_html('<a href="{}">{}</a>', url, value)
        return self._render_div(value, extra_classes="justify-start")

    def render_program(self, value):
        return self._render_div(value if value else "--", extra_classes="justify-start")

    def render_worker_list_url_column(self, value, opp_id, active_tab="workers", sort=None):
        url = reverse("opportunity:worker_list", args=(self.org_slug, opp_id))
        url = f"{url}?active_tab={active_tab}"

        if sort:
            url += "&" + sort
        value = format_html('<a href="{}">{}</a>', url, value)
        return self._render_div(value, extra_classes=self.stats_style)


class OpportunityTable(BaseOpportunityList):
    col_attrs = merge_attrs(TEXT_CENTER_ATTR, STOP_CLICK_PROPAGATION_ATTR)

    pending_invites = tables.Column(attrs=col_attrs)
    inactive_workers = tables.Column(attrs=col_attrs)
    pending_approvals = tables.Column(attrs=col_attrs)
    payments_due = tables.Column(attrs=col_attrs)
    actions = tables.Column(empty_values=(), orderable=False, verbose_name="", attrs=STOP_CLICK_PROPAGATION_ATTR)

    class Meta(BaseOpportunityList.Meta):
        sequence = BaseOpportunityList.Meta.sequence + (
            "pending_invites",
            "inactive_workers",
            "pending_approvals",
            "payments_due",
            "actions",
        )

    def render_pending_invites(self, value, record):
        return self.render_worker_list_url_column(value=value, opp_id=record.id)

    def render_inactive_workers(self, value, record):
        return self.render_worker_list_url_column(value=value, opp_id=record.id, sort="sort=last_active")

    def render_pending_approvals(self, value, record):
        return self.render_worker_list_url_column(
            value=value, opp_id=record.id, active_tab="delivery", sort="sort=-pending"
        )

    def render_payments_due(self, value, record):
        if value is None:
            value = 0
        return self.render_worker_list_url_column(
            value=value, opp_id=record.id, active_tab="payments", sort="sort=-total_paid"
        )

    def render_actions(self, record):
        actions = [
            {
                "title": "View Opportunity",
                "url": reverse("opportunity:detail", args=[self.org_slug, record.id]),
            },
            {
                "title": "View Workers",
                "url": reverse("opportunity:worker_list", args=[self.org_slug, record.id]),
            },
        ]

        if record.managed:
            actions.append(
                {
                    "title": "View Invoices",
                    "url": reverse("opportunity:invoice_list", args=[self.org_slug, record.id]),
                }
            )

        html = render_to_string(
            "tailwind/components/dropdowns/text_button_dropdown.html",
            context={
                "text": "...",
                "list": actions,
                "styles": "text-sm",
            },
        )
        return mark_safe(html)


class ProgramManagerOpportunityTable(BaseOpportunityList):
    active_workers = tables.Column(verbose_name="Active Workers", attrs=TEXT_CENTER_ATTR)
    total_deliveries = tables.Column(verbose_name="Total Deliveries", attrs=TEXT_CENTER_ATTR)
    verified_deliveries = tables.Column(verbose_name="Verified Deliveries", attrs=TEXT_CENTER_ATTR)
    worker_earnings = tables.Column(verbose_name="Worker Earnings", accessor="total_accrued", attrs=TEXT_CENTER_ATTR)
    actions = tables.Column(empty_values=(), orderable=False, verbose_name="")

    class Meta(BaseOpportunityList.Meta):
        sequence = BaseOpportunityList.Meta.sequence + (
            "active_workers",
            "total_deliveries",
            "verified_deliveries",
            "worker_earnings",
            "actions",
        )

    def render_active_workers(self, value, record):
        return self.render_worker_list_url_column(value=value, opp_id=record.id)

    def render_total_deliveries(self, value, record):
        return self.render_worker_list_url_column(
            value=value, opp_id=record.id, active_tab="delivery", sort="sort=-delivered"
        )

    def render_verified_deliveries(self, value, record):
        return self.render_worker_list_url_column(
            value=value, opp_id=record.id, active_tab="delivery", sort="sort=-approved"
        )

    def render_worker_earnings(self, value, record):
        url = reverse("opportunity:worker_list", args=(self.org_slug, record.id))
        url += "?active_tab=payments&sort=-payment_accrued"
        value = format_html('<a href="{}">{}</a>', url, value)
        return self._render_div(value, extra_classes=self.stats_style)

    def render_opportunity(self, record):
        url = reverse("opportunity:detail", args=(self.org_slug, record.id))
        html = format_html(
            """
            <a href={} class="flex flex-col items-start w-40">
                <p class="text-sm text-slate-900">{}</p>
                <p class="text-xs text-slate-400">{}</p>
            </a>
            """,
            url,
            record.name,
            record.organization.name,
        )
        return html

    def render_actions(self, record):
        actions = [
            {
                "title": "View Opportunity",
                "url": reverse("opportunity:detail", args=[self.org_slug, record.id]),
            },
            {
                "title": "View Workers",
                "url": reverse("opportunity:worker_list", args=[self.org_slug, record.id]),
            },
        ]

        if record.managed:
            actions.append(
                {
                    "title": "View Invoices",
                    "url": reverse("opportunity:invoice_list", args=[record.organization.slug, record.id]),
                }
            )

        html = render_to_string(
            "tailwind/components/dropdowns/text_button_dropdown.html",
            context={
                "text": "...",
                "list": actions,
                "styles": "text-sm",
            },
        )
        return mark_safe(html)


class UserVisitVerificationTable(tables.Table):
    date_time = columns.DateTimeColumn(verbose_name="Date", accessor="visit_date", format="d M, Y H:i")
    entity_name = columns.Column(verbose_name="Entity Name")
    flags = columns.TemplateColumn(
        verbose_name="Flags",
        orderable=False,
        template_code="""
            <div class="flex relative justify-start text-sm text-brand-deep-purple font-normal w-72">
                {% if record %}
                    {% if record.status == 'over_limit' %}
                    <span class="badge badge-sm negative-light mx-1">{{ record.get_status_display|lower }}</span>
                    {% endif %}
                {% endif %}
                {% if value %}
                    {% for flag in value|slice:":2" %}
                        {% if flag == "duplicate"%}
                        <span class="badge badge-sm warning-light mx-1">
                        {% else %}
                        <span class="badge badge-sm primary-light mx-1">
                        {% endif %}
                            {{ flag }}
                        </span>
                    {% endfor %}
                    {% if value|length > 2 %}
                    {% include "tailwind/components/badges/badge_sm_dropdown.html" with title='All Flags' list=value %}
                    {% endif %}
                {% endif %}
            </div>
            """,
    )
    last_activity = columns.DateColumn(verbose_name="Last Activity", accessor="status_modified_date", format="d M, Y")
    icons = columns.Column(verbose_name="", empty_values=("",), orderable=False)

    class Meta:
        model = UserVisit
        sequence = (
            "date_time",
            "entity_name",
            "flags",
            "last_activity",
            "icons",
        )
        fields = []
        empty_text = "No Visits for this filter."

    def __init__(self, *args, **kwargs):
        organization = kwargs.pop("organization", None)
        super().__init__(*args, **kwargs)
        self.use_view_url = True
        self.attrs = {"x-data": "{selectedRow: null}"}
        self.row_attrs = {
            "hx-get": lambda record: reverse(
                "opportunity:user_visit_details",
                args=[organization.slug, record.opportunity_id, record.pk],
            ),
            "hx-trigger": "click",
            "hx-indicator": "#visit-loading-indicator",
            "hx-target": "#visit-details",
            "hx-params": "none",
            "hx-swap": "innerHTML",
            "@click": lambda record: f"selectedRow = {record.id}",
            ":class": lambda record: f"selectedRow == {record.id} && 'active'",
        }

    def render_icons(self, record):
        status_to_icon = {
            # Review Status Pending, Visit Status Approved
            "approved_pending_review": "fa-solid fa-circle-check text-slate-300/50",
            VisitValidationStatus.approved: "fa-solid fa-circle-check",
            VisitValidationStatus.rejected: "fa-light fa-ban",
            VisitValidationStatus.pending: "fa-light fa-flag-swallowtail",
            VisitValidationStatus.duplicate: "fa-light fa-clone",
            VisitValidationStatus.trial: "fa-light fa-marker",
            VisitValidationStatus.over_limit: "fa-light fa-marker",
            VisitReviewStatus.disagree: "fa-light fa-thumbs-down",
            VisitReviewStatus.agree: "fa-light fa-thumbs-up",
            # Review Status Pending (custom name, original choice clashes with Visit Pending)
            "pending_review": "fa-light fa-timer",
        }

        if record.status in (VisitValidationStatus.pending, VisitValidationStatus.duplicate):
            icon_class = status_to_icon[record.status]
            icons_html = f'<i class="{icon_class} text-brand-deep-purple ml-4"></i>'
            return format_html(
                '<div class=" {} text-end text-brand-deep-purple text-lg">{}</div>',
                "justify-end",
                mark_safe(icons_html),
            )

        status = []
        if record.opportunity.managed and record.review_status:
            if record.review_status == VisitReviewStatus.pending.value:
                status.append("pending_review")
            else:
                status.append(record.review_status)
        if record.status in VisitValidationStatus:
            if (
                record.review_status in VisitReviewStatus.pending.value
                and record.status == VisitValidationStatus.approved
            ):
                status.append("approved_pending_review")
            else:
                status.append(record.status)

        icons_html = ""
        for status in status:
            icon_class = status_to_icon[status]
            if icon_class:
                icons_html += f'<i class="{icon_class} text-brand-deep-purple ml-4"></i>'
        justify_class = "justify-end" if len(status) == 1 else "justify-between"

        return format_html(
            '<div class=" {} text-end text-brand-deep-purple text-lg">{}</div>',
            justify_class,
            mark_safe(icons_html),
        )


class UserInfoColumn(tables.Column):
    def __init__(self, *args, **kwargs):
        kwargs.setdefault("orderable", True)
        kwargs.setdefault("verbose_name", "Name")
        kwargs.setdefault("order_by", "user__name")
        super().__init__(*args, **kwargs)

    def render(self, value):
        return format_html(
            """
            <div class="flex flex-col items-start w-40">
                <p class="text-sm text-slate-900">{}</p>
                <p class="text-xs text-slate-400">{}</p>
            </div>
            """,
            value.name,
            value.username,
        )


class SuspendedIndicatorColumn(tables.Column):
    def __init__(self, *args, **kwargs):
        kwargs.setdefault("orderable", False)
        kwargs.setdefault(
            "verbose_name", mark_safe('<div class="w-[40px]"><div class="w-4 h-2 bg-black rounded"></div></div>')
        )
        super().__init__(*args, **kwargs)

    def render(self, value):
        color_class = "negative-dark" if value else "positive-dark"
        return format_html('<div class="w-10"><div class="w-4 h-2 rounded {}"></div></div>', color_class)


class WorkerStatusTable(tables.Table):
    index = IndexColumn()
    user = UserInfoColumn()
    suspended = SuspendedIndicatorColumn()
    invited_date = DMYTColumn()
    last_active = DMYTColumn()
    started_learn = DMYTColumn(verbose_name="Started Learn", accessor="date_learn_started")
    completed_learn = DMYTColumn()
    days_to_complete_learn = DurationColumn(verbose_name="Time to Complete Learning")
    first_delivery = DMYTColumn()
    days_to_start_delivery = DurationColumn(verbose_name="Time to Start Deliver")

    def __init__(self, *args, **kwargs):
        self.use_view_url = True
        super().__init__(*args, **kwargs)

    class Meta:
        order_by = ("-last_active",)


class WorkerPaymentsTable(tables.Table):
    index = IndexColumn()
    user = UserInfoColumn(footer="Total")
    suspended = SuspendedIndicatorColumn()
    last_active = DMYTColumn()
    payment_accrued = tables.Column(verbose_name="Accrued", footer=lambda table: sum(x.payment_accrued or 0 for x in table.data))
    total_paid = tables.Column(verbose_name="Total Paid", footer=lambda table: sum(x.total_paid or 0 for x in table.data))
    last_paid = DMYTColumn()
    confirmed_paid = tables.Column(verbose_name="Confirm", accessor="total_confirmed_paid")

    def __init__(self, *args, **kwargs):
        self.use_view_url = True
        self.org_slug = kwargs.pop("org_slug", "")
        self.opp_id = kwargs.pop("opp_id", "")
        super().__init__(*args, **kwargs)

    class Meta:
        model = OpportunityAccess
        fields = ("user", "suspended", "payment_accrued", "confirmed_paid")
        sequence = (
            "index",
            "user",
            "suspended",
            "last_active",
            "payment_accrued",
            "total_paid",
            "last_paid",
            "confirmed_paid",
        )
        order_by = ("-last_active",)

    def render_last_paid(self, record, value):
        return render_to_string(
            "tailwind/components/worker_page/last_paid.html",
            {
                "record": record,
                "value": value.strftime("%d-%b-%Y %H:%M") if value else "--",
                "org_slug": self.org_slug,
                "opp_id": self.opp_id,
            },
        )


class WorkerLearnTable(OrgContextTable):
    index = IndexColumn()
    user = UserInfoColumn()
    suspended = SuspendedIndicatorColumn()
    last_active = DMYTColumn()
    started_learning = DMYTColumn(accessor="date_learn_started", verbose_name="Started Learning")
    modules_completed = tables.TemplateColumn(
        accessor="modules_completed_percentage",
        template_code="""
                            {% include "tailwind/components/progressbar/simple-progressbar.html" with text=flag percentage=value|default:0 %}
                        """,
    )
    completed_learning = DMYTColumn(accessor="completed_learn", verbose_name="Completed Learning")
    assessment = tables.Column(accessor="assessment_status")
    attempts = tables.Column(accessor="assesment_count")
    learning_hours = DurationColumn()
    action = tables.TemplateColumn(
        verbose_name="",
        orderable=False,
        template_code="""
        """,
    )

    def __init__(self, *args, **kwargs):
        self.use_view_url = True
        self.opp_id = kwargs.pop("opp_id")
        super().__init__(*args, **kwargs)

    class Meta:
        model = OpportunityAccess
        fields = ("suspended", "user")
        sequence = (
            "index",
            "user",
            "suspended",
            "last_active",
            "started_learning",
            "modules_completed",
            "completed_learning",
            "assessment",
            "attempts",
            "learning_hours",
            "action",
        )

        order_by = ("-last_active",)

    def render_user(self, value, record):

        if not record.accepted:
            return "-"

        url = reverse("opportunity:worker_learn_progress", args=(self.org_slug, self.opp_id, record.id))
        return format_html(
            """
            <a href="{}" class="flex flex-col items-start w-40">
                <p class="text-sm text-slate-900">{}</p>
                <p class="text-xs text-slate-400">{}</p>
            </div>
            """,
            url,
            value.name,
            value.username,
        )

    def render_action(self, record):
        url = reverse("opportunity:worker_learn_progress", args=(self.org_slug, self.opp_id, record.id))
        return format_html(
            """ <div class="opacity-0 group-hover:opacity-100 transition-opacity duration-200 text-end">
                <a href="{url}"><i class="fa-solid fa-chevron-right text-brand-deep-purple"></i></a>
            </div>""",
            url=url,
        )


<<<<<<< HEAD
class TotalFlagCountsColumn(tables.Column):
    def __init__(self, *args, status=None, **kwargs):
        super().__init__(*args, **kwargs)
        self.status = status

    def render_footer(self, bound_column, table):
        total = sum(bound_column.accessor.resolve(row) for row in table.data)

        url = reverse("opportunity:worker_flag_counts", args=[table.org_slug, table.opp_id])
        params = {"status": self.status}
        full_url = f"{url}?{urlencode(params)}"

        return render_to_string(
            "tailwind/components/worker_page/fetch_flag_counts.html",
            {
                "counts_url": full_url,
                "value": total,
                "status": self.status,
            },
        )


class TotalDeliveredColumn(tables.Column):
    def render_footer(self, bound_column, table):
        completed = sum(row.completed for row in table.data)
        incomplete = sum(row.incomplete for row in table.data)
        over_limit = sum(row.over_limit for row in table.data)

        rows = [
            {"label": "Completed", "value": completed},
            {"label": "Incomplete", "value": incomplete},
            {"label": "Over limit", "value": over_limit},
        ]
        return render_to_string(
            "tailwind/components/worker_page/deliver_column.html",
            {
                "value": completed,
                "rows": rows,
            },
        )


=======
>>>>>>> 0893dab7
class WorkerDeliveryTable(OrgContextTable):
    use_view_url = True

    id = tables.Column(visible=False)
    index = IndexColumn()
    user = tables.Column(orderable=False, verbose_name="Name", footer="Total")
    suspended = SuspendedIndicatorColumn()
    last_active = DMYTColumn()
    payment_unit = tables.Column(orderable=False)
<<<<<<< HEAD
    started = DMYTColumn(accessor="started_delivery")
    delivered = TotalDeliveredColumn(accessor="completed")
    pending = TotalFlagCountsColumn(status=CompletedWorkStatus.pending)
    approved = TotalFlagCountsColumn(status=CompletedWorkStatus.approved)
    rejected = TotalFlagCountsColumn(status=CompletedWorkStatus.rejected)
=======
    delivery_progress = tables.Column(accessor="total_visits", empty_values=())
    delivered = tables.Column(accessor="completed", footer=lambda table: sum(x.completed for x in table.data))
    pending = tables.Column(footer=lambda table: sum(x.pending for x in table.data))
    approved = tables.Column(footer=lambda table: sum(x.approved for x in table.data))
    rejected = tables.Column(footer=lambda table: sum(x.rejected for x in table.data))
>>>>>>> 0893dab7
    action = tables.TemplateColumn(
        verbose_name="",
        orderable=False,
        template_code="""

        """,
    )

    class Meta:
        model = OpportunityAccess
        fields = ("id", "suspended", "user")
        sequence = (
            "index",
            "user",
            "suspended",
            "last_active",
            "payment_unit",
            "delivery_progress",
            "delivered",
            "pending",
            "approved",
            "rejected",
            "action",
        )
        order_by = ("-last_active",)

    def __init__(self, *args, **kwargs):
        self.opp_id = kwargs.pop("opp_id")
        self.use_view_url = True
        super().__init__(*args, **kwargs)
        self._seen_users = set()


    def render_delivery_progress(self, record):
        current = record.completed_visits
        total = record.total_visits

        if not total:
            return "-"

        percentage = round((current / total) * 100, 2)

        context = {
            "current": current,
            "percentage": percentage,
            "total": total,
            "number_style": True,
        }

        return render_to_string("tailwind/components/progressbar/simple-progressbar.html", context)


    def render_action(self, record):
        url = reverse("opportunity:user_visits_list", args=(self.org_slug, self.opp_id, record.id))
        template = """
            <div class="opacity-0 group-hover:opacity-100 transition-opacity duration-200 text-end">
                <a href="{}"><i class="fa-solid fa-chevron-right text-brand-deep-purple"></i></a>
            </div>
        """
        return format_html(template, url)

    def render_user(self, value, record):
        if value.id in self._seen_users:
            return ""

        self._seen_users.add(value.id)

        url = reverse("opportunity:user_visits_list", args=(self.org_slug, self.opp_id, record.id))

        return format_html(
            """
                <a href="{}" class="w-40">
                    <p class="text-sm text-slate-900">{}</p>
                    <p class="text-xs text-slate-400">{}</p>
                </a>
            """,
            url,
            value.name,
            value.username,
        )

    def render_index(self, value, record):
        page = getattr(self, "page", None)
        if page:
            start_index = (page.number - 1) * page.paginator.per_page + 1
        else:
            start_index = 1

        if record.user.id in self._seen_users:
            return ""

        if (
            not hasattr(self, "_row_counter")
            or not hasattr(self, "_row_counter_start")
            or self._row_counter_start != start_index
        ):
            self._row_counter = itertools.count(start=start_index)
            self._row_counter_start = start_index

        display_index = next(self._row_counter)

        return display_index

    def render_delivered(self, record, value):
        rows = [
            {"label": "Completed", "value": record.completed},
            {"label": "Incomplete", "value": record.incomplete},
            {"label": "Over limit", "value": record.over_limit},
        ]
        return render_to_string(
            "tailwind/components/worker_page/deliver_column.html",
            {
                "value": value,
                "rows": rows,
            },
        )

    def _render_flag_counts(self, record, value, status):
        url = reverse("opportunity:worker_flag_counts", args=[self.org_slug, self.opp_id])

        params = {
            "status": status,
            "payment_unit_id": record.payment_unit_id,
            "access_id": record.pk,
        }
        full_url = f"{url}?{urlencode(params)}"

        return render_to_string(
            "tailwind/components/worker_page/fetch_flag_counts.html",
            {
                "counts_url": full_url,
                "value": value,
                "status": status,
            },
        )

    def render_pending(self, record, value):
        return self._render_flag_counts(record, value, status=CompletedWorkStatus.pending)

    def render_approved(self, record, value):
        return self._render_flag_counts(record, value, status=CompletedWorkStatus.approved)

    def render_rejected(self, record, value):
        return self._render_flag_counts(record, value, status=CompletedWorkStatus.rejected)


class WorkerLearnStatusTable(tables.Table):
    index = IndexColumn()
    module_name = tables.Column(accessor="module__name", orderable=False)
    date = DMYTColumn(verbose_name="Date Completed", accessor="date", orderable=False)
    duration = DurationColumn(accessor="duration", orderable=False)
    time = tables.Column(accessor="date", verbose_name="Time Completed", orderable=False)

    class Meta:
        sequence = ("index", "module_name", "date", "duration")


class LearnModuleTable(tables.Table):
    index = IndexColumn()

    class Meta:
        model = LearnModule
        orderable = False
        fields = ("index", "name", "description", "time_estimate")
        empty_text = "No Learn Module for this opportunity."

    def render_time_estimate(self, value):
        return f"{value}hr"


class DeliverUnitTable(tables.Table):
    index = IndexColumn(empty_values=(), verbose_name="#")

    slug = tables.Column(verbose_name="Delivery Unit ID")
    name = tables.Column(verbose_name="Name")

    class Meta:
        model = DeliverUnit
        orderable = False
        fields = ("index", "slug", "name")
        empty_text = "No Deliver units for this opportunity."


class PaymentUnitTable(OrgContextTable):
    index = IndexColumn()
    name = tables.Column(verbose_name="Payment Unit Name")
    max_total = tables.Column(verbose_name="Total Deliveries")
    deliver_units = tables.Column(verbose_name="Delivery Units")

    def __init__(self, *args, **kwargs):
        self.can_edit = kwargs.pop("can_edit", False)
        super().__init__(*args, **kwargs)

    class Meta:
        model = PaymentUnit
        orderable = False
        fields = ("index", "name", "start_date", "end_date", "amount", "max_total", "max_daily", "deliver_units")
        empty_text = "No payment units for this opportunity."

    def render_deliver_units(self, record):
        deliver_units = record.deliver_units.all()
        count = deliver_units.count()

        if self.can_edit:
            edit_url = reverse("opportunity:edit_payment_unit", args=(self.org_slug, record.opportunity.id, record.id))
        else:
            edit_url = None

        context = {
            "count": count,
            "deliver_units": deliver_units,
            "edit_url": edit_url,
        }
        return render_to_string("tailwind/pages/opportunity_dashboard/extendable_payment_unit_row.html", context)<|MERGE_RESOLUTION|>--- conflicted
+++ resolved
@@ -1115,7 +1115,6 @@
         )
 
 
-<<<<<<< HEAD
 class TotalFlagCountsColumn(tables.Column):
     def __init__(self, *args, status=None, **kwargs):
         super().__init__(*args, **kwargs)
@@ -1158,8 +1157,6 @@
         )
 
 
-=======
->>>>>>> 0893dab7
 class WorkerDeliveryTable(OrgContextTable):
     use_view_url = True
 
@@ -1169,19 +1166,11 @@
     suspended = SuspendedIndicatorColumn()
     last_active = DMYTColumn()
     payment_unit = tables.Column(orderable=False)
-<<<<<<< HEAD
-    started = DMYTColumn(accessor="started_delivery")
+    delivery_progress = tables.Column(accessor="total_visits", empty_values=())
     delivered = TotalDeliveredColumn(accessor="completed")
     pending = TotalFlagCountsColumn(status=CompletedWorkStatus.pending)
     approved = TotalFlagCountsColumn(status=CompletedWorkStatus.approved)
     rejected = TotalFlagCountsColumn(status=CompletedWorkStatus.rejected)
-=======
-    delivery_progress = tables.Column(accessor="total_visits", empty_values=())
-    delivered = tables.Column(accessor="completed", footer=lambda table: sum(x.completed for x in table.data))
-    pending = tables.Column(footer=lambda table: sum(x.pending for x in table.data))
-    approved = tables.Column(footer=lambda table: sum(x.approved for x in table.data))
-    rejected = tables.Column(footer=lambda table: sum(x.rejected for x in table.data))
->>>>>>> 0893dab7
     action = tables.TemplateColumn(
         verbose_name="",
         orderable=False,

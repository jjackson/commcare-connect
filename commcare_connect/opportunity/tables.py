import itertools

import django_tables2 as tables
from crispy_forms.helper import FormHelper
from crispy_forms.layout import Column, Layout, Row
from django.template.loader import render_to_string
from django.urls import reverse
from django.utils.html import format_html
from django.utils.safestring import mark_safe
from django.utils.timezone import localtime
from django_filters import ChoiceFilter, DateRangeFilter, FilterSet, ModelChoiceFilter
from django_tables2 import columns, utils

from commcare_connect.opportunity.models import (
    CatchmentArea,
    CompletedWork,
    CompletedWorkStatus,
    OpportunityAccess,
    Payment,
    PaymentInvoice,
    PaymentUnit,
    UserInvite,
    UserInviteStatus,
    UserVisit,
    VisitReviewStatus,
    VisitValidationStatus,
)
from commcare_connect.users.models import User
from commcare_connect.utils.tables import OrgContextTable, IndexColumn, ClickableRowsTable, \
    DurationColumn, DMYTColumn, TEXT_CENTER_ATTR, STOP_CLICK_PROPAGATION_ATTR, merge_attrs


class OpportunityContextTable(OrgContextTable):
    def __init__(self, *args, **kwargs):
        self.opp_id = kwargs.pop("opp_id", None)
        super().__init__(*args, **kwargs)


class LearnStatusTable(OrgContextTable):
    display_name = columns.Column(verbose_name="Name")
    learn_progress = columns.Column(verbose_name="Modules Completed")
    assessment_count = columns.Column(verbose_name="Number of Attempts")
    assessment_status = columns.Column(verbose_name="Assessment Status")
    details = columns.Column(verbose_name="", empty_values=())

    class Meta:
        model = OpportunityAccess
        fields = ("display_name", "learn_progress", "assessment_status", "assessment_count")
        sequence = ("display_name", "learn_progress")
        orderable = False
        empty_text = "No learn progress for users."

    def render_details(self, record):
        url = reverse(
            "opportunity:user_learn_progress",
            kwargs={"org_slug": self.org_slug, "opp_id": record.opportunity.id, "pk": record.pk},
        )
        return mark_safe(f'<a href="{url}">View Details</a>')


def show_warning(record):
    if record.status not in (VisitValidationStatus.approved, VisitValidationStatus.rejected):
        if record.flagged:
            return "table-warning"
    return ""


class UserVisitReviewFilter(FilterSet):
    review_status = ChoiceFilter(choices=VisitReviewStatus.choices, empty_label="All Reviews")
    user = ModelChoiceFilter(queryset=User.objects.none(), empty_label="All Users", to_field_name="username")
    visit_date = DateRangeFilter()

    def __init__(self, *args, **kwargs):
        super().__init__(*args, **kwargs)
        self.filters["user"].queryset = User.objects.filter(id__in=self.queryset.values_list("user_id", flat=True))
        self.filters["user"].field.label_from_instance = lambda obj: obj.name

        self.form.helper = FormHelper()
        self.form.helper.disable_csrf = True
        self.form.helper.form_class = "form-inline"
        self.form.helper.layout = Layout(
            Row(
                Column("review_status", css_class="col-md-3"),
                Column("user", css_class="col-md-3"),
                Column("visit_date", css_class="col-md-3"),
            )
        )
        for field_name in self.form.fields.keys():
            self.form.fields[field_name].widget.attrs.update({"@change": "$refs.reviewFilterForm.submit()"})

    class Meta:
        model = UserVisit
        fields = ["review_status", "user", "visit_date"]


class UserVisitFilter(UserVisitReviewFilter):
    status = ChoiceFilter(choices=VisitValidationStatus.choices, empty_label="All Visits")

    def __init__(self, *args, **kwargs):
        managed_opportunity = kwargs.pop("managed_opportunity", False)
        super().__init__(*args, **kwargs)
        fields = ["status"]
        if managed_opportunity:
            fields.append("review_status")
        self.form.helper.layout = Layout(Row(*[Column(field, css_class="col-md-3") for field in fields]))
        for field in fields:
            self.form.fields[field].widget.attrs.update({"@change": "$refs.visitFilterForm.submit()"})

    class Meta:
        model = UserVisit
        fields = ["status", "review_status"]


class UserVisitTable(OrgContextTable):
    # export only columns
    visit_id = columns.Column("Visit ID", accessor="xform_id", visible=False)
    username = columns.Column("Username", accessor="user__username", visible=False)
    form_json = columns.Column("Form JSON", accessor="form_json", visible=False)
    visit_date_export = columns.DateTimeColumn(
        verbose_name="Visit date", accessor="visit_date", format="c", visible=False
    )
    reason = columns.Column("Rejected Reason", accessor="reason", visible=False)
    justification = columns.Column("Justification", accessor="justification", visible=False)
    duration = columns.Column("Duration", accessor="duration", visible=False)
    entity_id = columns.Column("Entity ID", accessor="entity_id", visible=False)

    deliver_unit = columns.Column("Unit Name", accessor="deliver_unit__name")
    entity_name = columns.Column("Entity Name", accessor="entity_name")
    flag_reason = columns.Column("Flags", accessor="flag_reason", empty_values=({}, None))
    details = columns.Column(verbose_name="", empty_values=())

    def render_details(self, record):
        url = reverse(
            "opportunity:visit_verification",
            kwargs={"org_slug": self.org_slug, "pk": record.pk},
        )
        return mark_safe(f'<a class="btn btn-sm btn-primary" href="{url}">Review</a>')

    def render_flag_reason(self, value):
        short = [flag[1] for flag in value.get("flags")]
        return ", ".join(short)

    class Meta:
        model = UserVisit
        fields = ("user__name", "username", "visit_date", "status", "review_status")
        sequence = (
            "visit_id",
            "visit_date",
            "visit_date_export",
            "status",
            "review_status",
            "username",
            "user__name",
            "deliver_unit",
        )
        empty_text = "No forms."
        orderable = False
        row_attrs = {"class": show_warning}
        template_name = "django_tables2/bootstrap5.html"


class OpportunityPaymentTable(OrgContextTable):
    display_name = columns.Column(verbose_name="Name")
    username = columns.Column(accessor="user__username", visible=False)
    view_payments = columns.Column(verbose_name="", empty_values=())

    def render_view_payments(self, record):
        url = reverse(
            "opportunity:worker_list",
            kwargs={"org_slug": self.org_slug, "opp_id": record.opportunity.id},
        )
        return mark_safe(f'<a href="{url}?active_tab=payments">View Details</a>')

    class Meta:
        model = OpportunityAccess
        fields = ("display_name", "username", "payment_accrued", "total_paid", "total_confirmed_paid")
        orderable = False
        empty_text = "No user have payments accrued yet."


class AggregateColumn(columns.Column):
    def render_footer(self, bound_column, table):
        return sum(1 if bound_column.accessor.resolve(row) else 0 for row in table.data)


class SumColumn(columns.Column):
    def render_footer(self, bound_column, table):
        return sum(bound_column.accessor.resolve(row) or 0 for row in table.data)


class BooleanAggregateColumn(columns.BooleanColumn, AggregateColumn):
    pass


class UserStatusTable(OrgContextTable):
    display_name = columns.Column(verbose_name="Name", footer="Total", empty_values=())
    username = columns.Column(accessor="opportunity_access__user__username", visible=False)
    claimed = AggregateColumn(verbose_name="Job Claimed", accessor="job_claimed")
    status = columns.Column(
        footer=lambda table: f"Accepted: {sum(invite.status == UserInviteStatus.accepted for invite in table.data)}",
    )
    started_learning = AggregateColumn(
        verbose_name="Started Learning", accessor="opportunity_access__date_learn_started"
    )
    completed_learning = AggregateColumn(verbose_name="Completed Learning", accessor="date_learn_completed")
    passed_assessment = BooleanAggregateColumn(verbose_name="Passed Assessment")
    started_delivery = AggregateColumn(verbose_name="Started Delivery", accessor="date_deliver_started")
    last_visit_date = columns.Column(accessor="last_visit_date_d")
    view_profile = columns.Column("", empty_values=(), footer=lambda table: f"Invited: {len(table.rows)}")

    class Meta:
        model = UserInvite
        fields = ("status",)
        sequence = (
            "display_name",
            "username",
            "status",
            "started_learning",
            "completed_learning",
            "passed_assessment",
            "claimed",
            "started_delivery",
            "last_visit_date",
        )
        empty_text = "No users invited for this opportunity."
        orderable = False

    def render_display_name(self, record):
        if not getattr(record.opportunity_access, "accepted", False):
            return "---"
        return record.opportunity_access.display_name

    def render_view_profile(self, record):
        if not getattr(record.opportunity_access, "accepted", False):
            resend_invite_url = reverse(
                "opportunity:resend_user_invite", args=(self.org_slug, record.opportunity.id, record.id)
            )
            urls = [resend_invite_url]
            buttons = [
                """<button title="Resend invitation"
                hx-post="{}" hx-target="#modalBodyContent" hx-trigger="click"
                hx-on::after-request="handleResendInviteResponse(event)"
                class="btn btn-sm btn-success">Resend</button>"""
            ]
            if record.status == UserInviteStatus.not_found:
                invite_delete_url = reverse(
                    "opportunity:user_invite_delete", args=(self.org_slug, record.opportunity.id, record.id)
                )
                urls.append(invite_delete_url)
                buttons.append(
                    """<button title="Delete invitation"
                            hx-post="{}" hx-swap="none"
                            hx-confirm="Please confirm to delete the User Invite."
                            class="btn btn-sm btn-danger" type="button"><i class="bi bi-trash"></i></button>"""
                )
            button_html = f"""<div class="d-flex gap-1">{"".join(buttons)}</div>"""
            return format_html(button_html, *urls)
        url = reverse(
            "opportunity:user_profile",
            kwargs={"org_slug": self.org_slug, "opp_id": record.opportunity.id, "pk": record.opportunity_access_id},
        )
        return format_html('<a class="btn btn-primary btn-sm" href="{}">View Profile</a>', url)

    def render_started_learning(self, record, value):
        return date_with_time_popup(self, value)

    def render_completed_learning(self, record, value):
        return date_with_time_popup(self, value)

    def render_started_delivery(self, record, value):
        return date_with_time_popup(self, value)

    def render_last_visit_date(self, record, value):
        return date_with_time_popup(self, value)


class PaymentUnitTable(OrgContextTable):
    deliver_units = columns.Column("Deliver Units")
    details = columns.Column(verbose_name="", empty_values=())

    class Meta:
        model = PaymentUnit
        fields = ("name", "amount")
        empty_text = "No payment units for this opportunity."
        orderable = False

    def render_deliver_units(self, record):
        deliver_units = "".join([f"<li>{d.name}</li>" for d in record.deliver_units.all()])
        return mark_safe(f"<ul>{deliver_units}</ul>")

    def render_details(self, record):
        url = reverse(
            "opportunity:edit_payment_unit",
            kwargs={"org_slug": self.org_slug, "opp_id": record.opportunity.id, "pk": record.pk},
        )
        return mark_safe(f'<a href="{url}">Edit</a>')


class DeliverStatusTable(OrgContextTable):
    display_name = columns.Column(verbose_name="Name of the User", footer="Total")
    username = columns.Column(accessor="user__username", visible=False)
    payment_unit = columns.Column("Name of Payment Unit")
    completed = SumColumn("Delivered")
    pending = SumColumn("Pending")
    approved = SumColumn("Approved")
    rejected = SumColumn("Rejected")
    over_limit = SumColumn("Over Limit")
    incomplete = SumColumn("Incomplete")
    details = columns.Column(verbose_name="", empty_values=())

    class Meta:
        model = OpportunityAccess
        orderable = False
        fields = ("display_name",)
        sequence = (
            "display_name",
            "username",
            "payment_unit",
            "completed",
            "pending",
            "approved",
            "rejected",
            "over_limit",
            "incomplete",
        )

    def render_details(self, record):
        url = reverse(
            "opportunity:user_visits_list",
            kwargs={"org_slug": self.org_slug, "opp_id": record.opportunity.id, "pk": record.pk},
        )
        return mark_safe(f'<a href="{url}">View Details</a>')

    def render_last_visit_date(self, record, value):
        return date_with_time_popup(self, value)


class CompletedWorkTable(tables.Table):
    id = columns.Column("Instance Id", visible=False)
    username = columns.Column(accessor="opportunity_access__user__username", visible=False)
    phone_number = columns.Column(accessor="opportunity_access__user__phone_number", visible=False)
    entity_id = columns.Column(visible=False)
    reason = columns.Column("Rejected Reason", accessor="reason", visible=False)
    display_name = columns.Column("Name of the User", accessor="opportunity_access__display_name")
    payment_unit = columns.Column("Payment Unit", accessor="payment_unit__name")
    status = columns.Column("Payment Approval")

    class Meta:
        model = CompletedWork
        fields = (
            "entity_id",
            "entity_name",
            "status",
            "reason",
            "completion_date",
            "flags",
        )
        orderable = False
        sequence = (
            "id",
            "username",
            "phone_number",
            "display_name",
            "entity_id",
            "entity_name",
            "payment_unit",
            "completion_date",
            "flags",
            "status",
            "reason",
        )

    def render_flags(self, record, value):
        return ", ".join(value)

    def render_completion_date(self, record, value):
        return date_with_time_popup(self, value)


class SuspendedUsersTable(tables.Table):
    display_name = columns.Column("Name of the User")
    revoke_suspension = columns.LinkColumn(
        "opportunity:revoke_user_suspension",
        verbose_name="",
        text="Revoke",
        args=[utils.A("opportunity__organization__slug"), utils.A("opportunity__id"), utils.A("pk")],
    )

    class Meta:
        model = OpportunityAccess
        fields = ("display_name", "suspension_date", "suspension_reason")
        orderable = False
        empty_text = "No suspended users."

    def render_suspension_date(self, record, value):
        return date_with_time_popup(self, value)

    def render_revoke_suspension(self, record, value):
        revoke_url = reverse(
            "opportunity:revoke_user_suspension",
            args=(record.opportunity.organization.slug, record.opportunity.id, record.pk),
        )
        page_url = reverse(
            "opportunity:suspended_users_list", args=(record.opportunity.organization.slug, record.opportunity_id)
        )
        return format_html('<a class="btn btn-success" href="{}?next={}">Revoke</a>', revoke_url, page_url)


class CatchmentAreaTable(tables.Table):
    username = columns.Column(accessor="opportunity_access__user__username", verbose_name="Username")
    name_of_user = columns.Column(accessor="opportunity_access__user__name", verbose_name="Name")
    phone_number = columns.Column(accessor="opportunity_access__user__phone_number", verbose_name="Phone Number")
    name = columns.Column(verbose_name="Area name")
    active = columns.Column(verbose_name="Active")
    latitude = columns.Column(verbose_name="Latitude")
    longitude = columns.Column(verbose_name="Longitude")
    radius = columns.Column(verbose_name="Radius")
    site_code = columns.Column(verbose_name="Site code")

    def render_active(self, value):
        return "Yes" if value else "No"

    class Meta:
        model = CatchmentArea
        fields = (
            "username",
            "site_code",
            "name",
            "name_of_user",
            "phone_number",
            "active",
            "latitude",
            "longitude",
            "radius",
        )
        orderable = False
        sequence = (
            "username",
            "name_of_user",
            "phone_number",
            "name",
            "site_code",
            "active",
            "latitude",
            "longitude",
            "radius",
        )


class UserVisitReviewTable(OrgContextTable):
    pk = columns.CheckBoxColumn(
        accessor="pk",
        verbose_name="",
        attrs={
            "input": {"x-model": "selected"},
            "th__input": {"@click": "toggleSelectAll()", "x-bind:checked": "selectAll"},
        },
    )
    visit_id = columns.Column("Visit ID", accessor="xform_id", visible=False)
    username = columns.Column(accessor="user__username", verbose_name="Username")
    name = columns.Column(accessor="user__name", verbose_name="Name of the User", orderable=True)
    justification = columns.Column(verbose_name="Justification")
    visit_date = columns.Column(orderable=True)
    created_on = columns.Column(accessor="review_created_on", verbose_name="Review Requested On")
    review_status = columns.Column(verbose_name="Program Manager Review", orderable=True)
    user_visit = columns.Column(verbose_name="User Visit", empty_values=())

    class Meta:
        model = UserVisit
        orderable = False
        fields = (
            "pk",
            "username",
            "name",
            "status",
            "justification",
            "visit_date",
            "review_status",
            "created_on",
            "user_visit",
        )
        empty_text = "No visits submitted for review."
        template_name = "django_tables2/bootstrap5.html"

    def render_user_visit(self, record):
        url = reverse(
            "opportunity:visit_verification",
            kwargs={"org_slug": self.org_slug, "pk": record.pk},
        )
        return mark_safe(f'<a href="{url}">View</a>')


class PaymentReportTable(tables.Table):
    payment_unit = columns.Column(verbose_name="Payment Unit")
    approved = SumColumn(verbose_name="Approved Units")
    user_payment_accrued = SumColumn(verbose_name="User Payment Accrued")
    nm_payment_accrued = SumColumn(verbose_name="Network Manager Payment Accrued")

    class Meta:
        orderable = False


class PaymentInvoiceTable(OpportunityContextTable):
    payment_status = columns.Column(verbose_name="Payment Status", accessor="payment", empty_values=())
    payment_date = columns.Column(verbose_name="Payment Date", accessor="payment", empty_values=(None))
    actions = tables.Column(empty_values=(), orderable=False, verbose_name="Pay")

    class Meta:
        model = PaymentInvoice
        orderable = False
        fields = ("amount", "date", "invoice_number", "service_delivery")
        sequence = (
            "amount",
            "date",
            "invoice_number",
            "payment_status",
            "payment_date",
            "service_delivery",
            "actions",
        )
        empty_text = "No Payment Invoices"

    def __init__(self, *args, **kwargs):
        self.csrf_token = kwargs.pop("csrf_token")
        super().__init__(*args, **kwargs)

    def render_payment_status(self, value):
        if value is not None:
            return "Paid"
        return "Pending"

    def render_payment_date(self, value):
        if value is not None:
            return value.date_paid
        return

    def render_actions(self, record):
        invoice_approve_url = reverse("opportunity:invoice_approve", args=[self.org_slug, self.opp_id])
        template_string = f"""
            <form method="POST" action="{ invoice_approve_url  }">
                <input type="hidden" name="csrfmiddlewaretoken" value="{ self.csrf_token }">
                <input type="hidden" name="pk" value="{ record.pk }">
                <button type="submit" class="button button-md outline-style" {'disabled' if getattr(record, 'payment', None) else ''}>Pay</button>
            </form>
        """
        return mark_safe(template_string)


def popup_html(value, popup_title, popup_direction="top", popup_class="", popup_attributes=""):
    return format_html(
        "<span class='{}' data-bs-toggle='tooltip' data-bs-placement='{}' data-bs-title='{}' {}>{}</span>",
        popup_class,
        popup_direction,
        popup_title,
        popup_attributes,
        value,
    )


def date_with_time_popup(table, date):
    if table.exclude and "date_popup" in table.exclude:
        return date
    return popup_html(
        date.strftime("%d %b, %Y"),
        date.strftime("%d %b %Y, %I:%M%p"),
    )


def header_with_tooltip(label, tooltip_text):
    return mark_safe(
        f"""
        <div class="relative inline-flex justify-center items-center group cursor-default">
            <span>{label}</span>
            <i class="fa-regular fa-circle-question text-xs text-slate-400 ml-1 cursor-help"></i>
            <div class="fixed hidden group-hover:block z-50 pointer-events-none -translate-x-[15%] -translate-y-[70%] transform">
                <div class="absolute top-full left-1/2 -translate-x-1/2 w-0 h-0 border-l-8 border-r-8 border-t-8 border-l-transparent border-r-transparent border-t-white"></div>
                <div class="relative bg-white w-28 rounded p-2 text-slate-500 text-xs whitespace-normal break-words">
                    {tooltip_text}
                </div>
            </div>
        </div>
    """
    )


class BaseOpportunityList(ClickableRowsTable):
    stats_style = "underline underline-offset-2 justify-center"

    def __init__(self, *args, **kwargs):
        super().__init__(*args, **kwargs)
        self.use_view_url = False

    index = IndexColumn()
    opportunity = tables.Column(accessor="name")
    entity_type = tables.TemplateColumn(
        verbose_name="",
        orderable=False,
        template_code="""
                <div class="flex justify-start text-sm font-normal text-brand-deep-purple w-fit"
                     x-data="{
                       showTooltip: false,
                       tooltipStyle: '',
                       positionTooltip(el) {
                         const rect = el.getBoundingClientRect();
                         const top = rect.top - 30;  /* 30px above the icon */
                         const left = rect.left + rect.width/2;
                         this.tooltipStyle = `top:${top}px; left:${left}px; transform:translateX(-50%)`;
                       }
                     }">
                    {% if record.is_test %}
                        <div class="relative">
                            <i class="fa-light fa-file-dashed-line"
                               @mouseenter="showTooltip = true; positionTooltip($el)"
                               @mouseleave="showTooltip = false
                               "></i>
                            <span x-show="showTooltip"
                                  :style="tooltipStyle"
                                  class="fixed z-50 bg-white shadow-sm text-brand-deep-purple text-xs py-0.5 px-4 rounded-lg whitespace-nowrap">
                                Test Opportunity
                            </span>
                        </div>
                    {% else %}
                        <span class="relative">
                            <i class="invisible fa-light fa-file-dashed-line"></i>
                        </span>
                    {% endif %}
                </div>
            """,
    )

    status = tables.Column(verbose_name="Status", accessor="status", orderable=True)

    program = tables.Column(attrs=TEXT_CENTER_ATTR)
    start_date = DMYTColumn(attrs=TEXT_CENTER_ATTR)
    end_date = DMYTColumn(attrs=TEXT_CENTER_ATTR)

    class Meta:
        sequence = (
            "index",
            "opportunity",
            "entity_type",
            "status",
            "program",
            "start_date",
            "end_date",
        )

    def row_click_url(self, record):
        return reverse("opportunity:detail", args=(self.org_slug, record.id))


    def render_status(self, value):
        if value == 0:
            badge_class = "badge badge-sm bg-green-600/20 text-green-600"
            text = "Active"
        elif value == 1:
            badge_class = "badge badge-sm bg-orange-600/20 text-orange-600"
            text = "Ended"
        else:
            badge_class = "badge badge-sm bg-slate-100 text-slate-400"
            text = "Inactive"

        return format_html(
            '<div class="flex justify-start text-sm font-normal truncate text-brand-deep-purple overflow-clip overflow-ellipsis">'
            '  <span class="{}">{}</span>'
            "</div>",
            badge_class,
            text,
        )

<<<<<<< HEAD
    def format_date(self, date):
        return date.strftime("%d-%b-%Y") if date else "--"

=======
>>>>>>> 3ee619ff
    def _render_div(self, value, extra_classes=""):
        base_classes = "flex text-sm font-normal truncate text-brand-deep-purple " "overflow-clip overflow-ellipsis"
        all_classes = f"{base_classes} {extra_classes}".strip()
        return format_html('<div class="{}">{}</div>', all_classes, value)

    def render_opportunity(self, value):
        return self._render_div(value, extra_classes="justify-start")

    def render_program(self, value):
        return self._render_div(value if value else "--", extra_classes="justify-start")

    def render_worker_list_url_column(self, value, opp_id, active_tab="workers", sort=None):
        url = reverse("opportunity:worker_list", args=(self.org_slug, opp_id))
        url = f"{url}?active_tab={active_tab}"

        if sort:
            url += "&"+sort
        value = format_html('<a href="{}">{}</a>', url, value)
        return self._render_div(value, extra_classes=self.stats_style)



class OpportunityTable(BaseOpportunityList):
    col_attrs = merge_attrs(TEXT_CENTER_ATTR, STOP_CLICK_PROPAGATION_ATTR)

    pending_invites = tables.Column(attrs=col_attrs)
    inactive_workers = tables.Column(attrs=col_attrs)
    pending_approvals =tables.Column(attrs=col_attrs)
    payments_due = tables.Column(attrs=col_attrs)
    actions = tables.Column(empty_values=(), orderable=False, verbose_name="", attrs=STOP_CLICK_PROPAGATION_ATTR)

    class Meta(BaseOpportunityList.Meta):
        sequence = BaseOpportunityList.Meta.sequence + (
            "pending_invites",
            "inactive_workers",
            "pending_approvals",
            "payments_due",
            "actions",
        )

    def render_pending_invites(self, value, record):
        return self.render_worker_list_url_column(value=value, opp_id=record.id)

    def render_inactive_workers(self, value, record):
        return self.render_worker_list_url_column(value=value, opp_id=record.id, sort='sort=last_active')

    def render_pending_approvals(self, value, record):
        return self.render_worker_list_url_column(value=value, opp_id=record.id, active_tab="delivery",
                                                  sort='sort=-pending')

    def render_payments_due(self, value, record):
        if value is None:
            value = 0
        return self.render_worker_list_url_column(value=value, opp_id=record.id, active_tab="payments",
                                                  sort='sort=-total_paid')

    def render_actions(self, record):
        actions = [
            {
                "title": "View Opportunity",
                "url": reverse("opportunity:detail", args=[self.org_slug, record.id]),
            },
            {
                "title": "View Workers",
                "url": reverse("opportunity:worker_list", args=[self.org_slug, record.id]),
            },
        ]

        if record.managed:
            actions.append(
                {
                    "title": "View Invoices",
                    "url": reverse("opportunity:invoice_list", args=[self.org_slug, record.id]),
                }
            )

        html = render_to_string(
            "tailwind/components/dropdowns/text_button_dropdown.html",
            context={
                "text": "...",
                "list": actions,
                "styles": "text-sm",
            },
        )
        return mark_safe(html)


class ProgramManagerOpportunityTable(BaseOpportunityList):
    col_attrs = merge_attrs(TEXT_CENTER_ATTR, STOP_CLICK_PROPAGATION_ATTR)

    active_workers = tables.Column(
        verbose_name="Active Workers", attrs=col_attrs
    )
    total_deliveries = tables.Column(
        verbose_name="Total Deliveries", attrs=col_attrs
    )
    verified_deliveries = tables.Column(
        verbose_name="Verified Deliveries", attrs=col_attrs
    )
    worker_earnings = tables.Column(verbose_name="Worker Earnings", accessor="total_accrued",
                                    attrs=col_attrs)
    actions = tables.Column(empty_values=(), orderable=False, verbose_name="", attrs=STOP_CLICK_PROPAGATION_ATTR)

    class Meta(BaseOpportunityList.Meta):
        sequence = BaseOpportunityList.Meta.sequence + (
            "active_workers",
            "total_deliveries",
            "verified_deliveries",
            "worker_earnings",
            "actions",
        )


    def render_active_workers(self, value, record):
        return self.render_worker_list_url_column(value=value, opp_id=record.id)


    def render_total_deliveries(self, value, record):
        return self.render_worker_list_url_column(value=value, opp_id=record.id, active_tab="delivery", sort="sort=-delivered")

    def render_verified_deliveries(self, value, record):
        return self.render_worker_list_url_column(value=value, opp_id=record.id, active_tab="delivery", sort="sort=-approved")

    def render_worker_earnings(self, value, record):
        url = reverse("opportunity:worker_list", args=(self.org_slug, record.id))
        url += "?active_tab=payments&sort=-payment_accrued"
        value = format_html('<a href="{}">{}</a>', url, value)
        return self._render_div(value, extra_classes=self.stats_style)

    def render_opportunity(self, record):
        html = format_html(
            """
            <div class="flex flex-col items-start w-40">
                <p class="text-sm text-slate-900">{}</p>
                <p class="text-xs text-slate-400">{}</p>
            </div>
            """,
            record.name,
            record.organization.name,
        )
        return html

    def render_actions(self, record):
        actions = [
            {
                "title": "View Opportunity",
                "url": reverse("opportunity:detail", args=[self.org_slug, record.id]),
            },
            {
                "title": "View Workers",
                "url": reverse("opportunity:worker_list", args=[self.org_slug, record.id]),
            },
        ]

        if record.managed:
            actions.append(
                {
                    "title": "View Invoices",
                    "url": reverse("opportunity:invoice_list", args=[record.organization.slug, record.id]),
                }
            )

        html = render_to_string(
            "tailwind/components/dropdowns/text_button_dropdown.html",
            context={
                "text": "...",
                "list": actions,
                "styles": "text-sm",
            },
        )
        return mark_safe(html)


class UserVisitVerificationTable(tables.Table):
    date_time = columns.DateTimeColumn(verbose_name="Date", accessor="visit_date", format="d M, Y H:i")
    entity_name = columns.Column(verbose_name="Entity Name")
    flags = columns.TemplateColumn(
        verbose_name="Flags",
        orderable=False,
        template_code="""
            <div class="flex relative justify-start text-sm text-brand-deep-purple font-normal w-72">
                {% if record %}
                    {% if record.status == 'over_limit' %}
                    <span class="badge badge-sm negative-light mx-1">{{ record.get_status_display|lower }}</span>
                    {% endif %}
                {% endif %}
                {% if value %}
                    {% for flag in value|slice:":2" %}
                        {% if flag == "duplicate"%}
                        <span class="badge badge-sm warning-light mx-1">
                        {% else %}
                        <span class="badge badge-sm primary-light mx-1">
                        {% endif %}
                            {{ flag }}
                        </span>
                    {% endfor %}
                    {% if value|length > 2 %}
                    {% include "tailwind/components/badges/badge_sm_dropdown.html" with title='All Flags' list=value %}
                    {% endif %}
                {% endif %}
            </div>
            """,
    )
    last_activity = columns.DateColumn(verbose_name="Last Activity", accessor="status_modified_date", format="d M, Y")
    icons = columns.Column(verbose_name="", empty_values=("",), orderable=False)

    class Meta:
        model = UserVisit
        sequence = (
            "date_time",
            "entity_name",
            "flags",
            "last_activity",
            "icons",
        )
        fields = []
        empty_text = "No Visits for this filter."

    def __init__(self, *args, **kwargs):
        organization = kwargs.pop("organization", None)
        super().__init__(*args, **kwargs)
        self.use_view_url = True
        self.attrs = {"x-data": "{selectedRow: null}"}
        self.row_attrs = {
            "hx-get": lambda record: reverse(
                "opportunity:user_visit_details",
                args=[organization.slug, record.opportunity_id, record.pk],
            ),
            "hx-trigger": "click",
            "hx-indicator": "#visit-loading-indicator",
            "hx-target": "#visit-details",
            "hx-params": "none",
            "hx-swap": "innerHTML",
            "@click": lambda record: f"selectedRow = {record.id}",
            ":class": lambda record: f"selectedRow == {record.id} && 'active'",
        }

    def render_icons(self, record):
        status_to_icon = {
            # Review Status Pending, Visit Status Approved
            "approved_pending_review": "fa-solid fa-circle-check text-slate-300/50",
            VisitValidationStatus.approved: "fa-solid fa-circle-check",
            VisitValidationStatus.rejected: "fa-light fa-ban",
            VisitValidationStatus.pending: "fa-light fa-flag-swallowtail",
            VisitValidationStatus.duplicate: "fa-light fa-clone",
            VisitValidationStatus.trial: "fa-light fa-marker",
            VisitValidationStatus.over_limit: "fa-light fa-marker",
            VisitReviewStatus.disagree: "fa-light fa-thumbs-down",
            VisitReviewStatus.agree: "fa-light fa-thumbs-up",
            # Review Status Pending (custom name, original choice clashes with Visit Pending)
            "pending_review": "fa-light fa-timer",
        }

        if record.status == VisitValidationStatus.pending.value:
            icon_class = status_to_icon[VisitValidationStatus.pending]
            icons_html = f'<i class="{icon_class} text-brand-deep-purple ml-4"></i>'
            return format_html(
                '<div class=" {} text-end text-brand-deep-purple text-lg">{}</div>',
                "justify-end",
                mark_safe(icons_html),
            )

        status = []
        if record.opportunity.managed and record.review_status:
            if record.review_status == VisitReviewStatus.pending.value:
                status.append("pending_review")
            else:
                status.append(record.review_status)
        if record.status in (
            VisitValidationStatus.approved,
            VisitValidationStatus.rejected,
            VisitValidationStatus.pending,
        ):
            if (
                record.review_status == VisitReviewStatus.pending.value
                and record.status == VisitValidationStatus.approved
            ):
                status.append("approved_pending_review")
            else:
                status.append(record.status)

        icons_html = ""
        for status in status:
            icon_class = status_to_icon[status]
            if icon_class:
                icons_html += f'<i class="{icon_class} text-brand-deep-purple ml-4"></i>'
        justify_class = "justify-end" if len(status) == 1 else "justify-between"

        return format_html(
            '<div class=" {} text-end text-brand-deep-purple text-lg">{}</div>',
            justify_class,
            mark_safe(icons_html),
        )


class UserInfoColumn(tables.Column):
    def __init__(self, *args, **kwargs):
        kwargs.setdefault("orderable", True)
        kwargs.setdefault("verbose_name", "Name")
        kwargs.setdefault("order_by", "user__name")
        super().__init__(*args, **kwargs)

    def render(self, value):
        return format_html(
            """
            <div class="flex flex-col items-start w-40">
                <p class="text-sm text-slate-900">{}</p>
                <p class="text-xs text-slate-400">{}</p>
            </div>
            """,
            value.name,
            value.username,
        )


class SuspendedIndicatorColumn(tables.Column):
    def __init__(self, *args, **kwargs):
        kwargs.setdefault("orderable", False)
        kwargs.setdefault(
            "verbose_name", mark_safe('<div class="w-[40px]"><div class="w-4 h-2 bg-black rounded"></div></div>')
        )
        super().__init__(*args, **kwargs)

    def render(self, value):
        color_class = "negative-dark" if value else "positive-dark"
        return format_html('<div class="w-10"><div class="w-4 h-2 rounded {}"></div></div>', color_class)


class WorkerStatusTable(tables.Table):
    index = IndexColumn()
    user = UserInfoColumn()
    suspended = SuspendedIndicatorColumn()
    invited_date = DMYTColumn()
    last_active = DMYTColumn()
    started_learn = DMYTColumn(verbose_name="Started Learn", accessor="date_learn_started")
    completed_learn = DMYTColumn()
    days_to_complete_learn = DurationColumn(verbose_name="Time to Complete Learning")
    first_delivery = DMYTColumn()
    days_to_start_delivery = DurationColumn(verbose_name="Time to Start Deliver")

    def __init__(self, *args, **kwargs):
        self.use_view_url = True
        super().__init__(*args, **kwargs)


    class Meta:
        order_by = ("-last_active",)


class WorkerPaymentsTable(tables.Table):
    index = IndexColumn()
    user = UserInfoColumn(footer="Total")
    suspended = SuspendedIndicatorColumn()
<<<<<<< HEAD
    last_active = tables.Column()
    payment_accrued = tables.Column(verbose_name="Accrued", footer=lambda table: sum(x.payment_accrued or 0 for x in table.data))
    total_paid = tables.Column(accessor="total_paid_d", footer=lambda table: sum(x.total_paid_d or 0 for x in table.data))
    last_paid = tables.Column()
=======
    last_active = DMYTColumn()
    payment_accrued = tables.Column(verbose_name="Accrued")
    total_paid = tables.Column(accessor="total_paid_d")
    last_paid = DMYTColumn()
>>>>>>> 3ee619ff
    confirmed_paid = tables.Column(verbose_name="Confirm")

    def __init__(self, *args, **kwargs):
        self.use_view_url = True
        self.org_slug = kwargs.pop("org_slug", "")
        self.opp_id = kwargs.pop("opp_id", "")
        super().__init__(*args, **kwargs)

    class Meta:
        model = OpportunityAccess
        fields = ("user", "suspended", "payment_accrued", "confirmed_paid")
        sequence = (
            "index",
            "user",
            "suspended",
            "last_active",
            "payment_accrued",
            "total_paid",
            "last_paid",
            "confirmed_paid",
        )
        order_by = ("-last_active",)

    def render_last_paid(self, record, value):
        return render_to_string(
            "tailwind/components/worker_page/last_paid.html",
            {
                "record": record,
                "value": value.strftime("%d-%b-%Y %H:%M") if value else "--",
                "org_slug": self.org_slug,
                "opp_id": self.opp_id,
            },
        )


class WorkerLearnTable(ClickableRowsTable):
    index = IndexColumn()
    user = UserInfoColumn()
    suspended = SuspendedIndicatorColumn()
    last_active = DMYTColumn()
    started_learning = DMYTColumn(accessor="date_learn_started", verbose_name="Started Learning")
    modules_completed = tables.TemplateColumn(
        accessor="modules_completed_percentage",
        template_code="""
                            {% include "tailwind/components/progressbar/simple-progressbar.html" with text=flag progress=value|default:0 %}
                        """,
    )
    completed_learning = DMYTColumn( accessor="completed_learn", verbose_name="Completed Learning")
    assessment = tables.Column(accessor="passed_assessment")
    attempts = tables.Column(accessor="assesment_count")
    learning_hours = DurationColumn()
    action = tables.TemplateColumn(
        verbose_name="",
        orderable=False,
        template_code="""
        """,
    )

    def __init__(self, *args, **kwargs):
        self.use_view_url = True
        self.opp_id = kwargs.pop("opp_id")
        super().__init__(*args, **kwargs)

    class Meta:
        model = OpportunityAccess
        fields = ("suspended", "user")
        sequence = (
            "index",
            "user",
            "suspended",
            "last_active",
            "started_learning",
            "modules_completed",
            "completed_learning",
            "assessment",
            "attempts",
            "learning_hours",
            "action",
        )

        order_by = ("-last_active",)

    def row_click_url(self, record):
        return reverse("opportunity:worker_learn_progress", args=(self.org_slug, self.opp_id, record.id))

    def render_assessment(self, value, record):
        if not record.date_learn_started:
            return "--"
        return "Passed" if value else "Failed"

    def render_action(self, record):
        url = reverse("opportunity:worker_learn_progress", args=(self.org_slug, self.opp_id, record.id))
        return format_html(
            """ <div class="opacity-0 group-hover:opacity-100 transition-opacity duration-200 text-end">
                <a href="{url}"><i class="fa-solid fa-chevron-right text-brand-deep-purple"></i></a>
            </div>""",
            url=url,
        )


class WorkerDeliveryTable(ClickableRowsTable):
    use_view_url = True

    id = tables.Column(visible=False)
    index = IndexColumn()
    user = tables.Column(orderable=False, verbose_name="Name", footer="Total")
    suspended = SuspendedIndicatorColumn()
<<<<<<< HEAD
    last_active = tables.Column()
    payment_unit = tables.Column(accessor="payment_unit__name", orderable=False)
    started = tables.Column(accessor="started_delivery")
    delivered = tables.Column(accessor="completed", footer=lambda table: sum(x.completed for x in table.data))
    pending = tables.Column(footer=lambda table: sum(x.pending for x in table.data))
    approved = tables.Column(footer=lambda table: sum(x.approved for x in table.data))
    rejected = tables.Column(footer=lambda table: sum(x.rejected for x in table.data))
=======
    last_active = DMYTColumn()
    payment_unit = tables.Column(orderable=False)
    started = DMYTColumn(accessor="started_delivery")
    delivered = tables.Column(accessor="completed")
    pending = tables.Column()
    approved = tables.Column()
    rejected = tables.Column()
>>>>>>> 3ee619ff
    action = tables.TemplateColumn(
        verbose_name="",
        orderable=False,
        template_code="""

        """,
    )

    class Meta:
        model = OpportunityAccess
        fields = ("id", "suspended", "user")
        sequence = (
            "index",
            "user",
            "suspended",
            "last_active",
            "payment_unit",
            "started",
            "delivered",
            "pending",
            "approved",
            "rejected",
            "action",
        )
        order_by = ("-last_active",)


    def __init__(self, *args, **kwargs):
        self.opp_id = kwargs.pop("opp_id")
        self.use_view_url = True
        super().__init__(*args, **kwargs)
        self._seen_users = set()

    def row_click_url(self, record):
        return reverse("opportunity:user_visits_list", args=(self.org_slug, self.opp_id, record.id))


    def render_action(self, record):
        url = reverse("opportunity:user_visits_list", args=(self.org_slug, self.opp_id, record.id))
        template = """
            <div class="opacity-0 group-hover:opacity-100 transition-opacity duration-200 text-end">
                <a href="{}"><i class="fa-solid fa-chevron-right text-brand-deep-purple"></i></a>
            </div>
        """
        return format_html(template, url)

    def render_user(self, value):
        if value.id in self._seen_users:
            return ""

        self._seen_users.add(value.id)
        return format_html(
            """
            <div class="flex flex-col items-start w-40">
                <p class="text-sm text-slate-900">{}</p>
                <p class="text-xs text-slate-400">{}</p>
            </div>
            """,
            value.name,
            value.username,
        )

    def render_index(self, value, record):
        page = getattr(self, "page", None)
        if page:
            start_index = (page.number - 1) * page.paginator.per_page + 1
        else:
            start_index = 1

        if record.user.id in self._seen_users:
            return ""

        if (
            not hasattr(self, "_row_counter")
            or not hasattr(self, "_row_counter_start")
            or self._row_counter_start != start_index
        ):
            self._row_counter = itertools.count(start=start_index)
            self._row_counter_start = start_index

        display_index = next(self._row_counter)

        return display_index

    def render_delivered(self, record, value):
        rows = [
            {"label": "Completed", "value": record.completed},
            {"label": "Incomplete", "value": record.incomplete},
            {"label": "Duplicate", "value": record.duplicate},
            {"label": "Over limit", "value": record.over_limit},
        ]
        return render_to_string(
            "tailwind/components/worker_page/deliver_column.html",
            {
                "value": value,
                "rows": rows,
            },
        )

    def _render_flag_counts(self, record, value, status, status_title):
        return render_to_string(
            "tailwind/components/worker_page/fetch_flag_counts.html",
            {
                "record": record,
                "payment_unit_id": record.payment_unit_id,
                "value": value,
                "org_slug": self.org_slug,
                "opp_id": self.opp_id,
                "status_title": status_title,
                "status": status,
            },
        )

    def render_pending(self, record, value):
        return self._render_flag_counts(record, value, status=CompletedWorkStatus.pending, status_title="Pending Info")

    def render_approved(self, record, value):
        return self._render_flag_counts(
            record, value, status=CompletedWorkStatus.approved, status_title="Approved Info"
        )

    def render_rejected(self, record, value):
        return self._render_flag_counts(
            record, value, status=CompletedWorkStatus.rejected, status_title="Rejected Info"
        )


class WorkerLearnStatusTable(tables.Table):
    index = IndexColumn()
    module_name = tables.Column(accessor="module__name", orderable=False)
    date = tables.DateColumn(format="d-M-Y", verbose_name="Date Completed", accessor="date", orderable=False)
    duration = DurationColumn(accessor="duration", orderable=False)
    time = tables.Column(accessor="date", verbose_name="Time Completed", orderable=False)

    def render_time(self, value):
        if value:
            value = localtime(value)
            return value.strftime("%H:%M")
        return "--"

    class Meta:
        sequence = ("index", "module_name", "date", "time", "duration")<|MERGE_RESOLUTION|>--- conflicted
+++ resolved
@@ -668,12 +668,9 @@
             text,
         )
 
-<<<<<<< HEAD
     def format_date(self, date):
         return date.strftime("%d-%b-%Y") if date else "--"
 
-=======
->>>>>>> 3ee619ff
     def _render_div(self, value, extra_classes=""):
         base_classes = "flex text-sm font-normal truncate text-brand-deep-purple " "overflow-clip overflow-ellipsis"
         all_classes = f"{base_classes} {extra_classes}".strip()
@@ -1027,17 +1024,10 @@
     index = IndexColumn()
     user = UserInfoColumn(footer="Total")
     suspended = SuspendedIndicatorColumn()
-<<<<<<< HEAD
-    last_active = tables.Column()
+    last_active = DMYTColumn()
     payment_accrued = tables.Column(verbose_name="Accrued", footer=lambda table: sum(x.payment_accrued or 0 for x in table.data))
     total_paid = tables.Column(accessor="total_paid_d", footer=lambda table: sum(x.total_paid_d or 0 for x in table.data))
-    last_paid = tables.Column()
-=======
-    last_active = DMYTColumn()
-    payment_accrued = tables.Column(verbose_name="Accrued")
-    total_paid = tables.Column(accessor="total_paid_d")
     last_paid = DMYTColumn()
->>>>>>> 3ee619ff
     confirmed_paid = tables.Column(verbose_name="Confirm")
 
     def __init__(self, *args, **kwargs):
@@ -1145,23 +1135,13 @@
     index = IndexColumn()
     user = tables.Column(orderable=False, verbose_name="Name", footer="Total")
     suspended = SuspendedIndicatorColumn()
-<<<<<<< HEAD
-    last_active = tables.Column()
+    last_active = DMYTColumn()
     payment_unit = tables.Column(accessor="payment_unit__name", orderable=False)
-    started = tables.Column(accessor="started_delivery")
+    started = DMYTColumn(accessor="started_delivery")
     delivered = tables.Column(accessor="completed", footer=lambda table: sum(x.completed for x in table.data))
     pending = tables.Column(footer=lambda table: sum(x.pending for x in table.data))
     approved = tables.Column(footer=lambda table: sum(x.approved for x in table.data))
     rejected = tables.Column(footer=lambda table: sum(x.rejected for x in table.data))
-=======
-    last_active = DMYTColumn()
-    payment_unit = tables.Column(orderable=False)
-    started = DMYTColumn(accessor="started_delivery")
-    delivered = tables.Column(accessor="completed")
-    pending = tables.Column()
-    approved = tables.Column()
-    rejected = tables.Column()
->>>>>>> 3ee619ff
     action = tables.TemplateColumn(
         verbose_name="",
         orderable=False,

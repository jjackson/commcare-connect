--- conflicted
+++ resolved
@@ -1197,31 +1197,24 @@
     last_active = DMYTColumn()
     payment_unit = tables.Column(orderable=False)
     delivery_progress = tables.Column(accessor="total_visits", empty_values=())
-<<<<<<< HEAD
-    delivered = tables.Column(
-        verbose_name=header_with_tooltip("Delivered", "Delivered number of payment units"), accessor="completed",
-        footer=lambda table: sum(x.completed for x in table.data)
-    )
-    pending = tables.Column(
+    delivered = TotalDeliveredColumn(
+        verbose_name=header_with_tooltip("Delivered", "Delivered number of payment units"),
+        accessor="completed"
+    )
+    pending = TotalFlagCountsColumn(
         verbose_name=header_with_tooltip("Pending", "Payment units with pending approvals with NM or PM"),
-        footer=lambda table: sum(x.pending for x in table.data)
-    )
-    approved = tables.Column(
+        status=CompletedWorkStatus.pending
+    )
+    approved = TotalFlagCountsColumn(
         verbose_name=header_with_tooltip(
             "Approved", "Payment units that are fully approved automatically or manually by NM and PM"
         ),
-        footer=lambda table: sum(x.approved for x in table.data)
-    )
-    rejected = tables.Column(
+        status=CompletedWorkStatus.approved
+    )
+    rejected = TotalFlagCountsColumn(
         verbose_name=header_with_tooltip("Rejected", "Payment units that are rejected"),
-        footer=lambda table: sum(x.rejected for x in table.data)
-    )
-=======
-    delivered = TotalDeliveredColumn(accessor="completed")
-    pending = TotalFlagCountsColumn(status=CompletedWorkStatus.pending)
-    approved = TotalFlagCountsColumn(status=CompletedWorkStatus.approved)
-    rejected = TotalFlagCountsColumn(status=CompletedWorkStatus.rejected)
->>>>>>> 192068a4
+        status=CompletedWorkStatus.rejected)
+
     action = tables.TemplateColumn(
         verbose_name="",
         orderable=False,

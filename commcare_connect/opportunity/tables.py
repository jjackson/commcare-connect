import itertools

import django_tables2 as tables
from crispy_forms.helper import FormHelper
from crispy_forms.layout import Column, Layout, Row
from django.template.loader import render_to_string
from django.urls import reverse
from django.utils.html import format_html
from django.utils.safestring import mark_safe
from django.utils.timezone import localtime
from django_filters import ChoiceFilter, DateRangeFilter, FilterSet, ModelChoiceFilter
from django_tables2 import columns, utils

from commcare_connect.opportunity.models import (
    CatchmentArea,
    CompletedWork,
<<<<<<< HEAD
    DeliverUnit,
    LearnModule,
=======
    CompletedWorkStatus,
>>>>>>> b6ee744c
    OpportunityAccess,
    Payment,
    PaymentInvoice,
    PaymentUnit,
    UserInvite,
    UserInviteStatus,
    UserVisit,
    VisitReviewStatus,
    VisitValidationStatus,
)
from commcare_connect.users.models import User
from commcare_connect.utils.tables import (
    STOP_CLICK_PROPAGATION_ATTR,
    TEXT_CENTER_ATTR,
    ClickableRowsTable,
    DMYTColumn,
    DurationColumn,
    IndexColumn,
    OrgContextTable,
    merge_attrs,
)


class OpportunityContextTable(OrgContextTable):
    def __init__(self, *args, **kwargs):
        self.opp_id = kwargs.pop("opp_id", None)
        super().__init__(*args, **kwargs)


class LearnStatusTable(OrgContextTable):
    display_name = columns.Column(verbose_name="Name")
    learn_progress = columns.Column(verbose_name="Modules Completed")
    assessment_count = columns.Column(verbose_name="Number of Attempts")
    assessment_status = columns.Column(verbose_name="Assessment Status")
    details = columns.Column(verbose_name="", empty_values=())

    class Meta:
        model = OpportunityAccess
        fields = ("display_name", "learn_progress", "assessment_status", "assessment_count")
        sequence = ("display_name", "learn_progress")
        orderable = False
        empty_text = "No learn progress for users."

    def render_details(self, record):
        url = reverse(
            "opportunity:user_learn_progress",
            kwargs={"org_slug": self.org_slug, "opp_id": record.opportunity.id, "pk": record.pk},
        )
        return mark_safe(f'<a href="{url}">View Details</a>')


def show_warning(record):
    if record.status not in (VisitValidationStatus.approved, VisitValidationStatus.rejected):
        if record.flagged:
            return "table-warning"
    return ""


class UserVisitReviewFilter(FilterSet):
    review_status = ChoiceFilter(choices=VisitReviewStatus.choices, empty_label="All Reviews")
    user = ModelChoiceFilter(queryset=User.objects.none(), empty_label="All Users", to_field_name="username")
    visit_date = DateRangeFilter()

    def __init__(self, *args, **kwargs):
        super().__init__(*args, **kwargs)
        self.filters["user"].queryset = User.objects.filter(id__in=self.queryset.values_list("user_id", flat=True))
        self.filters["user"].field.label_from_instance = lambda obj: obj.name

        self.form.helper = FormHelper()
        self.form.helper.disable_csrf = True
        self.form.helper.form_class = "form-inline"
        self.form.helper.layout = Layout(
            Row(
                Column("review_status", css_class="col-md-3"),
                Column("user", css_class="col-md-3"),
                Column("visit_date", css_class="col-md-3"),
            )
        )
        for field_name in self.form.fields.keys():
            self.form.fields[field_name].widget.attrs.update({"@change": "$refs.reviewFilterForm.submit()"})

    class Meta:
        model = UserVisit
        fields = ["review_status", "user", "visit_date"]


class UserVisitFilter(UserVisitReviewFilter):
    status = ChoiceFilter(choices=VisitValidationStatus.choices, empty_label="All Visits")

    def __init__(self, *args, **kwargs):
        managed_opportunity = kwargs.pop("managed_opportunity", False)
        super().__init__(*args, **kwargs)
        fields = ["status"]
        if managed_opportunity:
            fields.append("review_status")
        self.form.helper.layout = Layout(Row(*[Column(field, css_class="col-md-3") for field in fields]))
        for field in fields:
            self.form.fields[field].widget.attrs.update({"@change": "$refs.visitFilterForm.submit()"})

    class Meta:
        model = UserVisit
        fields = ["status", "review_status"]


class UserVisitTable(OrgContextTable):
    # export only columns
    visit_id = columns.Column("Visit ID", accessor="xform_id", visible=False)
    username = columns.Column("Username", accessor="user__username", visible=False)
    form_json = columns.Column("Form JSON", accessor="form_json", visible=False)
    visit_date_export = columns.DateTimeColumn(
        verbose_name="Visit date", accessor="visit_date", format="c", visible=False
    )
    reason = columns.Column("Rejected Reason", accessor="reason", visible=False)
    justification = columns.Column("Justification", accessor="justification", visible=False)
    duration = columns.Column("Duration", accessor="duration", visible=False)
    entity_id = columns.Column("Entity ID", accessor="entity_id", visible=False)

    deliver_unit = columns.Column("Unit Name", accessor="deliver_unit__name")
    entity_name = columns.Column("Entity Name", accessor="entity_name")
    flag_reason = columns.Column("Flags", accessor="flag_reason", empty_values=({}, None))
    details = columns.Column(verbose_name="", empty_values=())

    def render_details(self, record):
        url = reverse(
            "opportunity:visit_verification",
            kwargs={"org_slug": self.org_slug, "pk": record.pk},
        )
        return mark_safe(f'<a class="btn btn-sm btn-primary" href="{url}">Review</a>')

    def render_flag_reason(self, value):
        short = [flag[1] for flag in value.get("flags")]
        return ", ".join(short)

    class Meta:
        model = UserVisit
        fields = ("user__name", "username", "visit_date", "status", "review_status")
        sequence = (
            "visit_id",
            "visit_date",
            "visit_date_export",
            "status",
            "review_status",
            "username",
            "user__name",
            "deliver_unit",
        )
        empty_text = "No forms."
        orderable = False
        row_attrs = {"class": show_warning}
        template_name = "django_tables2/bootstrap5.html"


class OpportunityPaymentTable(OrgContextTable):
    display_name = columns.Column(verbose_name="Name")
    username = columns.Column(accessor="user__username", visible=False)
    view_payments = columns.Column(verbose_name="", empty_values=())

    def render_view_payments(self, record):
        url = reverse(
            "opportunity:worker_list",
            kwargs={"org_slug": self.org_slug, "opp_id": record.opportunity.id},
        )
        return mark_safe(f'<a href="{url}?active_tab=payments">View Details</a>')

    class Meta:
        model = OpportunityAccess
        fields = ("display_name", "username", "payment_accrued", "total_paid", "total_confirmed_paid")
        orderable = False
        empty_text = "No user have payments accrued yet."


class AggregateColumn(columns.Column):
    def render_footer(self, bound_column, table):
        return sum(1 if bound_column.accessor.resolve(row) else 0 for row in table.data)


class SumColumn(columns.Column):
    def render_footer(self, bound_column, table):
        return sum(bound_column.accessor.resolve(row) or 0 for row in table.data)


class BooleanAggregateColumn(columns.BooleanColumn, AggregateColumn):
    pass


class UserStatusTable(OrgContextTable):
    display_name = columns.Column(verbose_name="Name", footer="Total", empty_values=())
    username = columns.Column(accessor="opportunity_access__user__username", visible=False)
    claimed = AggregateColumn(verbose_name="Job Claimed", accessor="job_claimed")
    status = columns.Column(
        footer=lambda table: f"Accepted: {sum(invite.status == UserInviteStatus.accepted for invite in table.data)}",
    )
    started_learning = AggregateColumn(
        verbose_name="Started Learning", accessor="opportunity_access__date_learn_started"
    )
    completed_learning = AggregateColumn(verbose_name="Completed Learning", accessor="date_learn_completed")
    passed_assessment = BooleanAggregateColumn(verbose_name="Passed Assessment")
    started_delivery = AggregateColumn(verbose_name="Started Delivery", accessor="date_deliver_started")
    last_visit_date = columns.Column(accessor="last_visit_date_d")
    view_profile = columns.Column("", empty_values=(), footer=lambda table: f"Invited: {len(table.rows)}")

    class Meta:
        model = UserInvite
        fields = ("status",)
        sequence = (
            "display_name",
            "username",
            "status",
            "started_learning",
            "completed_learning",
            "passed_assessment",
            "claimed",
            "started_delivery",
            "last_visit_date",
        )
        empty_text = "No users invited for this opportunity."
        orderable = False

    def render_display_name(self, record):
        if not getattr(record.opportunity_access, "accepted", False):
            return "---"
        return record.opportunity_access.display_name

    def render_view_profile(self, record):
        if not getattr(record.opportunity_access, "accepted", False):
            resend_invite_url = reverse(
                "opportunity:resend_user_invite", args=(self.org_slug, record.opportunity.id, record.id)
            )
            urls = [resend_invite_url]
            buttons = [
                """<button title="Resend invitation"
                hx-post="{}" hx-target="#modalBodyContent" hx-trigger="click"
                hx-on::after-request="handleResendInviteResponse(event)"
                class="btn btn-sm btn-success">Resend</button>"""
            ]
            if record.status == UserInviteStatus.not_found:
                invite_delete_url = reverse(
                    "opportunity:user_invite_delete", args=(self.org_slug, record.opportunity.id, record.id)
                )
                urls.append(invite_delete_url)
                buttons.append(
                    """<button title="Delete invitation"
                            hx-post="{}" hx-swap="none"
                            hx-confirm="Please confirm to delete the User Invite."
                            class="btn btn-sm btn-danger" type="button"><i class="bi bi-trash"></i></button>"""
                )
            button_html = f"""<div class="d-flex gap-1">{"".join(buttons)}</div>"""
            return format_html(button_html, *urls)
        url = reverse(
            "opportunity:user_profile",
            kwargs={"org_slug": self.org_slug, "opp_id": record.opportunity.id, "pk": record.opportunity_access_id},
        )
        return format_html('<a class="btn btn-primary btn-sm" href="{}">View Profile</a>', url)

    def render_started_learning(self, record, value):
        return date_with_time_popup(self, value)

    def render_completed_learning(self, record, value):
        return date_with_time_popup(self, value)

    def render_started_delivery(self, record, value):
        return date_with_time_popup(self, value)

    def render_last_visit_date(self, record, value):
        return date_with_time_popup(self, value)


class DeliverStatusTable(OrgContextTable):
    display_name = columns.Column(verbose_name="Name of the User", footer="Total")
    username = columns.Column(accessor="user__username", visible=False)
    payment_unit = columns.Column("Name of Payment Unit")
    completed = SumColumn("Delivered")
    pending = SumColumn("Pending")
    approved = SumColumn("Approved")
    rejected = SumColumn("Rejected")
    over_limit = SumColumn("Over Limit")
    incomplete = SumColumn("Incomplete")
    details = columns.Column(verbose_name="", empty_values=())

    class Meta:
        model = OpportunityAccess
        orderable = False
        fields = ("display_name",)
        sequence = (
            "display_name",
            "username",
            "payment_unit",
            "completed",
            "pending",
            "approved",
            "rejected",
            "over_limit",
            "incomplete",
        )

    def render_details(self, record):
        url = reverse(
            "opportunity:user_visits_list",
            kwargs={"org_slug": self.org_slug, "opp_id": record.opportunity.id, "pk": record.pk},
        )
        return mark_safe(f'<a href="{url}">View Details</a>')

    def render_last_visit_date(self, record, value):
        return date_with_time_popup(self, value)


class CompletedWorkTable(tables.Table):
    id = columns.Column("Instance Id", visible=False)
    username = columns.Column(accessor="opportunity_access__user__username", visible=False)
    phone_number = columns.Column(accessor="opportunity_access__user__phone_number", visible=False)
    entity_id = columns.Column(visible=False)
    reason = columns.Column("Rejected Reason", accessor="reason", visible=False)
    display_name = columns.Column("Name of the User", accessor="opportunity_access__display_name")
    payment_unit = columns.Column("Payment Unit", accessor="payment_unit__name")
    status = columns.Column("Payment Approval")

    class Meta:
        model = CompletedWork
        fields = (
            "entity_id",
            "entity_name",
            "status",
            "reason",
            "completion_date",
            "flags",
        )
        orderable = False
        sequence = (
            "id",
            "username",
            "phone_number",
            "display_name",
            "entity_id",
            "entity_name",
            "payment_unit",
            "completion_date",
            "flags",
            "status",
            "reason",
        )

    def render_flags(self, record, value):
        return ", ".join(value)

    def render_completion_date(self, record, value):
        return date_with_time_popup(self, value)


class SuspendedUsersTable(tables.Table):
    display_name = columns.Column("Name of the User")
    revoke_suspension = columns.LinkColumn(
        "opportunity:revoke_user_suspension",
        verbose_name="",
        text="Revoke",
        args=[utils.A("opportunity__organization__slug"), utils.A("opportunity__id"), utils.A("pk")],
    )

    class Meta:
        model = OpportunityAccess
        fields = ("display_name", "suspension_date", "suspension_reason")
        orderable = False
        empty_text = "No suspended users."

    def render_suspension_date(self, record, value):
        return date_with_time_popup(self, value)

    def render_revoke_suspension(self, record, value):
        revoke_url = reverse(
            "opportunity:revoke_user_suspension",
            args=(record.opportunity.organization.slug, record.opportunity.id, record.pk),
        )
        page_url = reverse(
            "opportunity:suspended_users_list", args=(record.opportunity.organization.slug, record.opportunity_id)
        )
        return format_html('<a class="btn btn-success" href="{}?next={}">Revoke</a>', revoke_url, page_url)


class CatchmentAreaTable(tables.Table):
    username = columns.Column(accessor="opportunity_access__user__username", verbose_name="Username")
    name_of_user = columns.Column(accessor="opportunity_access__user__name", verbose_name="Name")
    phone_number = columns.Column(accessor="opportunity_access__user__phone_number", verbose_name="Phone Number")
    name = columns.Column(verbose_name="Area name")
    active = columns.Column(verbose_name="Active")
    latitude = columns.Column(verbose_name="Latitude")
    longitude = columns.Column(verbose_name="Longitude")
    radius = columns.Column(verbose_name="Radius")
    site_code = columns.Column(verbose_name="Site code")

    def render_active(self, value):
        return "Yes" if value else "No"

    class Meta:
        model = CatchmentArea
        fields = (
            "username",
            "site_code",
            "name",
            "name_of_user",
            "phone_number",
            "active",
            "latitude",
            "longitude",
            "radius",
        )
        orderable = False
        sequence = (
            "username",
            "name_of_user",
            "phone_number",
            "name",
            "site_code",
            "active",
            "latitude",
            "longitude",
            "radius",
        )


class UserVisitReviewTable(OrgContextTable):
    pk = columns.CheckBoxColumn(
        accessor="pk",
        verbose_name="",
        attrs={
            "input": {"x-model": "selected"},
            "th__input": {"@click": "toggleSelectAll()", "x-bind:checked": "selectAll"},
        },
    )
    visit_id = columns.Column("Visit ID", accessor="xform_id", visible=False)
    username = columns.Column(accessor="user__username", verbose_name="Username")
    name = columns.Column(accessor="user__name", verbose_name="Name of the User", orderable=True)
    justification = columns.Column(verbose_name="Justification")
    visit_date = columns.Column(orderable=True)
    created_on = columns.Column(accessor="review_created_on", verbose_name="Review Requested On")
    review_status = columns.Column(verbose_name="Program Manager Review", orderable=True)
    user_visit = columns.Column(verbose_name="User Visit", empty_values=())

    class Meta:
        model = UserVisit
        orderable = False
        fields = (
            "pk",
            "username",
            "name",
            "status",
            "justification",
            "visit_date",
            "review_status",
            "created_on",
            "user_visit",
        )
        empty_text = "No visits submitted for review."
        template_name = "django_tables2/bootstrap5.html"

    def render_user_visit(self, record):
        url = reverse(
            "opportunity:visit_verification",
            kwargs={"org_slug": self.org_slug, "pk": record.pk},
        )
        return mark_safe(f'<a href="{url}">View</a>')


class PaymentReportTable(tables.Table):
    payment_unit = columns.Column(verbose_name="Payment Unit")
    approved = SumColumn(verbose_name="Approved Units")
    user_payment_accrued = SumColumn(verbose_name="User Payment Accrued")
    nm_payment_accrued = SumColumn(verbose_name="Network Manager Payment Accrued")

    class Meta:
        orderable = False


class PaymentInvoiceTable(OpportunityContextTable):
    payment_status = columns.Column(verbose_name="Payment Status", accessor="payment", empty_values=())
    payment_date = columns.Column(verbose_name="Payment Date", accessor="payment", empty_values=(None))
    actions = tables.Column(empty_values=(), orderable=False, verbose_name="Pay")

    class Meta:
        model = PaymentInvoice
        orderable = False
        fields = ("amount", "date", "invoice_number", "service_delivery")
        sequence = (
            "amount",
            "date",
            "invoice_number",
            "payment_status",
            "payment_date",
            "service_delivery",
            "actions",
        )
        empty_text = "No Payment Invoices"

    def __init__(self, *args, **kwargs):
        self.csrf_token = kwargs.pop("csrf_token")
        super().__init__(*args, **kwargs)

    def render_payment_status(self, value):
        if value is not None:
            return "Paid"
        return "Pending"

    def render_payment_date(self, value):
        if value is not None:
            return value.date_paid
        return

    def render_actions(self, record):
        invoice_approve_url = reverse("opportunity:invoice_approve", args=[self.org_slug, self.opp_id])
        template_string = f"""
            <form method="POST" action="{ invoice_approve_url  }">
                <input type="hidden" name="csrfmiddlewaretoken" value="{ self.csrf_token }">
                <input type="hidden" name="pk" value="{ record.pk }">
                <button type="submit" class="button button-md outline-style" {'disabled' if getattr(record, 'payment', None) else ''}>Pay</button>
            </form>
        """
        return mark_safe(template_string)


def popup_html(value, popup_title, popup_direction="top", popup_class="", popup_attributes=""):
    return format_html(
        "<span class='{}' data-bs-toggle='tooltip' data-bs-placement='{}' data-bs-title='{}' {}>{}</span>",
        popup_class,
        popup_direction,
        popup_title,
        popup_attributes,
        value,
    )


def date_with_time_popup(table, date):
    if table.exclude and "date_popup" in table.exclude:
        return date
    return popup_html(
        date.strftime("%d %b, %Y"),
        date.strftime("%d %b %Y, %I:%M%p"),
    )


def header_with_tooltip(label, tooltip_text):
    return mark_safe(
        f"""
        <div class="relative inline-flex justify-center items-center group cursor-default">
            <span>{label}</span>
            <i class="fa-regular fa-circle-question text-xs text-slate-400 ml-1 cursor-help"></i>
            <div class="fixed hidden group-hover:block z-50 pointer-events-none -translate-x-[15%] -translate-y-[70%] transform">
                <div class="absolute top-full left-1/2 -translate-x-1/2 w-0 h-0 border-l-8 border-r-8 border-t-8 border-l-transparent border-r-transparent border-t-white"></div>
                <div class="relative bg-white w-28 rounded p-2 text-slate-500 text-xs whitespace-normal break-words">
                    {tooltip_text}
                </div>
            </div>
        </div>
    """
    )


class BaseOpportunityList(ClickableRowsTable):
    stats_style = "underline underline-offset-2 justify-center"

    def __init__(self, *args, **kwargs):
        super().__init__(*args, **kwargs)
        self.use_view_url = False

    index = IndexColumn()
    opportunity = tables.Column(accessor="name")
    entity_type = tables.TemplateColumn(
        verbose_name="",
        orderable=False,
        template_code="""
                <div class="flex justify-start text-sm font-normal text-brand-deep-purple w-fit"
                     x-data="{
                       showTooltip: false,
                       tooltipStyle: '',
                       positionTooltip(el) {
                         const rect = el.getBoundingClientRect();
                         const top = rect.top - 30;  /* 30px above the icon */
                         const left = rect.left + rect.width/2;
                         this.tooltipStyle = `top:${top}px; left:${left}px; transform:translateX(-50%)`;
                       }
                     }">
                    {% if record.is_test %}
                        <div class="relative">
                            <i class="fa-light fa-file-dashed-line"
                               @mouseenter="showTooltip = true; positionTooltip($el)"
                               @mouseleave="showTooltip = false
                               "></i>
                            <span x-show="showTooltip"
                                  :style="tooltipStyle"
                                  class="fixed z-50 bg-white shadow-sm text-brand-deep-purple text-xs py-0.5 px-4 rounded-lg whitespace-nowrap">
                                Test Opportunity
                            </span>
                        </div>
                    {% else %}
                        <span class="relative">
                            <i class="invisible fa-light fa-file-dashed-line"></i>
                        </span>
                    {% endif %}
                </div>
            """,
    )

    status = tables.Column(verbose_name="Status", accessor="status", orderable=True)

    program = tables.Column(attrs=TEXT_CENTER_ATTR)
    start_date = DMYTColumn(attrs=TEXT_CENTER_ATTR)
    end_date = DMYTColumn(attrs=TEXT_CENTER_ATTR)

    class Meta:
        sequence = (
            "index",
            "opportunity",
            "entity_type",
            "status",
            "program",
            "start_date",
            "end_date",
        )

    def row_click_url(self, record):
        return reverse("opportunity:detail", args=(self.org_slug, record.id))

    def render_status(self, value):
        if value == 0:
            badge_class = "badge badge-sm bg-green-600/20 text-green-600"
            text = "Active"
        elif value == 1:
            badge_class = "badge badge-sm bg-orange-600/20 text-orange-600"
            text = "Ended"
        else:
            badge_class = "badge badge-sm bg-slate-100 text-slate-400"
            text = "Inactive"

        return format_html(
            '<div class="flex justify-start text-sm font-normal truncate text-brand-deep-purple overflow-clip overflow-ellipsis">'
            '  <span class="{}">{}</span>'
            "</div>",
            badge_class,
            text,
        )

    def format_date(self, date):
        return date.strftime("%d-%b-%Y") if date else "--"

    def _render_div(self, value, extra_classes=""):
        base_classes = "flex text-sm font-normal truncate text-brand-deep-purple " "overflow-clip overflow-ellipsis"
        all_classes = f"{base_classes} {extra_classes}".strip()
        return format_html('<div class="{}">{}</div>', all_classes, value)

    def render_opportunity(self, value):
        return self._render_div(value, extra_classes="justify-start")

    def render_program(self, value):
        return self._render_div(value if value else "--", extra_classes="justify-start")

    def render_worker_list_url_column(self, value, opp_id, active_tab="workers", sort=None):
        url = reverse("opportunity:worker_list", args=(self.org_slug, opp_id))
        url = f"{url}?active_tab={active_tab}"

        if sort:
            url += "&" + sort
        value = format_html('<a href="{}">{}</a>', url, value)
        return self._render_div(value, extra_classes=self.stats_style)


class OpportunityTable(BaseOpportunityList):
    col_attrs = merge_attrs(TEXT_CENTER_ATTR, STOP_CLICK_PROPAGATION_ATTR)

    pending_invites = tables.Column(attrs=col_attrs)
    inactive_workers = tables.Column(attrs=col_attrs)
    pending_approvals = tables.Column(attrs=col_attrs)
    payments_due = tables.Column(attrs=col_attrs)
    actions = tables.Column(empty_values=(), orderable=False, verbose_name="", attrs=STOP_CLICK_PROPAGATION_ATTR)

    class Meta(BaseOpportunityList.Meta):
        sequence = BaseOpportunityList.Meta.sequence + (
            "pending_invites",
            "inactive_workers",
            "pending_approvals",
            "payments_due",
            "actions",
        )

    def render_pending_invites(self, value, record):
        return self.render_worker_list_url_column(value=value, opp_id=record.id)

    def render_inactive_workers(self, value, record):
        return self.render_worker_list_url_column(value=value, opp_id=record.id, sort="sort=last_active")

    def render_pending_approvals(self, value, record):
        return self.render_worker_list_url_column(
            value=value, opp_id=record.id, active_tab="delivery", sort="sort=-pending"
        )

    def render_payments_due(self, value, record):
        if value is None:
            value = 0
        return self.render_worker_list_url_column(
            value=value, opp_id=record.id, active_tab="payments", sort="sort=-total_paid"
        )

    def render_actions(self, record):
        actions = [
            {
                "title": "View Opportunity",
                "url": reverse("opportunity:detail", args=[self.org_slug, record.id]),
            },
            {
                "title": "View Workers",
                "url": reverse("opportunity:worker_list", args=[self.org_slug, record.id]),
            },
        ]

        if record.managed:
            actions.append(
                {
                    "title": "View Invoices",
                    "url": reverse("opportunity:invoice_list", args=[self.org_slug, record.id]),
                }
            )

        html = render_to_string(
            "tailwind/components/dropdowns/text_button_dropdown.html",
            context={
                "text": "...",
                "list": actions,
                "styles": "text-sm",
            },
        )
        return mark_safe(html)


class ProgramManagerOpportunityTable(BaseOpportunityList):
    col_attrs = merge_attrs(TEXT_CENTER_ATTR, STOP_CLICK_PROPAGATION_ATTR)

    active_workers = tables.Column(verbose_name="Active Workers", attrs=col_attrs)
    total_deliveries = tables.Column(verbose_name="Total Deliveries", attrs=col_attrs)
    verified_deliveries = tables.Column(verbose_name="Verified Deliveries", attrs=col_attrs)
    worker_earnings = tables.Column(verbose_name="Worker Earnings", accessor="total_accrued", attrs=col_attrs)
    actions = tables.Column(empty_values=(), orderable=False, verbose_name="", attrs=STOP_CLICK_PROPAGATION_ATTR)

    class Meta(BaseOpportunityList.Meta):
        sequence = BaseOpportunityList.Meta.sequence + (
            "active_workers",
            "total_deliveries",
            "verified_deliveries",
            "worker_earnings",
            "actions",
        )

    def render_active_workers(self, value, record):
        return self.render_worker_list_url_column(value=value, opp_id=record.id)

    def render_total_deliveries(self, value, record):
        return self.render_worker_list_url_column(
            value=value, opp_id=record.id, active_tab="delivery", sort="sort=-delivered"
        )

    def render_verified_deliveries(self, value, record):
        return self.render_worker_list_url_column(
            value=value, opp_id=record.id, active_tab="delivery", sort="sort=-approved"
        )

    def render_worker_earnings(self, value, record):
        url = reverse("opportunity:worker_list", args=(self.org_slug, record.id))
        url += "?active_tab=payments&sort=-payment_accrued"
        value = format_html('<a href="{}">{}</a>', url, value)
        return self._render_div(value, extra_classes=self.stats_style)

    def render_opportunity(self, record):
        html = format_html(
            """
            <div class="flex flex-col items-start w-40">
                <p class="text-sm text-slate-900">{}</p>
                <p class="text-xs text-slate-400">{}</p>
            </div>
            """,
            record.name,
            record.organization.name,
        )
        return html

    def render_actions(self, record):
        actions = [
            {
                "title": "View Opportunity",
                "url": reverse("opportunity:detail", args=[self.org_slug, record.id]),
            },
            {
                "title": "View Workers",
                "url": reverse("opportunity:worker_list", args=[self.org_slug, record.id]),
            },
        ]

        if record.managed:
            actions.append(
                {
                    "title": "View Invoices",
                    "url": reverse("opportunity:invoice_list", args=[record.organization.slug, record.id]),
                }
            )

        html = render_to_string(
            "tailwind/components/dropdowns/text_button_dropdown.html",
            context={
                "text": "...",
                "list": actions,
                "styles": "text-sm",
            },
        )
        return mark_safe(html)


class UserVisitVerificationTable(tables.Table):
    date_time = columns.DateTimeColumn(verbose_name="Date", accessor="visit_date", format="d M, Y H:i")
    entity_name = columns.Column(verbose_name="Entity Name")
    flags = columns.TemplateColumn(
        verbose_name="Flags",
        orderable=False,
        template_code="""
            <div class="flex relative justify-start text-sm text-brand-deep-purple font-normal w-72">
                {% if record %}
                    {% if record.status == 'over_limit' %}
                    <span class="badge badge-sm negative-light mx-1">{{ record.get_status_display|lower }}</span>
                    {% endif %}
                {% endif %}
                {% if value %}
                    {% for flag in value|slice:":2" %}
                        {% if flag == "duplicate"%}
                        <span class="badge badge-sm warning-light mx-1">
                        {% else %}
                        <span class="badge badge-sm primary-light mx-1">
                        {% endif %}
                            {{ flag }}
                        </span>
                    {% endfor %}
                    {% if value|length > 2 %}
                    {% include "tailwind/components/badges/badge_sm_dropdown.html" with title='All Flags' list=value %}
                    {% endif %}
                {% endif %}
            </div>
            """,
    )
    last_activity = columns.DateColumn(verbose_name="Last Activity", accessor="status_modified_date", format="d M, Y")
    icons = columns.Column(verbose_name="", empty_values=("",), orderable=False)

    class Meta:
        model = UserVisit
        sequence = (
            "date_time",
            "entity_name",
            "flags",
            "last_activity",
            "icons",
        )
        fields = []
        empty_text = "No Visits for this filter."

    def __init__(self, *args, **kwargs):
        organization = kwargs.pop("organization", None)
        super().__init__(*args, **kwargs)
        self.use_view_url = True
        self.attrs = {"x-data": "{selectedRow: null}"}
        self.row_attrs = {
            "hx-get": lambda record: reverse(
                "opportunity:user_visit_details",
                args=[organization.slug, record.opportunity_id, record.pk],
            ),
            "hx-trigger": "click",
            "hx-indicator": "#visit-loading-indicator",
            "hx-target": "#visit-details",
            "hx-params": "none",
            "hx-swap": "innerHTML",
            "@click": lambda record: f"selectedRow = {record.id}",
            ":class": lambda record: f"selectedRow == {record.id} && 'active'",
        }

    def render_icons(self, record):
        status_to_icon = {
            # Review Status Pending, Visit Status Approved
            "approved_pending_review": "fa-solid fa-circle-check text-slate-300/50",
            VisitValidationStatus.approved: "fa-solid fa-circle-check",
            VisitValidationStatus.rejected: "fa-light fa-ban",
            VisitValidationStatus.pending: "fa-light fa-flag-swallowtail",
            VisitValidationStatus.duplicate: "fa-light fa-clone",
            VisitValidationStatus.trial: "fa-light fa-marker",
            VisitValidationStatus.over_limit: "fa-light fa-marker",
            VisitReviewStatus.disagree: "fa-light fa-thumbs-down",
            VisitReviewStatus.agree: "fa-light fa-thumbs-up",
            # Review Status Pending (custom name, original choice clashes with Visit Pending)
            "pending_review": "fa-light fa-timer",
        }

        if record.status in (VisitValidationStatus.pending, VisitValidationStatus.duplicate):
            icon_class = status_to_icon[record.status]
            icons_html = f'<i class="{icon_class} text-brand-deep-purple ml-4"></i>'
            return format_html(
                '<div class=" {} text-end text-brand-deep-purple text-lg">{}</div>',
                "justify-end",
                mark_safe(icons_html),
            )

        status = []
        if record.opportunity.managed and record.review_status:
            if record.review_status == VisitReviewStatus.pending.value:
                status.append("pending_review")
            else:
                status.append(record.review_status)
        if record.status in VisitValidationStatus:
            if (
                record.review_status in VisitReviewStatus.pending.value
                and record.status == VisitValidationStatus.approved
            ):
                status.append("approved_pending_review")
            else:
                status.append(record.status)

        icons_html = ""
        for status in status:
            icon_class = status_to_icon[status]
            if icon_class:
                icons_html += f'<i class="{icon_class} text-brand-deep-purple ml-4"></i>'
        justify_class = "justify-end" if len(status) == 1 else "justify-between"

        return format_html(
            '<div class=" {} text-end text-brand-deep-purple text-lg">{}</div>',
            justify_class,
            mark_safe(icons_html),
        )


class UserInfoColumn(tables.Column):
    def __init__(self, *args, **kwargs):
        kwargs.setdefault("orderable", True)
        kwargs.setdefault("verbose_name", "Name")
        kwargs.setdefault("order_by", "user__name")
        super().__init__(*args, **kwargs)

    def render(self, value):
        return format_html(
            """
            <div class="flex flex-col items-start w-40">
                <p class="text-sm text-slate-900">{}</p>
                <p class="text-xs text-slate-400">{}</p>
            </div>
            """,
            value.name,
            value.username,
        )


class SuspendedIndicatorColumn(tables.Column):
    def __init__(self, *args, **kwargs):
        kwargs.setdefault("orderable", False)
        kwargs.setdefault(
            "verbose_name", mark_safe('<div class="w-[40px]"><div class="w-4 h-2 bg-black rounded"></div></div>')
        )
        super().__init__(*args, **kwargs)

    def render(self, value):
        color_class = "negative-dark" if value else "positive-dark"
        return format_html('<div class="w-10"><div class="w-4 h-2 rounded {}"></div></div>', color_class)


class WorkerStatusTable(tables.Table):
    index = IndexColumn()
    user = UserInfoColumn()
    suspended = SuspendedIndicatorColumn()
    invited_date = DMYTColumn()
    last_active = DMYTColumn()
    started_learn = DMYTColumn(verbose_name="Started Learn", accessor="date_learn_started")
    completed_learn = DMYTColumn()
    days_to_complete_learn = DurationColumn(verbose_name="Time to Complete Learning")
    first_delivery = DMYTColumn()
    days_to_start_delivery = DurationColumn(verbose_name="Time to Start Deliver")

    def __init__(self, *args, **kwargs):
        self.use_view_url = True
        super().__init__(*args, **kwargs)

    class Meta:
        order_by = ("-last_active",)


class WorkerPaymentsTable(tables.Table):
    index = IndexColumn()
    user = UserInfoColumn(footer="Total")
    suspended = SuspendedIndicatorColumn()
    last_active = DMYTColumn()
    payment_accrued = tables.Column(verbose_name="Accrued", footer=lambda table: sum(x.payment_accrued or 0 for x in table.data))
    total_paid = tables.Column(verbose_name="Total Paid", footer=lambda table: sum(x.total_paid or 0 for x in table.data))
    last_paid = DMYTColumn()
    confirmed_paid = tables.Column(verbose_name="Confirm", accessor="total_confirmed_paid")

    def __init__(self, *args, **kwargs):
        self.use_view_url = True
        self.org_slug = kwargs.pop("org_slug", "")
        self.opp_id = kwargs.pop("opp_id", "")
        super().__init__(*args, **kwargs)

    class Meta:
        model = OpportunityAccess
        fields = ("user", "suspended", "payment_accrued", "confirmed_paid")
        sequence = (
            "index",
            "user",
            "suspended",
            "last_active",
            "payment_accrued",
            "total_paid",
            "last_paid",
            "confirmed_paid",
        )
        order_by = ("-last_active",)

    def render_last_paid(self, record, value):
        return render_to_string(
            "tailwind/components/worker_page/last_paid.html",
            {
                "record": record,
                "value": value.strftime("%d-%b-%Y %H:%M") if value else "--",
                "org_slug": self.org_slug,
                "opp_id": self.opp_id,
            },
        )


class WorkerLearnTable(ClickableRowsTable):
    index = IndexColumn()
    user = UserInfoColumn()
    suspended = SuspendedIndicatorColumn()
    last_active = DMYTColumn()
    started_learning = DMYTColumn(accessor="date_learn_started", verbose_name="Started Learning")
    modules_completed = tables.TemplateColumn(
        accessor="modules_completed_percentage",
        template_code="""
                            {% include "tailwind/components/progressbar/simple-progressbar.html" with text=flag progress=value|default:0 %}
                        """,
    )
    completed_learning = DMYTColumn(accessor="completed_learn", verbose_name="Completed Learning")
    assessment = tables.Column(accessor="assessment_status")
    attempts = tables.Column(accessor="assesment_count")
    learning_hours = DurationColumn()
    action = tables.TemplateColumn(
        verbose_name="",
        orderable=False,
        template_code="""
        """,
    )

    def __init__(self, *args, **kwargs):
        self.use_view_url = True
        self.opp_id = kwargs.pop("opp_id")
        super().__init__(*args, **kwargs)

    class Meta:
        model = OpportunityAccess
        fields = ("suspended", "user")
        sequence = (
            "index",
            "user",
            "suspended",
            "last_active",
            "started_learning",
            "modules_completed",
            "completed_learning",
            "assessment",
            "attempts",
            "learning_hours",
            "action",
        )

        order_by = ("-last_active",)

    def row_click_url(self, record):
        return reverse("opportunity:worker_learn_progress", args=(self.org_slug, self.opp_id, record.id))

    def render_action(self, record):
        url = reverse("opportunity:worker_learn_progress", args=(self.org_slug, self.opp_id, record.id))
        return format_html(
            """ <div class="opacity-0 group-hover:opacity-100 transition-opacity duration-200 text-end">
                <a href="{url}"><i class="fa-solid fa-chevron-right text-brand-deep-purple"></i></a>
            </div>""",
            url=url,
        )


class WorkerDeliveryTable(ClickableRowsTable):
    use_view_url = True

    id = tables.Column(visible=False)
    index = IndexColumn()
    user = tables.Column(orderable=False, verbose_name="Name", footer="Total")
    suspended = SuspendedIndicatorColumn()
    last_active = DMYTColumn()
    payment_unit = tables.Column(orderable=False)
    started = DMYTColumn(accessor="started_delivery")
    delivered = tables.Column(accessor="completed", footer=lambda table: sum(x.completed for x in table.data))
    pending = tables.Column(footer=lambda table: sum(x.pending for x in table.data))
    approved = tables.Column(footer=lambda table: sum(x.approved for x in table.data))
    rejected = tables.Column(footer=lambda table: sum(x.rejected for x in table.data))
    action = tables.TemplateColumn(
        verbose_name="",
        orderable=False,
        template_code="""

        """,
    )

    class Meta:
        model = OpportunityAccess
        fields = ("id", "suspended", "user")
        sequence = (
            "index",
            "user",
            "suspended",
            "last_active",
            "payment_unit",
            "started",
            "delivered",
            "pending",
            "approved",
            "rejected",
            "action",
        )
        order_by = ("-last_active",)

    def __init__(self, *args, **kwargs):
        self.opp_id = kwargs.pop("opp_id")
        self.use_view_url = True
        super().__init__(*args, **kwargs)
        self._seen_users = set()

    def row_click_url(self, record):
        return reverse("opportunity:user_visits_list", args=(self.org_slug, self.opp_id, record.id))

    def render_action(self, record):
        url = reverse("opportunity:user_visits_list", args=(self.org_slug, self.opp_id, record.id))
        template = """
            <div class="opacity-0 group-hover:opacity-100 transition-opacity duration-200 text-end">
                <a href="{}"><i class="fa-solid fa-chevron-right text-brand-deep-purple"></i></a>
            </div>
        """
        return format_html(template, url)

    def render_user(self, value):
        if value.id in self._seen_users:
            return ""

        self._seen_users.add(value.id)
        return format_html(
            """
            <div class="flex flex-col items-start w-40">
                <p class="text-sm text-slate-900">{}</p>
                <p class="text-xs text-slate-400">{}</p>
            </div>
            """,
            value.name,
            value.username,
        )

    def render_index(self, value, record):
        page = getattr(self, "page", None)
        if page:
            start_index = (page.number - 1) * page.paginator.per_page + 1
        else:
            start_index = 1

        if record.user.id in self._seen_users:
            return ""

        if (
            not hasattr(self, "_row_counter")
            or not hasattr(self, "_row_counter_start")
            or self._row_counter_start != start_index
        ):
            self._row_counter = itertools.count(start=start_index)
            self._row_counter_start = start_index

        display_index = next(self._row_counter)

        return display_index

    def render_delivered(self, record, value):
        rows = [
            {"label": "Completed", "value": record.completed},
            {"label": "Incomplete", "value": record.incomplete},
            {"label": "Duplicate", "value": record.duplicate},
            {"label": "Over limit", "value": record.over_limit},
        ]
        return render_to_string(
            "tailwind/components/worker_page/deliver_column.html",
            {
                "value": value,
                "rows": rows,
            },
        )

    def _render_flag_counts(self, record, value, status, status_title):
        return render_to_string(
            "tailwind/components/worker_page/fetch_flag_counts.html",
            {
                "record": record,
                "payment_unit_id": record.payment_unit_id,
                "value": value,
                "org_slug": self.org_slug,
                "opp_id": self.opp_id,
                "status_title": status_title,
                "status": status,
            },
        )

    def render_pending(self, record, value):
        return self._render_flag_counts(record, value, status=CompletedWorkStatus.pending, status_title="Pending Info")

    def render_approved(self, record, value):
        return self._render_flag_counts(
            record, value, status=CompletedWorkStatus.approved, status_title="Approved Info"
        )

    def render_rejected(self, record, value):
        return self._render_flag_counts(
            record, value, status=CompletedWorkStatus.rejected, status_title="Rejected Info"
        )


class WorkerLearnStatusTable(tables.Table):
    index = IndexColumn()
    module_name = tables.Column(accessor="module__name", orderable=False)
    date = DMYTColumn(verbose_name="Date Completed", accessor="date", orderable=False)
    duration = DurationColumn(accessor="duration", orderable=False)
    time = tables.Column(accessor="date", verbose_name="Time Completed", orderable=False)

    class Meta:
        sequence = ("index", "module_name", "date", "duration")


class LearnModuleTable(tables.Table):
    index = IndexColumn()

    class Meta:
        model = LearnModule
        orderable = False
        fields = ("index", "name", "description", "time_estimate")
        empty_text = "No Learn Module for this opportunity."

    def render_time_estimate(self, value):
        return f"{value}hr"


class DeliverUnitTable(tables.Table):
    index = IndexColumn(empty_values=(), verbose_name="#")

    slug = tables.Column(verbose_name="Delivery Unit ID")
    name = tables.Column(verbose_name="Name")

    class Meta:
        model = DeliverUnit
        orderable = False
        fields = ("index", "slug", "name")
        empty_text = "No Deliver units for this opportunity."


class PaymentUnitTable(OrgContextTable):
    index = IndexColumn()
    name = tables.Column(verbose_name="Payment Unit Name")
    max_total = tables.Column(verbose_name="Total Deliveries")
    deliver_units = tables.Column(verbose_name="Delivery Units")

    def __init__(self, *args, **kwargs):
        self.can_edit = kwargs.pop("can_edit", False)
        super().__init__(*args, **kwargs)

    class Meta:
        model = PaymentUnit
        orderable = False
        fields = ("index", "name", "start_date", "end_date", "amount", "max_total", "max_daily", "deliver_units")
        empty_text = "No payment units for this opportunity."

    def render_deliver_units(self, record):
        deliver_units = record.deliver_units.all()
        count = deliver_units.count()

        if self.can_edit:
            edit_url = reverse("opportunity:edit_payment_unit", args=(self.org_slug, record.opportunity.id, record.id))
        else:
            edit_url = None

        context = {
            "count": count,
            "deliver_units": deliver_units,
            "edit_url": edit_url,
        }
        return render_to_string("tailwind/pages/opportunity_dashboard/extendable_payment_unit_row.html", context)<|MERGE_RESOLUTION|>--- conflicted
+++ resolved
@@ -14,12 +14,9 @@
 from commcare_connect.opportunity.models import (
     CatchmentArea,
     CompletedWork,
-<<<<<<< HEAD
     DeliverUnit,
     LearnModule,
-=======
     CompletedWorkStatus,
->>>>>>> b6ee744c
     OpportunityAccess,
     Payment,
     PaymentInvoice,

--- conflicted
+++ resolved
@@ -135,20 +135,14 @@
         access = OpportunityAccessFactory(
             opportunity=opportunity, user=mobile_user, accepted=True, date_learn_started=date
         )
-<<<<<<< HEAD
+        UserInviteFactory(opportunity=opportunity, status=UserInviteStatus.accepted, opportunity_access=access)
         for learn_module in opportunity.learn_app.learn_modules.all()[2:]:
             CompletedModuleFactory(
                 module=learn_module, user=mobile_user, opportunity=opportunity, date=date, opportunity_access=access
             )
-        rows.append((mobile_user.name, mobile_user.username, True, date.replace(tzinfo=None), "", False, "", "", ""))
-=======
-        UserInviteFactory(opportunity=opportunity, status=UserInviteStatus.accepted, opportunity_access=access)
-        for learn_module in opportunity.learn_app.learn_modules.all()[2:]:
-            CompletedModuleFactory(module=learn_module, user=mobile_user, opportunity=opportunity, date=date)
         rows.append(
             (mobile_user.name, mobile_user.username, "Accepted", date.replace(tzinfo=None), "", False, "", "", "")
         )
->>>>>>> 0102effb
     dataset = export_user_status_table(opportunity)
     prepared_test_dataset = _get_prepared_dataset_for_user_status_test(rows)
     assert prepared_test_dataset.export("csv") == dataset.export("csv")
@@ -164,10 +158,7 @@
         access = OpportunityAccessFactory(
             opportunity=opportunity, user=mobile_user, accepted=True, date_learn_started=date
         )
-<<<<<<< HEAD
-=======
-        UserInviteFactory(opportunity=opportunity, status=UserInviteStatus.accepted, opportunity_access=access)
->>>>>>> 0102effb
+        UserInviteFactory(opportunity=opportunity, status=UserInviteStatus.accepted, opportunity_access=access)
         for learn_module in opportunity.learn_app.learn_modules.all():
             CompletedModuleFactory(
                 module=learn_module, user=mobile_user, opportunity=opportunity, date=date, opportunity_access=access
@@ -211,7 +202,6 @@
         OpportunityClaimFactory(opportunity_access=access, max_payments=10, date_claimed=date)
         UserInviteFactory(opportunity=opportunity, status=UserInviteStatus.accepted, opportunity_access=access)
         for learn_module in opportunity.learn_app.learn_modules.all():
-<<<<<<< HEAD
             CompletedModuleFactory(
                 module=learn_module, user=mobile_user, opportunity=opportunity, date=date, opportunity_access=access
             )
@@ -224,17 +214,12 @@
             opportunity_access=access,
         )
         UserVisitFactory.create_batch(
-            1, opportunity=opportunity, user=mobile_user, visit_date=date, opportunity_access=access
-=======
-            CompletedModuleFactory(module=learn_module, user=mobile_user, opportunity=opportunity, date=date)
-        AssessmentFactory(app=opportunity.learn_app, opportunity=opportunity, user=mobile_user, passed=True, date=date)
-        UserVisitFactory.create_batch(
             1,
             opportunity=opportunity,
             user=mobile_user,
             visit_date=date,
+            opportunity_access=access,
             status=random.choice(["approved", "rejected", "pending"]),
->>>>>>> 0102effb
         )
         rows.append(
             (

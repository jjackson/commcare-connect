import datetime
import random
import re
from datetime import timedelta
from decimal import Decimal
from itertools import chain

import pytest
from django.db import transaction
from django.utils import timezone
from django.utils.timezone import now
from tablib import Dataset

from commcare_connect.conftest import MobileUserFactory
from commcare_connect.opportunity.models import (
    CatchmentArea,
    CompletedWork,
    CompletedWorkStatus,
    Opportunity,
    OpportunityAccess,
    Payment,
    PaymentUnit,
    UserVisit,
    VisitReviewStatus,
    VisitValidationStatus,
)
from commcare_connect.opportunity.tests.factories import (
    CatchmentAreaFactory,
    CompletedWorkFactory,
    DeliverUnitFactory,
    OpportunityAccessFactory,
    PaymentFactory,
    PaymentUnitFactory,
    UserVisitFactory,
)
from commcare_connect.opportunity.tests.helpers import validate_saved_fields
from commcare_connect.opportunity.utils.completed_work import update_work_payment_date
from commcare_connect.opportunity.visit_import import (
    REVIEW_STATUS_COL,
    VISIT_ID_COL,
    ImportException,
    ReviewVisitRowData,
    VisitData,
    _bulk_update_catchments,
    _bulk_update_completed_work_status,
<<<<<<< HEAD
=======
    _bulk_update_visit_review_status,
    _bulk_update_visit_status,
>>>>>>> 9fa56280
    bulk_update_payments,
    bulk_update_visit_status,
    get_data_by_visit_id,
    get_missing_justification_message,
    update_payment_accrued,
)
from commcare_connect.program.tests.factories import ManagedOpportunityFactory
from commcare_connect.users.models import User
from commcare_connect.users.tests.factories import OrganizationFactory


@pytest.mark.django_db
def test_bulk_update_visit_status(opportunity: Opportunity, mobile_user: User):
    access = OpportunityAccess.objects.get(user=mobile_user, opportunity=opportunity)
    visits = UserVisitFactory.create_batch(
        5,
        opportunity=opportunity,
        status=VisitValidationStatus.pending.value,
        user=mobile_user,
        opportunity_access=access,
    )
    dataset = Dataset(headers=["visit id", "status", "rejected reason"])
    dataset.extend([[visit.xform_id, VisitValidationStatus.approved.value, ""] for visit in visits])

    before_update = now()
    import_status = bulk_update_visit_status(opportunity.pk, dataset.headers, list(dataset))
    after_update = now()

    assert not import_status.missing_visits

    updated_visits = UserVisit.objects.filter(opportunity=opportunity)
    for visit in updated_visits:
        assert visit.status == VisitValidationStatus.approved.value
        assert visit.status_modified_date is not None
        assert before_update <= visit.status_modified_date <= after_update


@pytest.mark.django_db
def test_bulk_update_completed_work_status(opportunity: Opportunity, mobile_user: User):
    access = OpportunityAccess.objects.get(user=mobile_user, opportunity=opportunity)
    payment_unit = PaymentUnit.objects.get(opportunity=opportunity)
    DeliverUnitFactory(payment_unit=payment_unit, app=opportunity.deliver_app, optional=False)

    completed_works = CompletedWorkFactory.create_batch(5, opportunity_access=access, payment_unit=payment_unit)
    dataset = Dataset(headers=["instance id", "payment approval", "rejected reason"])
    dataset.extend([[work.id, CompletedWorkStatus.approved.value, ""] for work in completed_works])

    before_update = now()
    _bulk_update_completed_work_status(opportunity=opportunity, dataset=dataset)
    after_update = now()

    updated_work = CompletedWork.objects.filter(opportunity_access=access)
    for work in updated_work:
        assert work.status == CompletedWorkStatus.approved.value
        assert work.status_modified_date is not None
        assert before_update <= work.status_modified_date <= after_update


@pytest.mark.django_db
def test_bulk_update_reason(opportunity: Opportunity, mobile_user: User):
    access = OpportunityAccess.objects.get(user=mobile_user, opportunity=opportunity)
    visit = UserVisitFactory.create(
        opportunity=opportunity,
        status=VisitValidationStatus.pending.value,
        user=mobile_user,
        opportunity_access=access,
    )
    reason = "bad form"
    dataset = Dataset(headers=["visit id", "status", "rejected reason"])
    dataset.extend([[visit.xform_id, VisitValidationStatus.rejected.value, reason]])
    import_status = bulk_update_visit_status(opportunity.pk, dataset.headers, list(dataset))
    assert not import_status.missing_visits
    visit.refresh_from_db()
    assert visit.status == VisitValidationStatus.rejected
    assert visit.reason == reason


@pytest.mark.django_db
def test_payment_accrued(opportunity: Opportunity):
    payment_units = PaymentUnitFactory.create_batch(2, opportunity=opportunity)
    mobile_users = MobileUserFactory.create_batch(5)
    for payment_unit in payment_units:
        DeliverUnitFactory.create_batch(2, payment_unit=payment_unit, app=opportunity.deliver_app, optional=False)
    access_objects = []
    for mobile_user in mobile_users:
        access = OpportunityAccessFactory(user=mobile_user, opportunity=opportunity, accepted=True)
        access_objects.append(access)
        for payment_unit in payment_units:
            completed_work = CompletedWorkFactory(
                opportunity_access=access,
                payment_unit=payment_unit,
                status=CompletedWorkStatus.approved.value,
            )
            for deliver_unit in payment_unit.deliver_units.all():
                UserVisitFactory(
                    opportunity=opportunity,
                    user=mobile_user,
                    deliver_unit=deliver_unit,
                    status=VisitValidationStatus.approved.value,
                    opportunity_access=access,
                    completed_work=completed_work,
                )
    update_payment_accrued(opportunity, {mobile_user.id for mobile_user in mobile_users})
    for access in access_objects:
        access.refresh_from_db()
        assert access.payment_accrued == sum(payment_unit.amount for payment_unit in payment_units)
        _validate_saved_fields(access)


@pytest.mark.django_db
def test_duplicate_payment(opportunity: Opportunity, mobile_user: User):
    access = OpportunityAccess.objects.get(user=mobile_user, opportunity=opportunity)
    payment_unit = PaymentUnitFactory.create(opportunity=opportunity)
    deliver_unit = DeliverUnitFactory(payment_unit=payment_unit, app=opportunity.deliver_app)
    payment_unit = PaymentUnitFactory(opportunity=opportunity)
    deliver_unit = DeliverUnitFactory(payment_unit=payment_unit, app=opportunity.deliver_app, optional=False)
    access = OpportunityAccess.objects.get(user=mobile_user, opportunity=opportunity)
    completed_work = CompletedWorkFactory(
        opportunity_access=access,
        payment_unit=payment_unit,
        status=CompletedWorkStatus.approved.value,
    )
    UserVisitFactory.create_batch(
        2,
        opportunity=opportunity,
        user=mobile_user,
        deliver_unit=deliver_unit,
        status=VisitValidationStatus.approved.value,
        opportunity_access=access,
        completed_work=completed_work,
    )
    update_payment_accrued(opportunity, {mobile_user.id})
    access.refresh_from_db()
    assert access.payment_accrued == payment_unit.amount * 2
    _validate_saved_fields(access)


@pytest.mark.django_db
def test_payment_accrued_optional_deliver_units(opportunity: Opportunity):
    payment_units = PaymentUnitFactory.create_batch(2, opportunity=opportunity)
    access_objects = OpportunityAccessFactory.create_batch(5, opportunity=opportunity, accepted=True)
    for payment_unit in payment_units:
        DeliverUnitFactory.create_batch(2, payment_unit=payment_unit, app=opportunity.deliver_app, optional=False)
        DeliverUnitFactory.create_batch(2, payment_unit=payment_unit, app=opportunity.deliver_app, optional=True)
    for access in access_objects:
        for payment_unit in payment_units:
            completed_work = CompletedWorkFactory(
                opportunity_access=access,
                payment_unit=payment_unit,
                status=CompletedWorkStatus.approved.value,
            )
            for deliver_unit in payment_unit.deliver_units.filter(optional=False):
                UserVisitFactory(
                    opportunity=opportunity,
                    user=access.user,
                    deliver_unit=deliver_unit,
                    status=VisitValidationStatus.approved.value,
                    completed_work=completed_work,
                )
            optional_deliver_unit = random.choice(payment_unit.deliver_units.filter(optional=True))
            UserVisitFactory(
                opportunity=opportunity,
                user=access.user,
                deliver_unit=optional_deliver_unit,
                status=VisitValidationStatus.approved.value,
                completed_work=completed_work,
            )
    update_payment_accrued(opportunity, {access.user.id for access in access_objects})
    for access in access_objects:
        access.refresh_from_db()
        assert access.payment_accrued == sum(payment_unit.amount for payment_unit in payment_units)
        _validate_saved_fields(access)


@pytest.mark.django_db
def test_payment_accrued_asymmetric_optional_deliver_units(opportunity: Opportunity, mobile_user: User):
    payment_unit = PaymentUnitFactory.create(opportunity=opportunity)
    deliver_unit = DeliverUnitFactory(payment_unit=payment_unit, app=opportunity.deliver_app, optional=False)
    access = OpportunityAccess.objects.get(user=mobile_user, opportunity=opportunity)
    completed_work = CompletedWorkFactory(
        opportunity_access=access,
        payment_unit=payment_unit,
        status=CompletedWorkStatus.approved.value,
    )
    UserVisitFactory.create_batch(
        2,
        opportunity=opportunity,
        user=mobile_user,
        deliver_unit=deliver_unit,
        status=VisitValidationStatus.approved.value,
        completed_work=completed_work,
    )
    optional_deliver_unit = DeliverUnitFactory(payment_unit=payment_unit, app=opportunity.deliver_app, optional=True)
    UserVisitFactory.create_batch(
        1,
        opportunity=opportunity,
        user=mobile_user,
        deliver_unit=optional_deliver_unit,
        status=VisitValidationStatus.approved.value,
        completed_work=completed_work,
    )
    update_payment_accrued(opportunity, {mobile_user.id})
    access.refresh_from_db()
    assert access.payment_accrued == payment_unit.amount * 1
    optional_deliver_unit_2 = DeliverUnitFactory(payment_unit=payment_unit, app=opportunity.deliver_app, optional=True)
    UserVisitFactory.create_batch(
        1,
        opportunity=opportunity,
        user=mobile_user,
        deliver_unit=optional_deliver_unit_2,
        status=VisitValidationStatus.approved.value,
        completed_work=completed_work,
    )
    update_payment_accrued(opportunity, {mobile_user.id})
    access.refresh_from_db()
    assert access.payment_accrued == payment_unit.amount * 2
    _validate_saved_fields(access)


@pytest.mark.parametrize(
    "headers,rows,expected",
    [
        (
            ["visit id", "status", "rejected reason"],
            [[123, "approved", ""], ["abc", "rejected", ""]],
            {"123": VisitData(VisitValidationStatus.approved), "abc": VisitData(VisitValidationStatus.rejected)},
        ),
        (
            ["extra col", "visit id", "status", "rejected reason"],
            [["x", "1", "approved", ""], ["y", "2", "rejected", ""]],
            {"1": VisitData(VisitValidationStatus.approved), "2": VisitData(VisitValidationStatus.rejected)},
        ),
        (["a", "status"], [], ImportException("Missing required column(s): 'visit id'")),
        (["visit id", "a"], [], ImportException("Missing required column(s): 'status'")),
    ],
)
def test_get_status_by_visit_id(headers, rows, expected):
    dataset = Dataset(headers=headers)
    dataset.extend(rows)

    if isinstance(expected, ImportException):
        with pytest.raises(ImportException, match=re.escape(expected.message)):
            get_data_by_visit_id(dataset.headers, list(dataset))
    else:
        actual = get_data_by_visit_id(dataset.headers, list(dataset))
        assert dict(actual) == expected


@pytest.mark.django_db
def test_bulk_update_payments(opportunity: Opportunity):
    mobile_user_seen = MobileUserFactory.create_batch(5)
    mobile_user_missing = MobileUserFactory.create_batch(5)
    access_objects = []
    for mobile_user in mobile_user_seen:
        access_objects.append(OpportunityAccessFactory(opportunity=opportunity, user=mobile_user))

    dataset = Dataset(
        headers=[
            "Username",
            "Phone Number",
            "Name",
            "Payment Amount",
            "Payment Date (YYYY-MM-DD)",
            "Payment Method",
            "Payment Operator",
        ]
    )

    payment_date = "2025-01-15"
    for index, mobile_user in enumerate(chain(mobile_user_seen, mobile_user_missing)):
        dataset.append(
            (
                mobile_user.username,
                mobile_user.phone_number,
                mobile_user.name,
                50,  # Payment Amount
                payment_date if index != 4 else None,
                f"method-{index}",
                f"operator-{index}",
            )
        )

    payment_import_status = bulk_update_payments(opportunity.pk, dataset.headers, list(dataset))

    assert payment_import_status.seen_users == {user.username for user in mobile_user_seen}
    assert payment_import_status.missing_users == {user.username for user in mobile_user_missing}

    assert Payment.objects.filter(opportunity_access__opportunity=opportunity).count() == 5

    for index, access in enumerate(access_objects):
        payment = Payment.objects.get(opportunity_access=access)
        assert payment.amount == 50
        if index == 4:
            assert payment.date_paid.date() == datetime.date.today()
        else:
            assert payment.date_paid.strftime("%Y-%m-%d") == payment_date
        assert payment.payment_method == f"method-{index}"
        assert payment.payment_operator == f"operator-{index}"


@pytest.fixture
def dataset():
    return Dataset(headers=["latitude", "longitude", "area name", "radius", "active", "username", "site code"])


@pytest.fixture
def new_catchments():
    return [
        ["40.7128", "-74.0060", "New York", "5000", "yes", "", "new york"],
        ["20.7128", "-84.0060", "London", "4500", "No", "", "london"],
    ]


@pytest.fixture
def old_catchments(opportunity):
    mobile_users = MobileUserFactory.create_batch(2)
    catchments = set()
    for user in mobile_users:
        access = OpportunityAccessFactory.create(opportunity=opportunity, user=user)
        catchments.add(
            CatchmentAreaFactory.create(
                opportunity=opportunity, opportunity_access=access, latitude=28, longitude=45, radius=100, active=True
            )
        )
    return catchments


@pytest.mark.django_db
def test_bulk_update_catchments_missing_headers(opportunity):
    required_headers = ["latitude", "longitude", "area name", "radius", "active", "site code"]
    sample_data = ["40.7128", "-74.0060", "New York", "100", "yes", "new york"]  # Sample data for a complete row

    for missing_header in required_headers:
        incomplete_headers = [header for header in required_headers if header != missing_header]
        dataset = Dataset(headers=incomplete_headers)

        # Add a row with data, excluding the value for the missing header
        row_data = [value for header, value in zip(required_headers, sample_data) if header != missing_header]
        dataset.append(row_data)

        with pytest.raises(ImportException) as excinfo:
            _bulk_update_catchments(opportunity, dataset)

        expected_message = f"Missing required column(s): '{missing_header}'"
        assert str(excinfo.value) == expected_message, f"Expected: {expected_message}, but got {str(excinfo.value)}"


@pytest.mark.django_db
def test_bulk_update_catchments(opportunity, dataset, new_catchments, old_catchments):
    latitude_change = Decimal("10.5")
    longitude_change = Decimal("10.5")
    radius_change = 10
    name_change = "updated"

    for catchment in old_catchments:
        dataset.append(
            [
                str(catchment.latitude + latitude_change),
                str(catchment.longitude + longitude_change),
                f"{name_change} {catchment.name}",
                str(catchment.radius + radius_change),
                "yes",
                catchment.opportunity_access.user.username,
                catchment.site_code,
            ]
        )

    dataset.extend(new_catchments)

    import_status = _bulk_update_catchments(opportunity, dataset)

    assert import_status.seen_catchments == {
        str(catchment.id) for catchment in old_catchments
    }, "Mismatch in updated catchments"
    assert import_status.new_catchments == len(new_catchments), "Incorrect number of new catchments"

    for catchment in old_catchments:
        updated_catchment = CatchmentArea.objects.get(site_code=catchment.site_code)
        assert (
            updated_catchment.name == f"{name_change} {catchment.name}"
        ), f"Name not updated correctly for catchment {catchment.id}"
        assert (
            updated_catchment.radius == catchment.radius + radius_change
        ), f"Radius not updated correctly for catchment {catchment.id}"
        assert (
            updated_catchment.latitude == catchment.latitude + latitude_change
        ), f"Latitude not updated correctly for catchment {catchment.id}"
        assert (
            updated_catchment.longitude == catchment.longitude + longitude_change
        ), f"Longitude not updated correctly for catchment {catchment.id}"
        assert updated_catchment.active, f"Active status not updated correctly for catchment {catchment.id}"


def prepare_opportunity_payment_test_data(opportunity):
    user = MobileUserFactory()
    access = OpportunityAccessFactory(opportunity=opportunity, user=user, accepted=True)

    payment_units = [
        PaymentUnitFactory(opportunity=opportunity, amount=100),
        PaymentUnitFactory(opportunity=opportunity, amount=150),
        PaymentUnitFactory(opportunity=opportunity, amount=200),
    ]

    for payment_unit in payment_units:
        DeliverUnitFactory.create_batch(2, payment_unit=payment_unit, app=opportunity.deliver_app, optional=False)

    completed_works = []
    for payment_unit in payment_units:
        completed_work = CompletedWorkFactory(
            opportunity_access=access,
            payment_unit=payment_unit,
            status=CompletedWorkStatus.approved.value,
            payment_date=None,
            status_modified_date=now(),
        )
        completed_works.append(completed_work)
        for deliver_unit in payment_unit.deliver_units.all():
            UserVisitFactory(
                opportunity=opportunity,
                user=user,
                deliver_unit=deliver_unit,
                status=VisitValidationStatus.approved.value,
                opportunity_access=access,
                completed_work=completed_work,
                status_modified_date=now(),
            )
    return user, access, payment_units, completed_works


@pytest.mark.django_db
def test_update_work_payment_date_partially(opportunity):
    user, access, payment_units, completed_works = prepare_opportunity_payment_test_data(opportunity)

    payment_dates = [
        timezone.now() - timedelta(5),
        timezone.now() - timedelta(3),
        timezone.now() - timedelta(1),
    ]
    for date in payment_dates:
        PaymentFactory(opportunity_access=access, amount=100, date_paid=date)

    update_work_payment_date(access)

    assert (
        get_assignable_completed_work_count(access)
        == CompletedWork.objects.filter(opportunity_access=access, payment_date__isnull=False).count()
    )


@pytest.mark.django_db
def test_update_work_payment_date_fully(opportunity):
    user, access, payment_units, completed_works = prepare_opportunity_payment_test_data(opportunity)

    payment_dates = [
        timezone.now() - timedelta(days=5),
        timezone.now() - timedelta(days=3),
        timezone.now() - timedelta(days=1),
    ]
    amounts = [100, 150, 200]
    for date, amount in zip(payment_dates, amounts):
        PaymentFactory(opportunity_access=access, amount=amount, date_paid=date)

    update_work_payment_date(access)

    assert CompletedWork.objects.filter(
        opportunity_access=access, payment_date__isnull=False
    ).count() == get_assignable_completed_work_count(access)


@pytest.mark.django_db
def test_update_work_payment_date_with_precise_dates(opportunity):
    user = MobileUserFactory()
    access = OpportunityAccessFactory(opportunity=opportunity, user=user, accepted=True)
    now = timezone.now()

    payment_units = [
        PaymentUnitFactory(opportunity=opportunity, amount=5),
        PaymentUnitFactory(opportunity=opportunity, amount=5),
    ]

    for payment_unit in payment_units:
        DeliverUnitFactory.create_batch(2, payment_unit=payment_unit, app=opportunity.deliver_app, optional=False)

    completed_work_1 = CompletedWorkFactory(
        opportunity_access=access,
        payment_unit=payment_units[0],
        status=CompletedWorkStatus.approved.value,
        payment_date=None,
        status_modified_date=now - timedelta(4),
    )

    completed_work_2 = CompletedWorkFactory(
        opportunity_access=access,
        payment_unit=payment_units[1],
        status=CompletedWorkStatus.approved.value,
        payment_date=None,
        status_modified_date=now - timedelta(2),
    )

    create_user_visits_for_completed_work(opportunity, user, access, payment_units[0], completed_work_1)
    create_user_visits_for_completed_work(opportunity, user, access, payment_units[1], completed_work_2)

    payment_1 = PaymentFactory(opportunity_access=access, amount=7)
    payment_2 = PaymentFactory(opportunity_access=access, amount=3)

    payment_1.date_paid = now - timedelta(3)
    payment_2.date_paid = now - timedelta(1)
    payment_1.save()
    payment_2.save()

    payment_1.refresh_from_db()
    payment_2.refresh_from_db()

    update_work_payment_date(access)

    completed_work_1.refresh_from_db()
    completed_work_2.refresh_from_db()

    assert completed_work_1.payment_date == payment_1.date_paid

    assert completed_work_2.payment_date == payment_2.date_paid


def create_user_visits_for_completed_work(opportunity, user, access, payment_unit, completed_work):
    for deliver_unit in payment_unit.deliver_units.all():
        UserVisitFactory(
            opportunity=opportunity,
            user=user,
            deliver_unit=deliver_unit,
            status=VisitValidationStatus.approved.value,
            opportunity_access=access,
            completed_work=completed_work,
        )


def get_assignable_completed_work_count(access: OpportunityAccess) -> int:
    total_available_amount = sum(payment.amount for payment in Payment.objects.filter(opportunity_access=access))
    total_assigned_count = 0
    completed_works = CompletedWork.objects.filter(opportunity_access=access)
    for completed_work in completed_works:
        if total_available_amount >= completed_work.payment_accrued:
            total_available_amount -= completed_work.payment_accrued
            total_assigned_count += 1

    return total_assigned_count


@pytest.mark.parametrize("opportunity", [{"opp_options": {"managed": True}}], indirect=True)
@pytest.mark.parametrize("visit_status", [VisitValidationStatus.approved, VisitValidationStatus.rejected])
def test_network_manager_flagged_visit_review_status(mobile_user: User, opportunity: Opportunity, visit_status):
    assert opportunity.managed
    access = OpportunityAccess.objects.get(user=mobile_user, opportunity=opportunity)
    visits = UserVisitFactory.create_batch(
        5,
        opportunity=opportunity,
        status=VisitValidationStatus.pending,
        user=mobile_user,
        opportunity_access=access,
        flagged=True,
    )
    dataset = Dataset(headers=["visit id", "status", "rejected reason", "justification"])
    dataset.extend([[visit.xform_id, visit_status.value, "", "justification"] for visit in visits])
    before_update = now()
    import_status = bulk_update_visit_status(opportunity.pk, dataset.headers, list(dataset))
    after_update = now()
    assert not import_status.missing_visits
    updated_visits = UserVisit.objects.filter(opportunity=opportunity)
    for visit in updated_visits:
        assert visit.status == visit_status
        assert visit.status_modified_date is not None
        assert before_update <= visit.status_modified_date <= after_update
        if visit.status == VisitValidationStatus.approved:
            assert before_update <= visit.review_created_on <= after_update
            assert visit.review_status == VisitReviewStatus.pending
            assert visit.justification == "justification"


@pytest.mark.parametrize("opportunity", [{"opp_options": {"managed": True}}], indirect=True)
def test_nm_flagged_visit_review_status_without_justification(mobile_user: User, opportunity: Opportunity):
    assert opportunity.managed
    access = OpportunityAccess.objects.get(user=mobile_user, opportunity=opportunity)
    visits = UserVisitFactory.create_batch(
        5,
        opportunity=opportunity,
        status=VisitValidationStatus.pending,
        user=mobile_user,
        opportunity_access=access,
        flagged=True,
    )
    dataset = Dataset(headers=["visit id", "status", "rejected reason", "justification"])
    dataset.extend([[visit.xform_id, VisitValidationStatus.approved, "", ""] for visit in visits])
    msg = get_missing_justification_message([visit.xform_id for visit in visits])
    with pytest.raises(ImportException, match=msg):
        _bulk_update_visit_status(opportunity, dataset)


@pytest.mark.parametrize("opportunity", [{"opp_options": {"managed": True}}], indirect=True)
@pytest.mark.parametrize(
    "review_status, cw_status",
    [
        (VisitReviewStatus.pending, CompletedWorkStatus.pending),
        (VisitReviewStatus.agree, CompletedWorkStatus.approved),
        (VisitReviewStatus.disagree, CompletedWorkStatus.pending),
    ],
)
def test_review_completed_work_status(
    mobile_user_with_connect_link: User, opportunity: Opportunity, review_status, cw_status
):
    deliver_unit = DeliverUnitFactory(app=opportunity.deliver_app, payment_unit=opportunity.paymentunit_set.first())
    access = OpportunityAccess.objects.get(user=mobile_user_with_connect_link, opportunity=opportunity)
    UserVisitFactory.create_batch(
        2,
        opportunity_access=access,
        status=VisitValidationStatus.approved,
        review_status=review_status,
        review_created_on=now(),
        completed_work__status=CompletedWorkStatus.pending,
        completed_work__opportunity_access=access,
        completed_work__payment_unit=opportunity.paymentunit_set.first(),
        deliver_unit=deliver_unit,
    )
    assert access.payment_accrued == 0
    update_payment_accrued(opportunity, {mobile_user_with_connect_link.id})
    completed_works = CompletedWork.objects.filter(opportunity_access=access)
    payment_accrued = 0
    for cw in completed_works:
        assert cw.status == cw_status
        if cw.status == CompletedWorkStatus.approved:
            payment_accrued += cw.payment_accrued
    access.refresh_from_db()
    assert access.payment_accrued == payment_accrued
    _validate_saved_fields(access)


def _validate_saved_fields(opportunity_access: OpportunityAccess):
    for completed_work in opportunity_access.completedwork_set.all():
        validate_saved_fields(completed_work)


@pytest.mark.django_db
class TestBulkReviewVisitImport:
    def setup_method(self):
        self.organization = OrganizationFactory.create()
        self.opp = ManagedOpportunityFactory.create(organization=self.organization)
        self.now_time = now()

    def _prepare_dataset(self, visits, status):
        dataset = Dataset()
        dataset.headers = [VISIT_ID_COL, REVIEW_STATUS_COL]
        for visit in visits:
            dataset.append([visit.xform_id, status])
        return dataset

    @pytest.mark.parametrize(
        "num_agree, num_disagree",
        [
            (10, 5),  # Standard update: 10 agree, 5 disagree
            (0, 5),  # Only disagrees
            (10, 0),  # Only agrees
            (0, 0),  # Empty dataset
        ],
    )
    def test_bulk_review_update(self, num_agree, num_disagree):
        agree_visits = UserVisitFactory.create_batch(
            num_agree,
            opportunity=self.opp,
            review_created_on=self.now_time - timedelta(days=3),
            status=VisitReviewStatus.pending,
        )
        disagree_visits = UserVisitFactory.create_batch(
            num_disagree,
            opportunity=self.opp,
            review_created_on=self.now_time - timedelta(days=3),
            status=VisitReviewStatus.pending,
        )

        expected_agreed_visits = {visit.xform_id for visit in agree_visits}
        expected_disagreed_visits = {visit.xform_id for visit in disagree_visits}

        dataset = self._prepare_dataset(agree_visits, "agree")
        dataset.extend(self._prepare_dataset(disagree_visits, "disagree"))

        status = _bulk_update_visit_review_status(self.opp, dataset)

        assert status.seen_visits == expected_agreed_visits | expected_disagreed_visits
        assert (
            UserVisit.objects.filter(
                xform_id__in=expected_agreed_visits, review_status=VisitReviewStatus.agree
            ).count()
            == num_agree
        )
        assert (
            UserVisit.objects.filter(
                xform_id__in=expected_disagreed_visits, review_status=VisitReviewStatus.disagree
            ).count()
            == num_disagree
        )

    @pytest.mark.parametrize(
        "dataset_data, expected_seen, expected_missing",
        [
            # Empty dataset
            ([], set(), set()),
            # Nonexistent visits
            (
                [["nonexistent_visit_id_1", "agree"], ["nonexistent_visit_id_2", "disagree"]],
                set(),
                {"nonexistent_visit_id_1", "nonexistent_visit_id_2"},
            ),
        ],
    )
    def test_edge_cases(self, dataset_data, expected_seen, expected_missing):
        dataset = Dataset()
        dataset.headers = [VISIT_ID_COL, REVIEW_STATUS_COL]
        for row in dataset_data:
            dataset.append(row)

        status = _bulk_update_visit_review_status(self.opp, dataset)

        assert status.seen_visits == expected_seen
        assert status.missing_visits == expected_missing

    @pytest.mark.parametrize(
        "initial_status, new_status",
        [
            (VisitReviewStatus.agree, "agree"),
            (VisitReviewStatus.disagree, "disagree"),
        ],
    )
    def test_does_not_update_unchanged_statuses(self, initial_status, new_status):
        visits = UserVisitFactory.create_batch(
            5,
            opportunity=self.opp,
            review_created_on=self.now_time - timedelta(days=3),
            status=initial_status,
        )

        dataset = self._prepare_dataset(visits, new_status)

        with transaction.atomic():
            status = _bulk_update_visit_review_status(self.opp, dataset)

        assert status.seen_visits == {visit.xform_id for visit in visits}
        assert (
            UserVisit.objects.filter(xform_id__in=[v.xform_id for v in visits], review_status=initial_status).count()
            == 5
        )

    def test_handles_duplicate_entries(self):
        """Ensures that duplicate entries do not cause unintended behavior."""
        visits = UserVisitFactory.create_batch(
            3,
            opportunity=self.opp,
            review_created_on=self.now_time - timedelta(days=3),
            status=VisitReviewStatus.pending,
        )

        dataset = Dataset()
        dataset.headers = [VISIT_ID_COL, REVIEW_STATUS_COL]
        for visit in visits:
            dataset.append([visit.xform_id, "agree"])
            dataset.append([visit.xform_id, "agree"])

        status = _bulk_update_visit_review_status(self.opp, dataset)

        assert status.seen_visits == {visit.xform_id for visit in visits}
        assert (
            UserVisit.objects.filter(
                xform_id__in=[v.xform_id for v in visits], review_status=VisitReviewStatus.agree
            ).count()
            == 3
        )

    @pytest.mark.parametrize(
        "headers, row, expected_exception, expected_message",
        [
            # Missing required column
            ([VISIT_ID_COL], ["visit_1"], ImportException, "Missing required column(s): 'program manager review'"),
            ([REVIEW_STATUS_COL], ["agree"], ImportException, "Missing required column(s): 'visit id'"),
            # Missing visit ID
            (
                [VISIT_ID_COL, REVIEW_STATUS_COL],
                ["", "agree"],
                ImportException,
                "Missing visit ID in the dataset at row 2.",
            ),
            # Missing review status
            (
                [VISIT_ID_COL, REVIEW_STATUS_COL],
                ["visit_1", ""],
                ImportException,
                "Missing review status in the dataset at row 2.",
            ),
            # Invalid review status
            (
                [VISIT_ID_COL, REVIEW_STATUS_COL],
                ["visit_1", "not_a_valid_status"],
                ImportException,
                f"Invalid review status 'not_a_valid_status' at row 2. Allowed values: {VisitReviewStatus.values}",
            ),
        ],
    )
    def test_import_exceptions(self, headers, row, expected_exception, expected_message):
        dataset = Dataset()
        dataset.headers = headers
        dataset.append(row)

        with pytest.raises(expected_exception, match=re.escape(expected_message)):
            for row_number, row in enumerate(dataset, start=2):
                ReviewVisitRowData(row_number, row, dataset.headers)<|MERGE_RESOLUTION|>--- conflicted
+++ resolved
@@ -43,11 +43,7 @@
     VisitData,
     _bulk_update_catchments,
     _bulk_update_completed_work_status,
-<<<<<<< HEAD
-=======
     _bulk_update_visit_review_status,
-    _bulk_update_visit_status,
->>>>>>> 9fa56280
     bulk_update_payments,
     bulk_update_visit_status,
     get_data_by_visit_id,
@@ -641,7 +637,7 @@
     dataset.extend([[visit.xform_id, VisitValidationStatus.approved, "", ""] for visit in visits])
     msg = get_missing_justification_message([visit.xform_id for visit in visits])
     with pytest.raises(ImportException, match=msg):
-        _bulk_update_visit_status(opportunity, dataset)
+        bulk_update_visit_status(opportunity.pk, dataset.headers, list(dataset))
 
 
 @pytest.mark.parametrize("opportunity", [{"opp_options": {"managed": True}}], indirect=True)

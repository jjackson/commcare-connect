import random
import re
from decimal import Decimal
from itertools import chain

import pytest
from django.utils.timezone import now
from tablib import Dataset

from commcare_connect.conftest import MobileUserFactory
from commcare_connect.opportunity.models import (
<<<<<<< HEAD
    CompletedWork,
=======
    CatchmentArea,
>>>>>>> 22834809
    CompletedWorkStatus,
    Opportunity,
    OpportunityAccess,
    Payment,
    PaymentUnit,
    UserVisit,
    VisitValidationStatus,
)
from commcare_connect.opportunity.tests.factories import (
    CatchmentAreaFactory,
    CompletedWorkFactory,
    DeliverUnitFactory,
    OpportunityAccessFactory,
    PaymentUnitFactory,
    UserVisitFactory,
)
from commcare_connect.opportunity.visit_import import (
    ImportException,
<<<<<<< HEAD
    _bulk_update_completed_work_status,
=======
    _bulk_update_catchments,
>>>>>>> 22834809
    _bulk_update_payments,
    _bulk_update_visit_status,
    get_status_by_visit_id,
    update_payment_accrued,
)
from commcare_connect.users.models import User


@pytest.mark.django_db
def test_bulk_update_visit_status(opportunity: Opportunity, mobile_user: User):
    visits = UserVisitFactory.create_batch(
        5, opportunity=opportunity, status=VisitValidationStatus.pending.value, user=mobile_user
    )
    dataset = Dataset(headers=["visit id", "status", "rejected reason"])
    dataset.extend([[visit.xform_id, VisitValidationStatus.approved.value, ""] for visit in visits])

    before_update = now()
    import_status = _bulk_update_visit_status(opportunity, dataset)
    after_update = now()

    assert not import_status.missing_visits

    updated_visits = UserVisit.objects.filter(opportunity=opportunity)
    for visit in updated_visits:
        assert visit.status == VisitValidationStatus.approved.value
        assert visit.status_modified_date is not None
        assert before_update <= visit.status_modified_date <= after_update


@pytest.mark.django_db
def test_bulk_update_completed_work_status(opportunity: Opportunity, mobile_user: User):
    access = OpportunityAccess.objects.get(user=mobile_user, opportunity=opportunity)
    payment_unit = PaymentUnit.objects.get(opportunity=opportunity)
    DeliverUnitFactory(payment_unit=payment_unit, app=opportunity.deliver_app, optional=False)

    completed_works = CompletedWorkFactory.create_batch(5, opportunity_access=access, payment_unit=payment_unit)
    dataset = Dataset(headers=["instance id", "payment approval", "rejected reason"])
    dataset.extend([[work.id, CompletedWorkStatus.approved.value, ""] for work in completed_works])

    before_update = now()
    _bulk_update_completed_work_status(opportunity=opportunity, dataset=dataset)
    after_update = now()

    updated_work = CompletedWork.objects.filter(opportunity_access=access)
    for work in updated_work:
        assert work.status == CompletedWorkStatus.approved.value
        assert work.status_modified_date is not None
        assert before_update <= work.status_modified_date <= after_update


@pytest.mark.django_db
def test_bulk_update_reason(opportunity: Opportunity, mobile_user: User):
    visit = UserVisitFactory.create(
        opportunity=opportunity, status=VisitValidationStatus.pending.value, user=mobile_user
    )
    reason = "bad form"
    dataset = Dataset(headers=["visit id", "status", "rejected reason"])
    dataset.extend([[visit.xform_id, VisitValidationStatus.rejected.value, reason]])
    import_status = _bulk_update_visit_status(opportunity, dataset)
    assert not import_status.missing_visits
    visit.refresh_from_db()
    assert visit.status == VisitValidationStatus.rejected
    assert visit.reason == reason


@pytest.mark.django_db
def test_payment_accrued(opportunity: Opportunity):
    payment_units = PaymentUnitFactory.create_batch(2, opportunity=opportunity)
    mobile_users = MobileUserFactory.create_batch(5)
    for payment_unit in payment_units:
        DeliverUnitFactory.create_batch(2, payment_unit=payment_unit, app=opportunity.deliver_app, optional=False)
    access_objects = []
    for mobile_user in mobile_users:
        access = OpportunityAccessFactory(user=mobile_user, opportunity=opportunity, accepted=True)
        access_objects.append(access)
        for payment_unit in payment_units:
            completed_work = CompletedWorkFactory(
                opportunity_access=access,
                payment_unit=payment_unit,
                status=CompletedWorkStatus.approved.value,
            )
            for deliver_unit in payment_unit.deliver_units.all():
                UserVisitFactory(
                    opportunity=opportunity,
                    user=mobile_user,
                    deliver_unit=deliver_unit,
                    status=VisitValidationStatus.approved.value,
                    completed_work=completed_work,
                )
    update_payment_accrued(opportunity, {mobile_user.id for mobile_user in mobile_users})
    for access in access_objects:
        access.refresh_from_db()
        assert access.payment_accrued == sum(payment_unit.amount for payment_unit in payment_units)


@pytest.mark.django_db
def test_duplicate_payment(opportunity: Opportunity, mobile_user: User):
    payment_unit = PaymentUnitFactory(opportunity=opportunity)
    deliver_unit = DeliverUnitFactory(payment_unit=payment_unit, app=opportunity.deliver_app, optional=False)
    access = OpportunityAccess.objects.get(user=mobile_user, opportunity=opportunity)
    completed_work = CompletedWorkFactory(
        opportunity_access=access,
        payment_unit=payment_unit,
        status=CompletedWorkStatus.approved.value,
    )
    UserVisitFactory.create_batch(
        2,
        opportunity=opportunity,
        user=mobile_user,
        deliver_unit=deliver_unit,
        status=VisitValidationStatus.approved.value,
        completed_work=completed_work,
    )
    update_payment_accrued(opportunity, {mobile_user.id})
    access.refresh_from_db()
    assert access.payment_accrued == payment_unit.amount * 2


@pytest.mark.django_db
def test_payment_accrued_optional_deliver_units(opportunity: Opportunity):
    payment_units = PaymentUnitFactory.create_batch(2, opportunity=opportunity)
    access_objects = OpportunityAccessFactory.create_batch(5, opportunity=opportunity, accepted=True)
    for payment_unit in payment_units:
        DeliverUnitFactory.create_batch(2, payment_unit=payment_unit, app=opportunity.deliver_app, optional=False)
        DeliverUnitFactory.create_batch(2, payment_unit=payment_unit, app=opportunity.deliver_app, optional=True)
    for access in access_objects:
        for payment_unit in payment_units:
            completed_work = CompletedWorkFactory(
                opportunity_access=access,
                payment_unit=payment_unit,
                status=CompletedWorkStatus.approved.value,
            )
            for deliver_unit in payment_unit.deliver_units.filter(optional=False):
                UserVisitFactory(
                    opportunity=opportunity,
                    user=access.user,
                    deliver_unit=deliver_unit,
                    status=VisitValidationStatus.approved.value,
                    completed_work=completed_work,
                )
            optional_deliver_unit = random.choice(payment_unit.deliver_units.filter(optional=True))
            UserVisitFactory(
                opportunity=opportunity,
                user=access.user,
                deliver_unit=optional_deliver_unit,
                status=VisitValidationStatus.approved.value,
                completed_work=completed_work,
            )
    update_payment_accrued(opportunity, {access.user.id for access in access_objects})
    for access in access_objects:
        access.refresh_from_db()
        assert access.payment_accrued == sum(payment_unit.amount for payment_unit in payment_units)


@pytest.mark.django_db
def test_payment_accrued_asymmetric_optional_deliver_units(opportunity: Opportunity, mobile_user: User):
    payment_unit = PaymentUnitFactory.create(opportunity=opportunity)
    deliver_unit = DeliverUnitFactory(payment_unit=payment_unit, app=opportunity.deliver_app, optional=False)
    access = OpportunityAccess.objects.get(user=mobile_user, opportunity=opportunity)
    completed_work = CompletedWorkFactory(
        opportunity_access=access,
        payment_unit=payment_unit,
        status=CompletedWorkStatus.approved.value,
    )
    UserVisitFactory.create_batch(
        2,
        opportunity=opportunity,
        user=mobile_user,
        deliver_unit=deliver_unit,
        status=VisitValidationStatus.approved.value,
        completed_work=completed_work,
    )
    optional_deliver_unit = DeliverUnitFactory(payment_unit=payment_unit, app=opportunity.deliver_app, optional=True)
    UserVisitFactory.create_batch(
        1,
        opportunity=opportunity,
        user=mobile_user,
        deliver_unit=optional_deliver_unit,
        status=VisitValidationStatus.approved.value,
        completed_work=completed_work,
    )
    update_payment_accrued(opportunity, {mobile_user.id})
    access.refresh_from_db()
    assert access.payment_accrued == payment_unit.amount * 1
    optional_deliver_unit_2 = DeliverUnitFactory(payment_unit=payment_unit, app=opportunity.deliver_app, optional=True)
    UserVisitFactory.create_batch(
        1,
        opportunity=opportunity,
        user=mobile_user,
        deliver_unit=optional_deliver_unit_2,
        status=VisitValidationStatus.approved.value,
        completed_work=completed_work,
    )
    update_payment_accrued(opportunity, {mobile_user.id})
    access.refresh_from_db()
    assert access.payment_accrued == payment_unit.amount * 2


@pytest.mark.parametrize(
    "headers,rows,expected",
    [
        (
            ["visit id", "status", "rejected reason"],
            [[123, "approved", ""], ["abc", "rejected", ""]],
            {"123": VisitValidationStatus.approved.value, "abc": VisitValidationStatus.rejected.value},
        ),
        (
            ["extra col", "visit id", "status", "rejected reason"],
            [["x", "1", "approved", ""], ["y", "2", "rejected", ""]],
            {"1": VisitValidationStatus.approved.value, "2": VisitValidationStatus.rejected.value},
        ),
        (["a", "status"], [], ImportException("Missing required column(s): 'visit id'")),
        (["visit id", "a"], [], ImportException("Missing required column(s): 'status'")),
    ],
)
def test_get_status_by_visit_id(headers, rows, expected):
    dataset = Dataset(headers=headers)
    dataset.extend(rows)

    if isinstance(expected, ImportException):
        with pytest.raises(ImportException, match=re.escape(expected.message)):
            get_status_by_visit_id(dataset)
    else:
        actual, _ = get_status_by_visit_id(dataset)
        assert actual == expected


@pytest.mark.django_db
def test_bulk_update_payments(opportunity: Opportunity):
    mobile_user_seen = MobileUserFactory.create_batch(5)
    mobile_user_missing = MobileUserFactory.create_batch(5)
    access_objects = []
    for mobile_user in mobile_user_seen:
        access_objects.append(OpportunityAccessFactory(opportunity=opportunity, user=mobile_user))
    dataset = Dataset(headers=["Username", "Phone Number", "Name", "Payment Amount"])
    for mobile_user in chain(mobile_user_seen, mobile_user_missing):
        dataset.append((mobile_user.username, mobile_user.phone_number, mobile_user.name, 50))

    payment_import_status = _bulk_update_payments(opportunity, dataset)
    assert payment_import_status.seen_users == {user.username for user in mobile_user_seen}
    assert payment_import_status.missing_users == {user.username for user in mobile_user_missing}
    assert Payment.objects.filter(opportunity_access__opportunity=opportunity).count() == 5
    for access in access_objects:
        payment = Payment.objects.get(opportunity_access=access)
        assert payment.amount == 50


@pytest.fixture
def dataset():
    return Dataset(headers=["latitude", "longitude", "area name", "radius", "active", "username", "site code"])


@pytest.fixture
def new_catchments():
    return [
        ["40.7128", "-74.0060", "New York", "5000", "yes", "", "new york"],
        ["20.7128", "-84.0060", "London", "4500", "No", "", "london"],
    ]


@pytest.fixture
def old_catchments(opportunity):
    mobile_users = MobileUserFactory.create_batch(2)
    catchments = set()
    for user in mobile_users:
        access = OpportunityAccessFactory.create(opportunity=opportunity, user=user)
        catchments.add(
            CatchmentAreaFactory.create(
                opportunity=opportunity, opportunity_access=access, latitude=28, longitude=45, radius=100, active=True
            )
        )
    return catchments


@pytest.mark.django_db
def test_bulk_update_catchments_missing_headers(opportunity):
    required_headers = ["latitude", "longitude", "area name", "radius", "active", "site code"]
    sample_data = ["40.7128", "-74.0060", "New York", "100", "yes", "new york"]  # Sample data for a complete row

    for missing_header in required_headers:
        incomplete_headers = [header for header in required_headers if header != missing_header]
        dataset = Dataset(headers=incomplete_headers)

        # Add a row with data, excluding the value for the missing header
        row_data = [value for header, value in zip(required_headers, sample_data) if header != missing_header]
        dataset.append(row_data)

        with pytest.raises(ImportException) as excinfo:
            _bulk_update_catchments(opportunity, dataset)

        expected_message = f"Missing required column(s): '{missing_header}'"
        assert str(excinfo.value) == expected_message, f"Expected: {expected_message}, but got {str(excinfo.value)}"


@pytest.mark.django_db
def test_bulk_update_catchments(opportunity, dataset, new_catchments, old_catchments):
    latitude_change = Decimal("10.5")
    longitude_change = Decimal("10.5")
    radius_change = 10
    name_change = "updated"

    for catchment in old_catchments:
        dataset.append(
            [
                str(catchment.latitude + latitude_change),
                str(catchment.longitude + longitude_change),
                f"{name_change} {catchment.name}",
                str(catchment.radius + radius_change),
                "yes",
                catchment.opportunity_access.user.username,
                catchment.site_code,
            ]
        )

    dataset.extend(new_catchments)

    import_status = _bulk_update_catchments(opportunity, dataset)

    assert import_status.seen_catchments == {
        str(catchment.id) for catchment in old_catchments
    }, "Mismatch in updated catchments"
    assert import_status.new_catchments == len(new_catchments), "Incorrect number of new catchments"

    for catchment in old_catchments:
        updated_catchment = CatchmentArea.objects.get(site_code=catchment.site_code)
        assert (
            updated_catchment.name == f"{name_change} {catchment.name}"
        ), f"Name not updated correctly for catchment {catchment.id}"
        assert (
            updated_catchment.radius == catchment.radius + radius_change
        ), f"Radius not updated correctly for catchment {catchment.id}"
        assert (
            updated_catchment.latitude == catchment.latitude + latitude_change
        ), f"Latitude not updated correctly for catchment {catchment.id}"
        assert (
            updated_catchment.longitude == catchment.longitude + longitude_change
        ), f"Longitude not updated correctly for catchment {catchment.id}"
        assert updated_catchment.active, f"Active status not updated correctly for catchment {catchment.id}"<|MERGE_RESOLUTION|>--- conflicted
+++ resolved
@@ -4,21 +4,15 @@
 from itertools import chain
 
 import pytest
-from django.utils.timezone import now
 from tablib import Dataset
 
 from commcare_connect.conftest import MobileUserFactory
 from commcare_connect.opportunity.models import (
-<<<<<<< HEAD
-    CompletedWork,
-=======
     CatchmentArea,
->>>>>>> 22834809
     CompletedWorkStatus,
     Opportunity,
     OpportunityAccess,
     Payment,
-    PaymentUnit,
     UserVisit,
     VisitValidationStatus,
 )
@@ -32,11 +26,7 @@
 )
 from commcare_connect.opportunity.visit_import import (
     ImportException,
-<<<<<<< HEAD
-    _bulk_update_completed_work_status,
-=======
     _bulk_update_catchments,
->>>>>>> 22834809
     _bulk_update_payments,
     _bulk_update_visit_status,
     get_status_by_visit_id,
@@ -53,38 +43,10 @@
     dataset = Dataset(headers=["visit id", "status", "rejected reason"])
     dataset.extend([[visit.xform_id, VisitValidationStatus.approved.value, ""] for visit in visits])
 
-    before_update = now()
     import_status = _bulk_update_visit_status(opportunity, dataset)
-    after_update = now()
-
     assert not import_status.missing_visits
-
-    updated_visits = UserVisit.objects.filter(opportunity=opportunity)
-    for visit in updated_visits:
-        assert visit.status == VisitValidationStatus.approved.value
-        assert visit.status_modified_date is not None
-        assert before_update <= visit.status_modified_date <= after_update
-
-
-@pytest.mark.django_db
-def test_bulk_update_completed_work_status(opportunity: Opportunity, mobile_user: User):
-    access = OpportunityAccess.objects.get(user=mobile_user, opportunity=opportunity)
-    payment_unit = PaymentUnit.objects.get(opportunity=opportunity)
-    DeliverUnitFactory(payment_unit=payment_unit, app=opportunity.deliver_app, optional=False)
-
-    completed_works = CompletedWorkFactory.create_batch(5, opportunity_access=access, payment_unit=payment_unit)
-    dataset = Dataset(headers=["instance id", "payment approval", "rejected reason"])
-    dataset.extend([[work.id, CompletedWorkStatus.approved.value, ""] for work in completed_works])
-
-    before_update = now()
-    _bulk_update_completed_work_status(opportunity=opportunity, dataset=dataset)
-    after_update = now()
-
-    updated_work = CompletedWork.objects.filter(opportunity_access=access)
-    for work in updated_work:
-        assert work.status == CompletedWorkStatus.approved.value
-        assert work.status_modified_date is not None
-        assert before_update <= work.status_modified_date <= after_update
+    after_status = set(UserVisit.objects.filter(opportunity=opportunity).values_list("status", flat=True))
+    assert after_status == {VisitValidationStatus.approved.value}
 
 
 @pytest.mark.django_db

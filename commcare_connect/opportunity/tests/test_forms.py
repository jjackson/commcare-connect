import datetime
import json
import random

import pytest
from factory.fuzzy import FuzzyDate, FuzzyText

<<<<<<< HEAD
from commcare_connect.opportunity.forms import OpportunityChangeForm, OpportunityCreationForm
from commcare_connect.opportunity.models import PaymentUnit
=======
from commcare_connect.opportunity.forms import AddBudgetNewUsersForm, OpportunityChangeForm, OpportunityCreationForm
>>>>>>> b6fa9b55
from commcare_connect.opportunity.tests.factories import (
    ApplicationFactory,
    CommCareAppFactory,
    OpportunityFactory,
    PaymentUnitFactory,
)
<<<<<<< HEAD
=======
from commcare_connect.program.tests.factories import ManagedOpportunityFactory, ProgramFactory
>>>>>>> b6fa9b55


class TestOpportunityCreationForm:
    learn_app = ApplicationFactory()
    deliver_app = ApplicationFactory()
    applications = [learn_app, deliver_app]

    def _get_opportunity(self):
        return {
            "name": "Test opportunity",
            "description": FuzzyText(length=150).fuzz(),
            "short_description": FuzzyText(length=50).fuzz(),
            "end_date": FuzzyDate(start_date=datetime.date.today()).fuzz(),
            "max_visits_per_user": 100,
            "daily_max_visits_per_user": 10,
            "total_budget": 100,
            "budget_per_visit": 10,
            "max_users": 10,
            "learn_app_domain": "test_domain",
            "learn_app": json.dumps(self.learn_app),
            "learn_app_description": FuzzyText(length=150).fuzz(),
            "learn_app_passing_score": random.randint(30, 100),
            "deliver_app_domain": "test_domain2",
            "deliver_app": json.dumps(self.deliver_app),
            "api_key": FuzzyText(length=36).fuzz(),
            "currency": FuzzyText(length=3).fuzz(),
        }

    def test_with_correct_data(self, organization):
        opportunity = self._get_opportunity()
        form = OpportunityCreationForm(
            opportunity, domains=["test_domain", "test_domain2"], org_slug=organization.slug
        )

        assert form.is_valid()
        assert len(form.errors) == 0

    def test_incorrect_end_date(self, organization):
        opportunity = self._get_opportunity()
        opportunity.update(
            end_date=datetime.date.today() - datetime.timedelta(days=20),
        )

        form = OpportunityCreationForm(
            opportunity, domains=["test_domain", "test_domain2"], org_slug=organization.slug
        )

        assert not form.is_valid()
        assert len(form.errors) == 1
        assert "end_date" in form.errors

    def test_same_learn_deliver_apps(self, organization):
        opportunity = self._get_opportunity()
        opportunity.update(
            deliver_app=json.dumps(self.learn_app),
        )

        form = OpportunityCreationForm(
            opportunity, domains=["test_domain", "test_domain2"], org_slug=organization.slug
        )

        assert not form.is_valid()
        assert len(form.errors) == 2
        assert "learn_app" in form.errors
        assert "deliver_app" in form.errors

    def test_daily_max_visits_greater_than_max_visits(self, organization):
        opportunity = self._get_opportunity()
        opportunity.update(
            daily_max_visits_per_user=1000,
            max_visits_per_user=100,
        )

        form = OpportunityCreationForm(
            opportunity, domains=["test_domain", "test_domain2"], org_slug=organization.slug
        )

        assert not form.is_valid()
        assert len(form.errors) == 1
        assert "daily_max_visits_per_user" in form.errors

    def test_budget_per_visit_greater_than_total_budget(self, organization):
        opportunity = self._get_opportunity()
        opportunity.update(
            budget_per_visit=1000,
            total_budget=100,
        )

        form = OpportunityCreationForm(
            opportunity, domains=["test_domain", "test_domain2"], org_slug=organization.slug
        )

        assert not form.is_valid()
        assert len(form.errors) == 1
        assert "budget_per_visit" in form.errors

    @pytest.mark.django_db
    def test_save(self, user, organization):
        opportunity = self._get_opportunity()
        form = OpportunityCreationForm(
            opportunity, domains=["test_domain", "test_domain2"], user=user, org_slug=organization.slug
        )
        form.is_valid()
        form.save()


@pytest.mark.django_db
class TestOpportunityChangeForm:
    @pytest.fixture(autouse=True)
    def setup_credentials_mock(self, monkeypatch):
        self.mock_credentials = [
            type("Credential", (), {"slug": "cert1", "name": "Work for test"}),
            type("Credential", (), {"slug": "cert2", "name": "Work for test"}),
        ]
        monkeypatch.setattr(
            "commcare_connect.connect_id_client.fetch_credentials", lambda org_slug: self.mock_credentials
        )

    @pytest.fixture
    def valid_opportunity(self, organization):
        opp = OpportunityFactory(
            organization=organization,
            active=True,
            learn_app=CommCareAppFactory(cc_app_id="test_learn_app"),
            deliver_app=CommCareAppFactory(cc_app_id="test_deliver_app"),
            name="Test Opportunity",
            description="Test Description",
            short_description="Short Description",
            currency="USD",
            is_test=False,
            end_date=datetime.date.today() + datetime.timedelta(days=30),
        )
        PaymentUnitFactory(opportunity=opp)
        return opp

    @pytest.fixture
    def base_form_data(self, valid_opportunity):
        return {
            "name": "Updated Opportunity",
            "description": "Updated Description",
            "short_description": "Updated Short Description",
            "active": True,
            "currency": "EUR",
            "is_test": False,
            "delivery_type": valid_opportunity.delivery_type.id,
            "end_date": (datetime.date.today() + datetime.timedelta(days=60)).isoformat(),
            "users": "+1234567890\n+9876543210",
            "filter_country": "US",
            "filter_credential": "cert1",
        }

    def test_form_initialization(self, valid_opportunity, organization):
        form = OpportunityChangeForm(instance=valid_opportunity, org_slug=organization.slug)
        expected_fields = {
            "name",
            "description",
            "short_description",
            "active",
            "currency",
            "is_test",
            "delivery_type",
            "end_date",
            "users",
            "filter_country",
            "filter_credential",
        }
        assert all(field in form.fields for field in expected_fields)

        expected_initial = {
            "name": valid_opportunity.name,
            "description": valid_opportunity.description,
            "short_description": valid_opportunity.short_description,
            "active": valid_opportunity.active,
            "currency": valid_opportunity.currency,
            "is_test": valid_opportunity.is_test,
            "delivery_type": valid_opportunity.delivery_type.id,
            "end_date": valid_opportunity.end_date.isoformat(),
            "filter_country": [""],
            "filter_credential": [""],
        }
        assert all(form.initial.get(key) == value for key, value in expected_initial.items())

    @pytest.mark.parametrize(
        "field",
        [
            "name",
            "description",
            "short_description",
            "currency",
        ],
    )
    def test_required_fields(self, valid_opportunity, organization, field, base_form_data):
        data = base_form_data.copy()
        data[field] = ""
        form = OpportunityChangeForm(data=data, instance=valid_opportunity, org_slug=organization.slug)
        assert not form.is_valid()
        assert field in form.errors

    @pytest.mark.parametrize(
        "test_data",
        [
            pytest.param(
                {
                    "field": "end_date",
                    "value": "invalid-date",
                    "error_expected": True,
                    "error_message": "Enter a valid date.",
                },
                id="invalid_end_date",
            ),
            pytest.param(
                {
                    "field": "users",
                    "value": "  +1234567890  \n  +9876543210  ",
                    "error_expected": False,
                    "expected_clean": ["+1234567890", "+9876543210"],
                },
                id="valid_users_with_whitespace",
            ),
        ],
    )
    def test_field_validation(self, valid_opportunity, organization, base_form_data, test_data):
        data = base_form_data.copy()
        data[test_data["field"]] = test_data["value"]
        form = OpportunityChangeForm(data=data, instance=valid_opportunity, org_slug=organization.slug)
        if test_data["error_expected"]:
            assert not form.is_valid()
            assert test_data["error_message"] in str(form.errors[test_data["field"]])
        else:
            assert form.is_valid()
            if "expected_clean" in test_data:
                assert form.cleaned_data[test_data["field"]] == test_data["expected_clean"]

    @pytest.mark.parametrize(
        "app_scenario",
        [
            pytest.param(
                {
                    "active_app_ids": ("unique_app1", "unique_app2"),
                    "new_app_ids": ("different_app1", "different_app2"),
                    "expected_valid": True,
                },
                id="unique_apps",
            ),
            pytest.param(
                {
                    "active_app_ids": ("shared_app1", "shared_app2"),
                    "new_app_ids": ("shared_app1", "shared_app2"),
                    "expected_valid": False,
                },
                id="reused_apps",
            ),
        ],
    )
    def test_app_reuse_validation(self, organization, base_form_data, app_scenario):
        opp1 = OpportunityFactory(
            organization=organization,
            active=True,
            learn_app=CommCareAppFactory(cc_app_id=app_scenario["active_app_ids"][0]),
            deliver_app=CommCareAppFactory(cc_app_id=app_scenario["active_app_ids"][1]),
        )
        PaymentUnitFactory(opportunity=opp1)

        inactive_opp = OpportunityFactory(
            organization=organization,
            active=False,
            learn_app=CommCareAppFactory(cc_app_id=app_scenario["new_app_ids"][0]),
            deliver_app=CommCareAppFactory(cc_app_id=app_scenario["new_app_ids"][1]),
        )

        PaymentUnitFactory(opportunity=inactive_opp)

        form = OpportunityChangeForm(data=base_form_data, instance=inactive_opp, org_slug=organization.slug)

        assert form.is_valid() == app_scenario["expected_valid"]
        if not app_scenario["expected_valid"]:
            assert "Cannot reactivate opportunity with reused applications" in str(form.errors["active"])

    @pytest.mark.parametrize(
        "data_updates,expected_valid",
        [
            ({"currency": "USD", "additional_users": 5}, True),
            ({"currency": "EUR", "additional_users": 10}, True),
            ({"currency": "INVALID", "additional_users": 5}, False),
            ({"currency": "USD", "additional_users": -5}, True),
        ],
    )
    def test_valid_combinations(self, valid_opportunity, organization, base_form_data, data_updates, expected_valid):
        data = base_form_data.copy()
        data.update(data_updates)
        form = OpportunityChangeForm(data=data, instance=valid_opportunity, org_slug=organization.slug)
        assert form.is_valid() == expected_valid

<<<<<<< HEAD
    def test_for_incomplete_opp(self, base_form_data, valid_opportunity, organization):
        data = data = base_form_data.copy()
        PaymentUnit.objects.filter(opportunity=valid_opportunity).delete()  # making opp incomplete explicitly
        form = OpportunityChangeForm(
            data=data,
            instance=valid_opportunity,
            org_slug=organization.slug,
        )
        assert not form.is_valid()
        assert "users" in form.errors
        assert "Please finish setting up the opportunity before inviting users." in form.errors["users"]
=======

class TestAddBudgetNewUsersForm:
    @pytest.fixture(
        params=[
            (5, 1, 2, 2, 200),  # amount, org_pay, max_total, total_user, program_budget
        ]
    )
    def setup(self, request, program_manager_org, organization):
        amount, org_pay, max_total, total_user, program_budget = request.param

        self.budget_per_user = (amount + org_pay) * max_total  # 12
        self.opp_total_budget_initially = total_user * self.budget_per_user  # 24

        self.program = ProgramFactory(organization=program_manager_org, budget=program_budget)
        self.opportunity = ManagedOpportunityFactory(
            program=self.program,
            organization=organization,
            total_budget=self.opp_total_budget_initially,
            org_pay_per_visit=org_pay,
            managed=True,
        )
        PaymentUnitFactory(opportunity=self.opportunity, max_total=max_total, amount=amount)

    @pytest.mark.parametrize("num_new_users, expected_budget", [(3, 60), (5, 84)])
    def test_valid_add_users(self, setup, num_new_users, expected_budget):
        form_data = {"add_users": num_new_users}
        form = AddBudgetNewUsersForm(data=form_data, opportunity=self.opportunity, program_manager=True)

        assert form.is_valid()
        form.save()
        self.opportunity.refresh_from_db()
        assert self.opportunity.total_budget == self.opp_total_budget_initially + (
            num_new_users * self.budget_per_user
        )

    @pytest.mark.parametrize("num_new_users", [200, 500])
    def test_exceeding_program_budget(self, setup, num_new_users):
        form_data = {"add_users": num_new_users}
        form = AddBudgetNewUsersForm(data=form_data, opportunity=self.opportunity, program_manager=True)

        assert not form.is_valid()
        assert "add_users" in form.errors
        assert form.errors["add_users"][0] == "Budget exceeds program budget."

    def test_missing_input(self, setup):
        form_data = {}
        form = AddBudgetNewUsersForm(data=form_data, opportunity=self.opportunity, program_manager=True)

        assert not form.is_valid()
        assert "Please provide either the number of users or a total budget." in form.errors["__all__"]

    def test_non_program_manager_access(self, setup):
        form_data = {"add_users": 2}
        form = AddBudgetNewUsersForm(data=form_data, opportunity=self.opportunity, program_manager=False)

        assert not form.is_valid()
        assert "__all__" in form.errors
        assert "Only program managers are allowed to add budgets for managed opportunities." in form.errors["__all__"]

    @pytest.mark.parametrize("new_budget, is_valid", [(150, True), (201, False)])
    def test_changing_total_budget(self, setup, new_budget, is_valid):
        form_data = {"total_budget": new_budget}
        form = AddBudgetNewUsersForm(data=form_data, opportunity=self.opportunity, program_manager=True)

        if is_valid:
            assert form.is_valid()
            form.save()
            self.opportunity.refresh_from_db()
            assert self.opportunity.total_budget == new_budget
        else:
            assert not form.is_valid()
            assert "total_budget" in form.errors
            assert form.errors["total_budget"][0] == "Total budget exceeds program budget."
>>>>>>> b6fa9b55
<|MERGE_RESOLUTION|>--- conflicted
+++ resolved
@@ -5,22 +5,15 @@
 import pytest
 from factory.fuzzy import FuzzyDate, FuzzyText
 
-<<<<<<< HEAD
-from commcare_connect.opportunity.forms import OpportunityChangeForm, OpportunityCreationForm
+from commcare_connect.opportunity.forms import AddBudgetNewUsersForm, OpportunityChangeForm, OpportunityCreationForm
 from commcare_connect.opportunity.models import PaymentUnit
-=======
-from commcare_connect.opportunity.forms import AddBudgetNewUsersForm, OpportunityChangeForm, OpportunityCreationForm
->>>>>>> b6fa9b55
 from commcare_connect.opportunity.tests.factories import (
     ApplicationFactory,
     CommCareAppFactory,
     OpportunityFactory,
     PaymentUnitFactory,
 )
-<<<<<<< HEAD
-=======
 from commcare_connect.program.tests.factories import ManagedOpportunityFactory, ProgramFactory
->>>>>>> b6fa9b55
 
 
 class TestOpportunityCreationForm:
@@ -314,7 +307,6 @@
         form = OpportunityChangeForm(data=data, instance=valid_opportunity, org_slug=organization.slug)
         assert form.is_valid() == expected_valid
 
-<<<<<<< HEAD
     def test_for_incomplete_opp(self, base_form_data, valid_opportunity, organization):
         data = data = base_form_data.copy()
         PaymentUnit.objects.filter(opportunity=valid_opportunity).delete()  # making opp incomplete explicitly
@@ -326,7 +318,7 @@
         assert not form.is_valid()
         assert "users" in form.errors
         assert "Please finish setting up the opportunity before inviting users." in form.errors["users"]
-=======
+
 
 class TestAddBudgetNewUsersForm:
     @pytest.fixture(
@@ -399,5 +391,4 @@
         else:
             assert not form.is_valid()
             assert "total_budget" in form.errors
-            assert form.errors["total_budget"][0] == "Total budget exceeds program budget."
->>>>>>> b6fa9b55
+            assert form.errors["total_budget"][0] == "Total budget exceeds program budget."
from datetime import timedelta
from http import HTTPStatus
from unittest import mock

import pytest
from django.contrib.messages import get_messages
from django.test import Client
from django.urls import reverse
from django.utils.timezone import now

from commcare_connect.connect_id_client.models import ConnectIdUser
from commcare_connect.opportunity.helpers import OpportunityData, TieredQueryset
from commcare_connect.opportunity.models import (
    Opportunity,
    OpportunityAccess,
    OpportunityClaimLimit,
    UserInvite,
    UserInviteStatus,
    VisitValidationStatus,
)
from commcare_connect.opportunity.tasks import invite_user
from commcare_connect.opportunity.tests.factories import (
    OpportunityAccessFactory,
    OpportunityClaimFactory,
    OpportunityClaimLimitFactory,
    OpportunityFactory,
    PaymentFactory,
    PaymentUnitFactory,
    UserInviteFactory,
    UserVisitFactory,
)
from commcare_connect.opportunity.views import WorkerPaymentsView
from commcare_connect.organization.models import Organization
from commcare_connect.program.tests.factories import ManagedOpportunityFactory, ProgramFactory
from commcare_connect.users.models import User
from commcare_connect.users.tests.factories import MembershipFactory, UserFactory


@pytest.mark.django_db
def test_add_budget_existing_users(
    organization: Organization, org_user_member: User, opportunity: Opportunity, mobile_user: User, client: Client
):
    # access = OpportunityAccessFactory(user=user, opportunity=opportunity, accepted=True)
    # claim = OpportunityClaimFactory(end_date=opportunity.end_date, opportunity_access=access)
    payment_units = PaymentUnitFactory.create_batch(2, opportunity=opportunity, amount=1, max_total=100)
    budget_per_user = sum([p.max_total * p.amount for p in payment_units])
    opportunity.total_budget = budget_per_user

    opportunity.organization = organization
    opportunity.save()
    access = OpportunityAccess.objects.get(opportunity=opportunity, user=mobile_user)
    claim = OpportunityClaimFactory(opportunity_access=access, end_date=opportunity.end_date)
    ocl = OpportunityClaimLimitFactory(opportunity_claim=claim, payment_unit=payment_units[0], max_visits=10)
    assert opportunity.total_budget == 200
    assert opportunity.claimed_budget == 10
    end_date = now().date()

    url = reverse("opportunity:add_budget_existing_users", args=(organization.slug, opportunity.pk))
    client.force_login(org_user_member)
    response = client.post(url, data=dict(selected_users=[claim.id], additional_visits=5, end_date=end_date))
    assert response.status_code == 302
    opportunity = Opportunity.objects.get(pk=opportunity.pk)
    assert opportunity.total_budget == 205
    assert opportunity.claimed_budget == 15
    limit = OpportunityClaimLimit.objects.get(pk=ocl.pk)
    assert limit.max_visits == 15
    assert limit.opportunity_claim.end_date == end_date
    assert limit.end_date == end_date


def test_add_budget_existing_users_for_managed_opportunity(
    client, program_manager_org, org_user_admin, organization, mobile_user
):
    payment_per_visit = 5
    org_pay_per_visit = 1
    max_visits_per_user = 10

    budget_per_user = max_visits_per_user * (payment_per_visit + org_pay_per_visit)
    initial_total_budget = budget_per_user * 2

    program = ProgramFactory(organization=program_manager_org, budget=200)
    opportunity = ManagedOpportunityFactory(
        program=program,
        organization=organization,
        total_budget=initial_total_budget,
        org_pay_per_visit=org_pay_per_visit,
    )
    payment_unit = PaymentUnitFactory(opportunity=opportunity, max_total=max_visits_per_user, amount=payment_per_visit)
    access = OpportunityAccessFactory(opportunity=opportunity, user=mobile_user)
    claim = OpportunityClaimFactory(opportunity_access=access, end_date=opportunity.end_date)
    claim_limit = OpportunityClaimLimitFactory(
        opportunity_claim=claim, payment_unit=payment_unit, max_visits=max_visits_per_user
    )

    assert opportunity.total_budget == initial_total_budget
    assert opportunity.claimed_budget == budget_per_user

    url = reverse("opportunity:add_budget_existing_users", args=(opportunity.organization.slug, opportunity.pk))
    client.force_login(org_user_admin)

    additional_visits = 10
    # Budget calculation breakdown: opp_budget=120 Initial_claimed: 60 increase: 60 Final: 120 - Still under opp_budget

    budget_increase = (payment_per_visit + org_pay_per_visit) * additional_visits
    expected_claimed_budget = budget_per_user + budget_increase

    response = client.post(url, data={"selected_users": [claim.id], "additional_visits": additional_visits})
    assert response.status_code == HTTPStatus.FOUND

    opportunity.refresh_from_db()
    claim_limit.refresh_from_db()

    assert opportunity.total_budget == initial_total_budget
    assert opportunity.claimed_budget == expected_claimed_budget
    assert claim_limit.max_visits == max_visits_per_user + additional_visits

    additional_visits = 1
    # Budget calculation breakdown: Previous: claimed 120 increase: 6 final: 126 - Exceeds opp_budget budget of 120

    response = client.post(url, data={"selected_users": [claim.id], "additional_visits": additional_visits})
    assert response.status_code == HTTPStatus.OK
    form = response.context["form"]
    assert "additional_visits" in form.errors
    assert form.errors["additional_visits"][0] == "Additional visits exceed the opportunity budget."


@pytest.mark.parametrize(
    "opportunity",
    [
        {"opp_options": {"managed": True}},
        {"opp_options": {"managed": False}},
    ],
    indirect=True,
)
@pytest.mark.django_db
def test_approve_visit(
    client: Client,
    organization,
    opportunity,
):
    justification = "Justification test."
    access = OpportunityAccessFactory(opportunity=opportunity)
    visit = UserVisitFactory.create(
        opportunity=opportunity, opportunity_access=access, flagged=True, status=VisitValidationStatus.pending
    )
    user = MembershipFactory.create(organization=opportunity.organization).user
    approve_url = reverse("opportunity:approve_visits", args=(opportunity.organization.slug, opportunity.id))
    client.force_login(user)
    response = client.post(approve_url, {"justification": justification, "visit_ids[]": [visit.id]}, follow=True)
    visit.refresh_from_db()
    assert visit.status == VisitValidationStatus.approved
    if opportunity.managed:
        assert justification == visit.justification
    assert response.status_code == HTTPStatus.OK


@pytest.mark.django_db
@pytest.mark.parametrize(
    "filters, expected_count",
    [
        ({}, 4),
        ({"is_test": True}, 1),
        ({"is_test": False}, 3),
        ({"status": [0]}, 2),
        ({"status": [1]}, 1),
        ({"status": [2]}, 1),
        ({"program": ["test-program-1"]}, 1),
        ({"program": ["test-program-2"]}, 1),
        ({"program": ["test-program-1", "test-program-2"]}, 2),
    ],
)
def test_get_opportunity_list_data_all_annotations(organization, filters, expected_count):
    today = now().date()
    three_days_ago = now() - timedelta(days=3)

    program1 = ProgramFactory(organization=organization, name="Test Program 1", slug="test-program-1")
    program2 = ProgramFactory(organization=organization, name="Test Program 2", slug="test-program-2")

    # Active opportunity (status=0)
    opportunity = ManagedOpportunityFactory(
        program=program1,
        organization=organization,
        end_date=today + timedelta(days=1),
        active=True,
        is_test=True,
    )

    # Active opportunity (status=0)
    ManagedOpportunityFactory(
        program=program2,
        organization=organization,
        name="test opportunity 2",
        end_date=today + timedelta(days=1),
        active=True,
        is_test=False,
    )

    # Ended opportunity (status=1)
    OpportunityFactory(
        organization=organization,
        name="test opportunity 3",
        end_date=today - timedelta(days=1),
        active=True,
        is_test=False,
    )

    # Inactive opportunity (status=2)
    OpportunityFactory(
        organization=organization,
        name="test opportunity 4",
        end_date=today + timedelta(days=1),
        active=False,
        is_test=False,
    )

    # Create OpportunityAccesses
    oa1 = OpportunityAccessFactory(opportunity=opportunity, accepted=True, payment_accrued=1000, last_active=now())
    oa2 = OpportunityAccessFactory(
        opportunity=opportunity, accepted=True, payment_accrued=200, last_active=now() - timedelta(4)
    )
    oa3 = OpportunityAccessFactory(
        opportunity=opportunity, accepted=True, payment_accrued=0, last_active=now() - timedelta(4)
    )

    # Payments
    PaymentFactory(opportunity_access=oa1, amount=100, confirmed=True)
    PaymentFactory(opportunity_access=oa2, amount=50, confirmed=True)
    PaymentFactory(opportunity_access=oa1, amount=999, confirmed=False)
    PaymentFactory(opportunity_access=oa3, amount=0, confirmed=True)

    total_paid = 1149
    total_accrued = 1200

    # Invites
    for _ in range(3):
        UserInviteFactory(opportunity=opportunity, status=UserInviteStatus.invited)
    UserInviteFactory(opportunity=opportunity, status=UserInviteStatus.accepted)

    # Visits
    UserVisitFactory(
        opportunity=opportunity, opportunity_access=oa1, status=VisitValidationStatus.pending, visit_date=now()
    )

    UserVisitFactory(
        opportunity=opportunity,
        opportunity_access=oa2,
        status=VisitValidationStatus.approved,
        visit_date=three_days_ago - timedelta(days=2),
    )

    UserVisitFactory(
        opportunity=opportunity,
        opportunity_access=oa3,
        status=VisitValidationStatus.rejected,
        visit_date=three_days_ago - timedelta(days=2),
    )

    queryset = OpportunityData(organization, False, filters).get_data()
    assert queryset.count() == expected_count
    if not filters:
        opp = queryset[0]
        assert opp.pending_invites == 3
        assert opp.pending_approvals == 1
        assert opp.total_accrued == total_accrued
        assert opp.total_paid == total_paid
        assert opp.payments_due == total_accrued - total_paid
        assert opp.inactive_workers == 2
        assert opp.status == 0


@pytest.mark.django_db
def test_tiered_queryset_basic():
    users = [User.objects.create(username=f"user{i}") for i in range(5)]
    base_qs = User.objects.all()

    def data_qs_fn(ids):
        qs = User.objects.filter(id__in=ids)
        return sorted(qs, key=lambda u: ids.index(u.id))

    tq = TieredQueryset(base_qs, data_qs_fn)

    assert tq.count() == 5

    # Single item access
    first_user = tq[0]
    assert first_user.username == users[0].username

    # Slice access
    sliced = tq[1:3]
    assert [u.username for u in sliced] == [users[1].username, users[2].username]

    # Iteration returns all
    all_users = list(tq)
    assert [u.username for u in all_users] == [u.username for u in users]

    # Order_by works
    tq.order_by("-id")
    desc_users = list(tq[:2])
    expected = list(User.objects.order_by("-id")[:2])
    assert [u.id for u in desc_users] == [u.id for u in expected]

    # Empty slice works
    assert tq[100:105] == []


@pytest.mark.django_db
<<<<<<< HEAD
@pytest.mark.parametrize(
    "referring_url, should_persist",
    [
        ("deliver_tab", True),
        ("/somewhere-else", False),
    ],
)
def test_tab_param_persistence(rf, opportunity, organization, referring_url, should_persist):
    tab_a_url = reverse("opportunity:worker_deliver", args=(organization.slug, opportunity.id))
    tab_b_url = reverse("opportunity:worker_payments", args=(organization.slug, opportunity.id))

    # Step 1: Visit tab A with GET params from any non-tab page
    request_a = rf.get(tab_a_url, {"status": "active"}, HTTP_REFERER="/anywhere-else")
    request_a.session = {}
    view = WorkerPaymentsView()
    view.request = request_a
    _ = view.get_tabs(organization.slug, opportunity)
    assert "worker_tab_params:payments" in request_a.session

    # Step 2: Go to tab B, with referrer varying
    if referring_url == "deliver_tab":
        referrer = tab_a_url
    else:
        referrer = referring_url

    request_b = rf.get(tab_b_url, HTTP_REFERER=referrer)
    request_b.session = request_a.session
    view.request = request_b
    tabs_b = view.get_tabs(organization.slug, opportunity)

    tab_a_link = [t["url"] for t in tabs_b if t["key"] == "payments"][0]

    if should_persist:
        assert "status=active" in tab_a_link
    else:
        assert "status=active" not in tab_a_link
=======
class TestDeleteUserInvites:
    @pytest.fixture(autouse=True)
    def setup_invites(self, organization, opportunity, org_user_member, client):
        self.client = client

        self.not_found_invites = UserInviteFactory.create_batch(
            2, opportunity=opportunity, status=UserInviteStatus.not_found
        )
        self.invited_invite = UserInviteFactory(opportunity=opportunity, status=UserInviteStatus.invited)
        self.accepted_invite = UserInviteFactory(opportunity=opportunity, status=UserInviteStatus.accepted)

        self.url = reverse("opportunity:delete_user_invites", args=(organization.slug, opportunity.id))
        self.client.force_login(org_user_member)

        self.expected_redirect = reverse("opportunity:worker_list", args=(organization.slug, opportunity.id))

    @pytest.mark.parametrize(
        "test_case,data,expected_status,expected_count,check_redirect",
        [
            ("single_valid_id", lambda self: {"user_invite_ids": [self.not_found_invites[0].id]}, 200, 3, True),
            (
                "multiple_mixed_status",
                lambda self: {
                    "user_invite_ids": [
                        self.not_found_invites[0].id,
                        self.not_found_invites[1].id,
                        self.invited_invite.id,  # Should remain (wrong status)
                        self.accepted_invite.id,  # Should remain (wrong status)
                    ]
                },
                200,
                1,
                True,
            ),
            ("nonexistent_ids", lambda self: {"user_invite_ids": [99999, 88888]}, 200, 4, True),
            ("no_ids_provided", lambda self: {}, 400, 4, False),
            ("empty_ids_list", lambda self: {"user_invite_ids": []}, 400, 4, False),
        ],
    )
    def test_delete_invites(self, test_case, data, expected_status, expected_count, check_redirect):
        response = self.client.post(self.url, data=data(self))
        assert response.status_code == expected_status

        if check_redirect:
            assert response.headers["HX-Redirect"] == self.expected_redirect

        assert UserInvite.objects.count() == expected_count

    def test_messages(self):
        response = self.client.post(
            self.url,
            data={"user_invite_ids": [self.not_found_invites[0].id, self.invited_invite.id, self.accepted_invite.id]},
        )
        assert response.status_code == 200
        messages = list(get_messages(response.wsgi_request))
        assert len(messages) == 2
        assert str(messages[0]) == "Successfully deleted 2 invite(s)."
        assert str(messages[1]) == "Cannot delete 1 invite(s). Accepted invites cannot be deleted."


@pytest.mark.django_db
class TestResendUserInvites:
    @pytest.fixture(autouse=True)
    def setup_invites(self, organization, opportunity, org_user_admin, client):
        self.organization = organization
        self.opportunity = opportunity
        self.client = client

        self.user1 = UserFactory(phone_number="1234567890")
        self.user2 = UserFactory(phone_number="0987654321")

        self.access1 = OpportunityAccessFactory(user=self.user1, opportunity=opportunity)
        self.access2 = OpportunityAccessFactory(user=self.user2, opportunity=opportunity)

        self.recent_invite = UserInviteFactory(
            opportunity=opportunity,
            phone_number=self.user1.phone_number,
            opportunity_access=self.access1,
            status=UserInviteStatus.invited,
            notification_date=now() - timedelta(hours=12),
        )

        self.old_invite = UserInviteFactory(
            opportunity=opportunity,
            phone_number=self.user2.phone_number,
            opportunity_access=self.access2,
            status=UserInviteStatus.sms_delivered,
            notification_date=now() - timedelta(days=2),
        )

        self.not_found_invite = UserInviteFactory(
            opportunity=opportunity,
            phone_number="1111111111",
            status=UserInviteStatus.not_found,
            opportunity_access=None,
        )

        self.url = reverse("opportunity:resend_user_invites", args=(organization.slug, opportunity.id))
        self.client.force_login(org_user_admin)
        self.expected_redirect = reverse("opportunity:worker_list", args=(organization.slug, opportunity.id))

    @mock.patch("commcare_connect.opportunity.tasks.invite_user.delay")
    @mock.patch("commcare_connect.opportunity.tasks.send_message")
    @mock.patch("commcare_connect.opportunity.tasks.send_sms")
    def test_success(self, mock_send_sms, mock_send_message, mock_invite_user):
        mock_sms_response = mock.Mock()
        mock_sms_response.sid = 1
        mock_send_sms.return_value = mock_sms_response

        def call_task_directly(user_id, access_pk):
            invite_user(user_id, access_pk)

        mock_invite_user.side_effect = call_task_directly
        response = self.client.post(self.url, data={"user_invite_ids": [self.old_invite.id]})

        self.old_invite.refresh_from_db()
        assert response.status_code == 200
        assert response.headers["HX-Redirect"] == self.expected_redirect

        messages = list(get_messages(response.wsgi_request))
        assert len(messages) == 1
        assert str(messages[0]) == "Successfully resent 1 invite(s)."
        assert self.old_invite.status == UserInviteStatus.invited
        assert self.old_invite.notification_date is not None

    def test_no_user_ids(self):
        response = self.client.post(self.url, data={})
        assert response.status_code == 400

    @mock.patch("commcare_connect.opportunity.tasks.invite_user.delay")
    def test_recent_invite_not_resent(self, mock_invite_user):
        response = self.client.post(self.url, data={"user_invite_ids": [self.recent_invite.id]})

        assert response.status_code == 200
        mock_invite_user.assert_not_called()
        messages = list(get_messages(response.wsgi_request))
        assert len(messages) == 1
        assert str(messages[0]) == (
            "The following invites were skipped, as they were sent in the last 24 hours: "
            f"{self.recent_invite.phone_number}"
        )

    @mock.patch("commcare_connect.opportunity.views.fetch_users")
    def test_not_found_invite_still_not_found(self, mock_fetch_users):
        mock_fetch_users.return_value = []
        response = self.client.post(self.url, data={"user_invite_ids": [self.not_found_invite.id]})

        assert response.status_code == 200
        mock_fetch_users.assert_called_once_with(set({self.not_found_invite.phone_number}))
        messages = list(get_messages(response.wsgi_request))
        assert len(messages) == 1
        assert str(messages[0]) == (
            "The following invites were skipped, as they are not registered on "
            f"PersonalID: {self.not_found_invite.phone_number}"
        )

    @mock.patch("commcare_connect.opportunity.views.update_user_and_send_invite")
    @mock.patch("commcare_connect.opportunity.views.fetch_users")
    def test_not_found_invite_with_found_user(self, mock_fetch_users, mock_update_and_send):
        mock_user = ConnectIdUser(
            name="New User",
            username="newuser",
            phone_number=self.not_found_invite.phone_number,
        )
        mock_fetch_users.return_value = [mock_user]
        response = self.client.post(self.url, data={"user_invite_ids": [self.not_found_invite.id]})

        assert response.status_code == 200
        assert response.headers["HX-Redirect"] == self.expected_redirect
        mock_update_and_send.assert_called_once_with(mock_user, self.opportunity.id)
>>>>>>> 6c4214fd
<|MERGE_RESOLUTION|>--- conflicted
+++ resolved
@@ -304,7 +304,6 @@
 
 
 @pytest.mark.django_db
-<<<<<<< HEAD
 @pytest.mark.parametrize(
     "referring_url, should_persist",
     [
@@ -341,7 +340,8 @@
         assert "status=active" in tab_a_link
     else:
         assert "status=active" not in tab_a_link
-=======
+
+
 class TestDeleteUserInvites:
     @pytest.fixture(autouse=True)
     def setup_invites(self, organization, opportunity, org_user_member, client):
@@ -511,5 +511,4 @@
 
         assert response.status_code == 200
         assert response.headers["HX-Redirect"] == self.expected_redirect
-        mock_update_and_send.assert_called_once_with(mock_user, self.opportunity.id)
->>>>>>> 6c4214fd
+        mock_update_and_send.assert_called_once_with(mock_user, self.opportunity.id)
from django.db import models

from commcare_connect.users.models import Organization, User
from commcare_connect.utils.db import BaseModel


class CommCareApp(BaseModel):
    organization = models.ForeignKey(
        Organization,
        on_delete=models.CASCADE,
        related_name="apps",
        related_query_name="app",
    )
    cc_domain = models.CharField(max_length=255)
    cc_app_id = models.CharField(max_length=50)
    name = models.CharField(max_length=255)
    description = models.TextField()
    passing_score = models.IntegerField(null=True)

    def __str__(self):
        return self.name


class Opportunity(BaseModel):
    organization = models.ForeignKey(
        Organization,
        on_delete=models.CASCADE,
        related_name="opportunities",
        related_query_name="opportunity",
    )
    name = models.CharField(max_length=255)
    description = models.TextField()
    active = models.BooleanField(default=True)
    learn_app = models.ForeignKey(
        CommCareApp,
        on_delete=models.CASCADE,
        related_name="learn_app_opportunities",
        null=True,
    )
    deliver_app = models.ForeignKey(
        CommCareApp,
        on_delete=models.CASCADE,
        null=True,
    )
    max_visits_per_user = models.IntegerField(null=True)
    daily_max_visits_per_user = models.IntegerField(null=True)
    end_date = models.DateField(null=True)
    budget_per_visit = models.IntegerField(null=True)
    total_budget = models.IntegerField(null=True)

    def __str__(self):
        return self.name


class DeliverForm(models.Model):
    app = models.ForeignKey(
        CommCareApp,
        on_delete=models.CASCADE,
        related_name="deliver_form",
        related_query_name="deliver_form",
    )
    opportunity = models.ForeignKey(
        Opportunity,
        on_delete=models.CASCADE,
        related_name="deliver_form",
        related_query_name="deliver_form",
    )
    name = models.CharField(max_length=255)
    xmlns = models.CharField(max_length=255)

    def __str__(self):
        return self.name


<<<<<<< HEAD
class OpportunityAccess(models.Model):
    user = models.OneToOneField(User, on_delete=models.CASCADE)
    opportunity = models.ForeignKey(Opportunity, on_delete=models.CASCADE)
    date_claimed = models.DateTimeField()
=======
class LearnModule(models.Model):
    app = models.ForeignKey(
        CommCareApp,
        on_delete=models.CASCADE,
        related_name="learn_modules",
    )
    slug = models.SlugField()
    name = models.CharField(max_length=255)
    description = models.TextField()
    time_estimate = models.IntegerField(help_text="Estimated hours to complete the module")


class CompletedModule(models.Model):
    user = models.ForeignKey(
        User,
        on_delete=models.CASCADE,
        related_name="completed_modules",
    )
    module = models.ForeignKey(LearnModule, on_delete=models.PROTECT)
    opportunity = models.ForeignKey(Opportunity, on_delete=models.PROTECT)
    date = models.DateTimeField()
    duration = models.DurationField()
    xform_id = models.CharField(max_length=50)
    app_build_id = models.CharField(max_length=50)
    app_build_version = models.IntegerField()


class Assessment(models.Model):
    user = models.ForeignKey(
        User,
        on_delete=models.CASCADE,
        related_name="assessments",
    )
    app = models.ForeignKey(CommCareApp, on_delete=models.PROTECT)
    opportunity = models.ForeignKey(Opportunity, on_delete=models.PROTECT)
    date = models.DateTimeField()
    score = models.IntegerField()
    passing_score = models.IntegerField()
    passed = models.BooleanField()
    xform_id = models.CharField(max_length=50)
    app_build_id = models.CharField(max_length=50)
    app_build_version = models.IntegerField()
>>>>>>> dae96f28
<|MERGE_RESOLUTION|>--- conflicted
+++ resolved
@@ -72,12 +72,6 @@
         return self.name
 
 
-<<<<<<< HEAD
-class OpportunityAccess(models.Model):
-    user = models.OneToOneField(User, on_delete=models.CASCADE)
-    opportunity = models.ForeignKey(Opportunity, on_delete=models.CASCADE)
-    date_claimed = models.DateTimeField()
-=======
 class LearnModule(models.Model):
     app = models.ForeignKey(
         CommCareApp,
@@ -120,4 +114,9 @@
     xform_id = models.CharField(max_length=50)
     app_build_id = models.CharField(max_length=50)
     app_build_version = models.IntegerField()
->>>>>>> dae96f28
+
+
+class OpportunityAccess(models.Model):
+    user = models.OneToOneField(User, on_delete=models.CASCADE)
+    opportunity = models.ForeignKey(Opportunity, on_delete=models.CASCADE)
+    date_claimed = models.DateTimeField()
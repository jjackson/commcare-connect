--- conflicted
+++ resolved
@@ -618,7 +618,6 @@
     def images(self):
         return BlobMeta.objects.filter(parent_id=self.xform_id, content_type__startswith="image/")
 
-<<<<<<< HEAD
     @property
     def duration(self):
         duration = None
@@ -630,14 +629,13 @@
             except (TypeError, ValueError):
                 pass
         return duration
-=======
+
     class Meta:
         constraints = [
             models.UniqueConstraint(
                 fields=["xform_id", "entity_id", "deliver_unit"], name="unique_xform_entity_deliver_unit"
             )
         ]
->>>>>>> 9e4ff3ac
 
 
 class OpportunityClaim(models.Model):

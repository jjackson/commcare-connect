--- conflicted
+++ resolved
@@ -271,19 +271,11 @@
 
     @property
     def visit_count(self):
-<<<<<<< HEAD
-        return sum(
-            [
-                cw.saved_completed_count
-                for cw in self.completedwork_set.exclude(status=CompletedWorkStatus.over_limit).all()
-            ]
-=======
         return (
             self.completedwork_set.exclude(status=CompletedWorkStatus.over_limit).aggregate(
                 total=Sum("saved_completed_count")
             )["total"]
             or 0
->>>>>>> 14d75909
         )
 
     @property

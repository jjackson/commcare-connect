--- conflicted
+++ resolved
@@ -84,15 +84,10 @@
     total_budget = models.IntegerField(null=True)
     api_key = models.ForeignKey(HQApiKey, on_delete=models.DO_NOTHING, null=True)
     currency = models.CharField(max_length=3, null=True)
-<<<<<<< HEAD
     auto_approve_visits = models.BooleanField(default=True)
     auto_approve_payments = models.BooleanField(default=True)
-=======
-    auto_approve_visits = models.BooleanField(default=False)
-    auto_approve_payments = models.BooleanField(default=False)
     is_test = models.BooleanField(default=True)
     delivery_type = models.ForeignKey(DeliveryType, null=True, blank=True, on_delete=models.DO_NOTHING)
->>>>>>> fdd614e7
 
     def __str__(self):
         return self.name

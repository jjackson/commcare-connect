--- conflicted
+++ resolved
@@ -602,7 +602,6 @@
     status = models.CharField(max_length=50, choices=UserInviteStatus.choices, default=UserInviteStatus.invited)
 
 
-<<<<<<< HEAD
 class FormJsonValidationRules(models.Model):
     slug = models.SlugField()
     name = models.CharField(max_length=25)
@@ -625,7 +624,8 @@
 
     class Meta:
         unique_together = ("deliver_unit", "opportunity")
-=======
+
+
 class CatchmentArea(models.Model):
     opportunity = models.ForeignKey(Opportunity, on_delete=models.CASCADE)
     latitude = models.DecimalField(max_digits=11, decimal_places=8)
@@ -637,5 +637,4 @@
     site_code = models.SlugField(max_length=255)
 
     class Meta:
-        unique_together = ("site_code", "opportunity")
->>>>>>> ec67a251
+        unique_together = ("site_code", "opportunity")
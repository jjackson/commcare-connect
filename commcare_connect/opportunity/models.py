import datetime
from collections import Counter, defaultdict
from uuid import uuid4

from django.conf import settings
from django.db import models
<<<<<<< HEAD
from django.db.models import Count, Q, Sum
=======
from django.db.models import Count, F, Max, Sum
>>>>>>> 1a823c66
from django.utils.timezone import now
from django.utils.translation import gettext

from commcare_connect.cache import quickcache
from commcare_connect.organization.models import Organization
from commcare_connect.users.models import User
from commcare_connect.utils.db import BaseModel


class CommCareApp(BaseModel):
    organization = models.ForeignKey(
        Organization,
        on_delete=models.CASCADE,
        related_name="apps",
        related_query_name="app",
    )
    cc_domain = models.CharField(max_length=255)
    cc_app_id = models.CharField(max_length=50)
    name = models.CharField(max_length=255)
    description = models.TextField()
    passing_score = models.IntegerField(null=True)

    def __str__(self):
        return self.name

    @property
    def url(self):
        return f"{settings.COMMCARE_HQ_URL}/a/{self.cc_domain}/apps/view/{self.cc_app_id}"


class HQApiKey(models.Model):
    api_key = models.CharField(max_length=50, unique=True)
    user = models.ForeignKey(
        User,
        on_delete=models.CASCADE,
    )


class Opportunity(BaseModel):
    organization = models.ForeignKey(
        Organization,
        on_delete=models.CASCADE,
        related_name="opportunities",
        related_query_name="opportunity",
    )
    name = models.CharField(max_length=255)
    description = models.TextField()
    short_description = models.CharField(max_length=50, null=True)
    active = models.BooleanField(default=True)
    learn_app = models.ForeignKey(
        CommCareApp,
        on_delete=models.CASCADE,
        related_name="learn_app_opportunities",
        null=True,
    )
    deliver_app = models.ForeignKey(
        CommCareApp,
        on_delete=models.CASCADE,
        null=True,
    )
    # to be removed
    max_visits_per_user = models.IntegerField(null=True)
    daily_max_visits_per_user = models.IntegerField(null=True)
    start_date = models.DateField(default=datetime.date.today)
    end_date = models.DateField(null=True)
    # to be removed
    budget_per_visit = models.IntegerField(null=True)
    total_budget = models.IntegerField(null=True)
    api_key = models.ForeignKey(HQApiKey, on_delete=models.DO_NOTHING, null=True)
    currency = models.CharField(max_length=3, null=True)
    auto_approve_visits = models.BooleanField(default=False)
    auto_approve_payments = models.BooleanField(default=False)

    def __str__(self):
        return self.name

    @property
    def is_setup_complete(self):
        if not (self.paymentunit_set.count() > 0 and self.total_budget and self.start_date and self.end_date):
            return False
        for pu in self.paymentunit_set.all():
            if not (pu.max_total and pu.max_daily):
                return False
        return True

    @property
    def minimum_budget_per_visit(self):
        return min(self.paymentunit_set.all().values_list("amount", flat=True))

    @property
    def remaining_budget(self) -> int:
        return self.total_budget - self.claimed_budget

    @property
    def claimed_budget(self):
        opp_access = OpportunityAccess.objects.filter(opportunity=self)
        opportunity_claim = OpportunityClaim.objects.filter(opportunity_access__in=opp_access)
        claim_limits = OpportunityClaimLimit.objects.filter(opportunity_claim__in=opportunity_claim)

        payment_unit_counts = claim_limits.values("payment_unit").annotate(
            visits_count=Sum("max_visits"), amount=F("payment_unit__amount")
        )
        claimed = 0
        for count in payment_unit_counts:
            visits_count = count["visits_count"]
            amount = count["amount"]
            claimed += visits_count * amount

        return claimed

    @property
    def utilised_budget(self):
        completed_works = CompletedWork.objects.filter(opportunity_access__opportunity=self)
        payment_unit_counts = completed_works.values("payment_unit").annotate(
            completed_count=Count("id"), amount=F("payment_unit__amount")
        )
        utilised = 0
        for payment_unit_count in payment_unit_counts:
            completed_count = payment_unit_count["completed_count"]
            amount = payment_unit_count["amount"]
            utilised += completed_count * amount
        return utilised

    @property
    def claimed_visits(self):
        opp_access = OpportunityAccess.objects.filter(opportunity=self)
        opportunity_claim = OpportunityClaim.objects.filter(opportunity_access__in=opp_access)
        used_budget = OpportunityClaimLimit.objects.filter(opportunity_claim__in=opportunity_claim).aggregate(
            Sum("max_visits")
        )["max_visits__sum"]
        if used_budget is None:
            used_budget = 0
        return used_budget

    @property
    def approved_visits(self):
        return CompletedWork.objects.filter(opportunity_access__opportunity=self).count()

    @property
    def number_of_users(self):
        return self.total_budget / self.budget_per_user

    @property
    def allotted_visits(self):
        return self.max_visits_per_user_new * self.number_of_users

    @property
    def max_visits_per_user_new(self):
        return self.paymentunit_set.aggregate(max_total=Sum("max_total")).get("max_total", 0)

    @property
    def daily_max_visits_per_user_new(self):
        return self.paymentunit_set.aggregate(max_daily=Sum("max_daily")).get("max_daily", 0)

    @property
    def budget_per_visit_new(self):
        return self.paymentunit_set.aggregate(amount=Max("amount")).get("amount", 0)

    @property
    def budget_per_user(self):
        payment_units = self.paymentunit_set.all()
        budget = 0
        for pu in payment_units:
            budget += pu.max_total * pu.amount
        return budget

    @property
    def is_active(self):
        return self.active and self.end_date and self.end_date >= now().date()


class LearnModule(models.Model):
    app = models.ForeignKey(
        CommCareApp,
        on_delete=models.CASCADE,
        related_name="learn_modules",
    )
    slug = models.SlugField()
    name = models.CharField(max_length=255)
    description = models.TextField()
    time_estimate = models.IntegerField(help_text="Estimated hours to complete the module")

    def __str__(self):
        return self.name


class XFormBaseModel(models.Model):
    xform_id = models.CharField(max_length=50)
    app_build_id = models.CharField(max_length=50, null=True, blank=True)
    app_build_version = models.IntegerField(null=True, blank=True)

    class Meta:
        abstract = True


class CompletedModule(XFormBaseModel):
    user = models.ForeignKey(
        User,
        on_delete=models.CASCADE,
        related_name="completed_modules",
    )
    module = models.ForeignKey(LearnModule, on_delete=models.PROTECT)
    opportunity = models.ForeignKey(Opportunity, on_delete=models.PROTECT)
    date = models.DateTimeField()
    duration = models.DurationField()


class Assessment(XFormBaseModel):
    user = models.ForeignKey(
        User,
        on_delete=models.CASCADE,
        related_name="assessments",
    )
    app = models.ForeignKey(CommCareApp, on_delete=models.PROTECT)
    opportunity = models.ForeignKey(Opportunity, on_delete=models.PROTECT)
    date = models.DateTimeField()
    score = models.IntegerField()
    passing_score = models.IntegerField()
    passed = models.BooleanField()


class OpportunityAccess(models.Model):
    user = models.ForeignKey(User, on_delete=models.CASCADE)
    opportunity = models.ForeignKey(Opportunity, on_delete=models.CASCADE)
    date_learn_started = models.DateTimeField(null=True)
    accepted = models.BooleanField(default=False)
    invite_id = models.CharField(max_length=50, default=uuid4)
    payment_accrued = models.PositiveIntegerField(default=0)

    class Meta:
        indexes = [models.Index(fields=["invite_id"])]
        unique_together = ("user", "opportunity")

    # TODO: Convert to a field and calculate this property CompletedModule is saved
    @property
    def learn_progress(self):
        learn_modules = LearnModule.objects.filter(app=self.opportunity.learn_app)
        learn_modules_count = learn_modules.count()
        if learn_modules_count <= 0:
            return 0
        completed_modules = CompletedModule.objects.filter(
            opportunity=self.opportunity, module__in=learn_modules, user=self.user
        ).count()
        percentage = (completed_modules / learn_modules_count) * 100
        return round(percentage, 2)

    @property
    def visit_count(self):
        return self.completedwork_set.exclude(status=CompletedWorkStatus.over_limit).count()

    @property
    def last_visit_date(self):
        user_visits = (
            UserVisit.objects.filter(user=self.user_id, opportunity=self.opportunity)
            .exclude(status=VisitValidationStatus.over_limit, is_trial=True)
            .order_by("visit_date")
        )
        if user_visits.exists():
            return user_visits.last().visit_date
        return

    @property
    def total_paid(self):
        return Payment.objects.filter(opportunity_access=self).aggregate(total=Sum("amount")).get("total", 0)

    @property
    def display_name(self):
        if self.accepted:
            return self.user.name
        else:
            return "---"

    @property
    @quickcache(["self.pk"], timeout=15 * 60)
    def _assessment_counts(self):
        return Assessment.objects.filter(user=self.user, opportunity=self.opportunity).aggregate(
            total=Count("pk"),
            failed=Count("pk", filter=Q(passed=False)),
            passed=Count("pk", filter=Q(passed=True)),
        )

    @property
    def assessment_count(self):
        return self._assessment_counts.get("total", 0)

    @property
    def assessment_status(self):
        assessments = self._assessment_counts
        if assessments.get("passed", 0) > 0:
            status = "Passed"
        elif assessments.get("failed", 0) > 0:
            status = "Failed"
        else:
            status = "Not completed"
        return status


class PaymentUnit(models.Model):
    opportunity = models.ForeignKey(Opportunity, on_delete=models.PROTECT)
    amount = models.PositiveIntegerField()
    name = models.CharField(max_length=255)
    description = models.TextField()
    max_total = models.IntegerField(null=True)
    max_daily = models.IntegerField(null=True)
    parent_payment_unit = models.ForeignKey(
        "self",
        on_delete=models.DO_NOTHING,
        related_name="child_payment_units",
        blank=True,
        null=True,
    )


class DeliverUnit(models.Model):
    app = models.ForeignKey(
        CommCareApp,
        on_delete=models.CASCADE,
        related_name="deliver_units",
    )
    slug = models.SlugField(max_length=100)
    name = models.CharField(max_length=255)
    payment_unit = models.ForeignKey(
        PaymentUnit,
        on_delete=models.DO_NOTHING,
        related_name="deliver_units",
        related_query_name="deliver_unit",
        null=True,
    )
    optional = models.BooleanField(default=False)

    def __str__(self):
        return self.name


class VisitValidationStatus(models.TextChoices):
    pending = "pending", gettext("Pending")
    approved = "approved", gettext("Approved")
    rejected = "rejected", gettext("Rejected")
    over_limit = "over_limit", gettext("Over Limit")
    duplicate = "duplicate", gettext("Duplicate")


class Payment(models.Model):
    amount = models.PositiveIntegerField()
    date_paid = models.DateTimeField(auto_now_add=True)
    opportunity_access = models.ForeignKey(OpportunityAccess, on_delete=models.DO_NOTHING, null=True, blank=True)
    payment_unit = models.ForeignKey(
        PaymentUnit,
        on_delete=models.CASCADE,
        related_name="payments",
        related_query_name="payment",
        null=True,
    )
    confirmed = models.BooleanField(default=False)
    confirmation_date = models.DateTimeField(null=True)


class CompletedWorkStatus(models.TextChoices):
    pending = "pending", gettext("Pending")
    approved = "approved", gettext("Approved")
    rejected = "rejected", gettext("Rejected")
    over_limit = "over_limit", gettext("Over Limit")


class CompletedWork(models.Model):
    opportunity_access = models.ForeignKey(OpportunityAccess, on_delete=models.CASCADE)
    payment_unit = models.ForeignKey(PaymentUnit, on_delete=models.DO_NOTHING)
    status = models.CharField(max_length=50, choices=CompletedWorkStatus.choices, default=CompletedWorkStatus.pending)
    last_modified = models.DateTimeField(auto_now=True)
    entity_id = models.CharField(max_length=255, null=True, blank=True)
    entity_name = models.CharField(max_length=255, null=True, blank=True)
    reason = models.CharField(max_length=300, null=True, blank=True)

    # TODO: add caching on this property
    @property
    def completed_count(self):
        """Returns the no of completion of this work. Includes duplicate submissions."""
        visits = self.uservisit_set.values_list("deliver_unit_id", flat=True)
        unit_counts = Counter(visits)
        deliver_units = self.payment_unit.deliver_units.values("id", "optional")
        required_deliver_units = list(
            du["id"] for du in filter(lambda du: not du.get("optional", False), deliver_units)
        )
        optional_deliver_units = list(du["id"] for du in filter(lambda du: du.get("optional", False), deliver_units))
        # NOTE: The min unit count is the completed required deliver units for an entity_id
        number_completed = min(unit_counts[deliver_id] for deliver_id in required_deliver_units)
        if optional_deliver_units:
            # The sum calculates the number of optional deliver units completed and to process
            # duplicates with extra optional deliver units
            optional_completed = sum(unit_counts[deliver_id] for deliver_id in optional_deliver_units)
            number_completed = min(number_completed, optional_completed)
        child_payment_units = self.payment_unit.child_payment_units.all()
        if child_payment_units:
            child_completed_works = CompletedWork.objects.filter(
                opportunity_access=self.opportunity_access,
                payment_unit__in=child_payment_units,
                entity_id=self.entity_id,
            )
            child_completed_work_count = 0
            for completed_work in child_completed_works:
                child_completed_work_count += completed_work.completed_count
            number_completed = min(number_completed, child_completed_work_count)
        return number_completed

    @property
    def completed(self):
        return self.completed_count > 0

    @property
    def payment_accrued(self):
        """Returns the total payment accrued for this completed work. Includes duplicates"""
        return self.completed_count * self.payment_unit.amount

    @property
    def flags(self):
        visits = self.uservisit_set.exclude(status=VisitValidationStatus.approved).values_list(
            "flag_reason", flat=True
        )
        flags = set()
        for visit in visits:
            if not visit:
                continue
            for flag, _ in visit.get("flags", []):
                flags.add(flag)
        return list(flags)

    @property
    def completion_date(self):
        visit = self.uservisit_set.order_by("visit_date").last()
        return visit.visit_date if visit else None


class UserVisit(XFormBaseModel):
    opportunity = models.ForeignKey(
        Opportunity,
        on_delete=models.CASCADE,
    )
    user = models.ForeignKey(
        User,
        on_delete=models.CASCADE,
    )
    deliver_unit = models.ForeignKey(DeliverUnit, on_delete=models.PROTECT)
    entity_id = models.CharField(max_length=255, null=True, blank=True)
    entity_name = models.CharField(max_length=255, null=True, blank=True)
    visit_date = models.DateTimeField()
    status = models.CharField(
        max_length=50, choices=VisitValidationStatus.choices, default=VisitValidationStatus.pending
    )
    form_json = models.JSONField()
    reason = models.CharField(max_length=300, null=True, blank=True)
    location = models.CharField(null=True)
    flagged = models.BooleanField(default=False)
    flag_reason = models.JSONField(null=True, blank=True)
    is_trial = models.BooleanField(default=False)
    completed_work = models.ForeignKey(CompletedWork, on_delete=models.DO_NOTHING, null=True, blank=True)

    @property
    def images(self):
        return BlobMeta.objects.filter(parent_id=self.xform_id, content_type__startswith="image/")


class OpportunityClaim(models.Model):
    opportunity_access = models.OneToOneField(OpportunityAccess, on_delete=models.CASCADE)
    # to be removed
    max_payments = models.IntegerField(null=True)
    end_date = models.DateField()
    date_claimed = models.DateField(auto_now_add=True)


class OpportunityClaimLimit(models.Model):
    opportunity_claim = models.ForeignKey(OpportunityClaim, on_delete=models.CASCADE)
    payment_unit = models.ForeignKey(PaymentUnit, on_delete=models.CASCADE)
    max_visits = models.IntegerField()

    class Meta:
        unique_together = [
            ("opportunity_claim", "payment_unit"),
        ]

    @classmethod
    def create_claim_limits(cls, opportunity: Opportunity, claim: OpportunityClaim):
        claim_limits_by_payment_unit = defaultdict(list)
        claim_limits = OpportunityClaimLimit.objects.filter(
            opportunity_claim__opportunity_access__opportunity=opportunity
        )
        for claim_limit in claim_limits:
            claim_limits_by_payment_unit[claim_limit.payment_unit].append(claim_limit)

        for payment_unit in opportunity.paymentunit_set.all():
            claim_limits = claim_limits_by_payment_unit.get(payment_unit, [])
            total_claimed_visits = 0
            for claim_limit in claim_limits:
                total_claimed_visits += claim_limit.max_visits

            remaining = (payment_unit.max_total) * opportunity.number_of_users - total_claimed_visits
            if remaining < 1:
                # claimed limit exceeded for this paymentunit
                continue
            OpportunityClaimLimit.objects.get_or_create(
                opportunity_claim=claim, payment_unit=payment_unit, max_visits=min(remaining, payment_unit.max_total)
            )


class BlobMeta(models.Model):
    name = models.CharField(max_length=255)
    parent_id = models.CharField(
        max_length=255,
        help_text="Parent primary key or unique identifier",
    )
    blob_id = models.CharField(max_length=255, default=uuid4)
    content_length = models.IntegerField()
    content_type = models.CharField(max_length=255, null=True)

    class Meta:
        unique_together = [
            ("parent_id", "name"),
        ]
        indexes = [models.Index(fields=["blob_id"])]<|MERGE_RESOLUTION|>--- conflicted
+++ resolved
@@ -4,11 +4,7 @@
 
 from django.conf import settings
 from django.db import models
-<<<<<<< HEAD
-from django.db.models import Count, Q, Sum
-=======
-from django.db.models import Count, F, Max, Sum
->>>>>>> 1a823c66
+from django.db.models import Count, F, Max, Q, Sum
 from django.utils.timezone import now
 from django.utils.translation import gettext
 

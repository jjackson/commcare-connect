--- conflicted
+++ resolved
@@ -252,16 +252,7 @@
 
     @property
     def visit_count(self):
-<<<<<<< HEAD
-        user_visits = (
-            UserVisit.objects.filter(user=self.user_id, opportunity=self.opportunity)
-            .exclude(status__in=[VisitValidationStatus.over_limit, VisitValidationStatus.trial])
-            .order_by("visit_date")
-        )
-        return user_visits.count()
-=======
         return self.completedwork_set.exclude(status=CompletedWorkStatus.over_limit).count()
->>>>>>> fcbe6d61
 
     @property
     def last_visit_date(self):

--- conflicted
+++ resolved
@@ -21,13 +21,8 @@
     Opportunity,
     OpportunityAccess,
     OpportunityClaim,
-<<<<<<< HEAD
-=======
     OpportunityClaimLimit,
     Payment,
-    UserVisit,
-    VisitValidationStatus,
->>>>>>> 050d2f8f
 )
 from commcare_connect.users.helpers import create_hq_user
 from commcare_connect.users.models import ConnectIDUserLink
@@ -63,17 +58,10 @@
     permission_classes = [IsAuthenticated]
 
     def get_queryset(self):
-<<<<<<< HEAD
         return CompletedWork.objects.filter(
             opportunity_access__opportunity=self.kwargs.get("opportunity_id"),
             opportunity_access__user=self.request.user,
         )
-=======
-        return UserVisit.objects.filter(
-            opportunity=self.kwargs.get("opportunity_id"),
-            user=self.request.user,
-        ).exclude(status=VisitValidationStatus.over_limit, is_trial=True)
->>>>>>> 050d2f8f
 
 
 class DeliveryProgressView(RetrieveAPIView):

from django.urls import path

from commcare_connect.opportunity.views import (
    OpportunityCompletedWorkTable,
    OpportunityCreate,
    OpportunityDeliverStatusTable,
    OpportunityDetail,
    OpportunityEdit,
    OpportunityFinalize,
    OpportunityInit,
    OpportunityLearnStatusTableView,
    OpportunityList,
    OpportunityPaymentTableView,
    OpportunityPaymentUnitTableView,
    OpportunityUserLearnProgress,
    OpportunityUserStatusTableView,
    UserPaymentsTableView,
    add_budget_existing_users,
    add_payment_unit,
    add_payment_units,
    approve_visit,
    delete_form_json_rule,
    download_export,
    edit_payment_unit,
    export_catchment_area,
    export_completed_work,
    export_deliver_status,
    export_status,
    export_user_status,
    export_user_visits,
    export_users_for_payment,
    fetch_attachment,
    get_application,
    import_catchment_area,
    opportunity_user_invite,
    payment_delete,
    payment_import,
    reject_visit,
    revoke_user_suspension,
    send_message_mobile_users,
    suspend_user,
    suspended_users_list,
    update_completed_work_status_import,
    update_visit_status_import,
    user_profile,
    user_visit_review,
    user_visits_list,
    verification_flags_config,
    visit_verification,
)

app_name = "opportunity"
urlpatterns = [
    path("", view=OpportunityList.as_view(), name="list"),
    path("create/", view=OpportunityCreate.as_view(), name="create"),
    path("init/", view=OpportunityInit.as_view(), name="init"),
    path("<int:pk>/finalize/", view=OpportunityFinalize.as_view(), name="finalize"),
    path("<int:pk>/edit", view=OpportunityEdit.as_view(), name="edit"),
    path("<int:pk>/", view=OpportunityDetail.as_view(), name="detail"),
    path("<int:pk>/user_table/", view=OpportunityLearnStatusTableView.as_view(), name="user_table"),
    path("<int:pk>/user_status_table/", view=OpportunityUserStatusTableView.as_view(), name="user_status_table"),
    path("<int:pk>/visit_export/", view=export_user_visits, name="visit_export"),
    path("export_status/<slug:task_id>", view=export_status, name="export_status"),
    path("download_export/<slug:task_id>", view=download_export, name="download_export"),
    path("<int:pk>/visit_import/", view=update_visit_status_import, name="visit_import"),
    path(
        "<int:opp_id>/learn_progress/<int:pk>",
        view=OpportunityUserLearnProgress.as_view(),
        name="user_learn_progress",
    ),
    path(
        "<int:pk>/add_budget_existing_users",
        view=add_budget_existing_users,
        name="add_budget_existing_users",
    ),
    path("<int:pk>/payment_table/", view=OpportunityPaymentTableView.as_view(), name="payment_table"),
    path("<int:pk>/payment_export/", view=export_users_for_payment, name="payment_export"),
    path("<int:pk>/payment_import/", view=payment_import, name="payment_import"),
    path("<int:pk>/payment_unit/create", view=add_payment_unit, name="add_payment_unit"),
    path("<int:pk>/payment_units/create", view=add_payment_units, name="add_payment_units"),
    path("<int:pk>/payment_unit_table/", view=OpportunityPaymentUnitTableView.as_view(), name="payment_unit_table"),
    path("<int:opp_id>/payment_unit/<int:pk>/edit", view=edit_payment_unit, name="edit_payment_unit"),
    path("<int:opp_id>/user_payment_table/<int:pk>", view=UserPaymentsTableView.as_view(), name="user_payments_table"),
    path("<int:pk>/user_status_export/", view=export_user_status, name="user_status_export"),
    path("<int:pk>/deliver_status_table/", view=OpportunityDeliverStatusTable.as_view(), name="deliver_status_table"),
    path("<int:pk>/deliver_status_export/", view=export_deliver_status, name="deliver_status_export"),
    path("<int:opp_id>/user_visits/<int:pk>/", view=user_visits_list, name="user_visits_list"),
    path("<int:opp_id>/payment/<int:access_id>/delete/<int:pk>/", view=payment_delete, name="payment_delete"),
    path("<int:opp_id>/user_profile/<int:pk>/", view=user_profile, name="user_profile"),
    path("<int:pk>/send_message", view=send_message_mobile_users, name="send_message_mobile_users"),
    path("applications/", get_application, name="get_applications_by_domain"),
    path("verification/<int:pk>/", view=visit_verification, name="visit_verification"),
    path("approve/<int:pk>/", view=approve_visit, name="approve_visit"),
    path("reject/<int:pk>/", view=reject_visit, name="reject_visit"),
    path("fetch_attachment/<blob_id>", view=fetch_attachment, name="fetch_attachment"),
    path("<int:pk>/completed_work_table/", view=OpportunityCompletedWorkTable.as_view(), name="completed_work_table"),
    path("<int:pk>/completed_work_export/", view=export_completed_work, name="completed_work_export"),
    path("<int:pk>/completed_work_import/", view=update_completed_work_status_import, name="completed_work_import"),
    path("<int:pk>/verification_flags_config/", view=verification_flags_config, name="verification_flags_config"),
    path("<int:pk>/suspended_users/", view=suspended_users_list, name="suspended_users_list"),
    path("<int:opp_id>/suspend_user/<int:pk>/", view=suspend_user, name="suspend_user"),
    path("<int:opp_id>/revoke_user_suspension/<int:pk>/", view=revoke_user_suspension, name="revoke_user_suspension"),
    path("<int:opp_id>/delete_form_json_rule/<int:pk>/", view=delete_form_json_rule, name="delete_form_json_rule"),
    path("<int:pk>/catchment_area_export/", view=export_catchment_area, name="catchment_area_export"),
    path("<int:pk>/catchment_area_import/", view=import_catchment_area, name="catchment_area_import"),
<<<<<<< HEAD
    path(
        "<int:pk>/application/<int:application_id>/<str:action>/",
        view=apply_or_decline_application,
        name="apply_or_decline_application",
    ),
    path("<int:opp_id>/user_visit_review/", user_visit_review, name="user_visit_review"),
=======
    path("<int:pk>/user_invite/", view=opportunity_user_invite, name="user_invite"),
>>>>>>> cf92ff50
]<|MERGE_RESOLUTION|>--- conflicted
+++ resolved
@@ -103,14 +103,6 @@
     path("<int:opp_id>/delete_form_json_rule/<int:pk>/", view=delete_form_json_rule, name="delete_form_json_rule"),
     path("<int:pk>/catchment_area_export/", view=export_catchment_area, name="catchment_area_export"),
     path("<int:pk>/catchment_area_import/", view=import_catchment_area, name="catchment_area_import"),
-<<<<<<< HEAD
-    path(
-        "<int:pk>/application/<int:application_id>/<str:action>/",
-        view=apply_or_decline_application,
-        name="apply_or_decline_application",
-    ),
     path("<int:opp_id>/user_visit_review/", user_visit_review, name="user_visit_review"),
-=======
     path("<int:pk>/user_invite/", view=opportunity_user_invite, name="user_invite"),
->>>>>>> cf92ff50
 ]
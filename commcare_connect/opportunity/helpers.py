from collections import namedtuple
from datetime import timedelta

from django.db.models import (
    Case,
    CharField,
    Count,
    DateTimeField,
    DecimalField,
    DurationField,
    Exists,
    ExpressionWrapper,
    F,
    FloatField,
    IntegerField,
    Max,
    Min,
    OuterRef,
    Q,
    Subquery,
    Sum,
    Value,
    When,
)
from django.db.models.functions import Coalesce, Greatest, Round
from django.utils.timezone import now

from commcare_connect.opportunity.models import (
    Assessment,
    CompletedModule,
    CompletedWork,
    CompletedWorkStatus,
    LearnModule,
    Opportunity,
    OpportunityAccess,
    OpportunityClaimLimit,
    PaymentUnit,
    UserInvite,
    UserInviteStatus,
    UserVisit,
    VisitReviewStatus,
    VisitValidationStatus, OpportunityClaimLimit, Payment,
)


class OpportunityAnnotations:
    @staticmethod
    def inactive_workers(days_ago):
        return Count(
            "opportunityaccess",
<<<<<<< HEAD
            filter=Q(opportunityaccess__last_active__isnull=False) &
                   Q(opportunityaccess__last_active__lt=days_ago),
=======
            filter=Q(opportunityaccess__date_learn_started__isnull=False)
            & ~Q(opportunityaccess__uservisit__visit_date__gte=days_ago)
            & ~Q(opportunityaccess__completedmodule__date__gte=days_ago),
>>>>>>> 01574d1a
            distinct=True,
        )

    @staticmethod
<<<<<<< HEAD
=======
    def last_active():
        return Greatest(Max("uservisit__visit_date"), Max("completedmodule__date"), "date_learn_started")

    @staticmethod
>>>>>>> 01574d1a
    def total_accrued():
        return Coalesce(
            Sum("opportunityaccess__payment_accrued", distinct=True), Value(0), output_field=DecimalField()
        )

    @staticmethod
    def total_paid():
        return Coalesce(
            Sum(
                "opportunityaccess__payment__amount",
                distinct=True,
            ),
            Value(0),
            output_field=DecimalField(),
        )

    @staticmethod
    def pending_invites():
        return Count(
            "userinvite",
            filter=~Q(userinvite__status=UserInviteStatus.not_found)
            & ~Q(userinvite__status=UserInviteStatus.accepted),
            distinct=True,
        )

    @staticmethod
    def workers_invited():
        return Count("userinvite", distinct=True, filter=~Q(userinvite__status=UserInviteStatus.not_found))

    @staticmethod
    def started_learning():
        return Count("opportunityaccess", filter=Q(opportunityaccess__date_learn_started__isnull=False), distinct=True)


def get_deliveries_count_subquery(status=None):
    filters = {
        "opportunity_access__opportunity_id": OuterRef("pk")
    }
    if status is not None:
        filters["status"] = status

    return Coalesce(Subquery(
        CompletedWork.objects
        .filter(**filters)
        .values("opportunity_access__opportunity_id")
        .annotate(count=Count("id", distinct=True))
        .values("count"), output_field=IntegerField()
    ), 0)


def total_accrued_sq():
    return Coalesce(Subquery(OpportunityAccess.objects.filter(
        opportunity_id=OuterRef("pk")
    ).values("opportunity_id").annotate(
        total=Sum("payment_accrued")
    ).values("total"), output_field=IntegerField()), 0)


def total_paid_sq():
    return Coalesce(Subquery(Payment.objects.filter(
        opportunity_access__opportunity_id=OuterRef("pk")
    ).values("opportunity_access__opportunity_id").annotate(
        total=Sum("amount")
    ).values("total"), output_field=IntegerField()), 0)


def deliveries_from_yesterday_sq():
    return Coalesce(Subquery(UserVisit.objects.filter(
        opportunity_id=OuterRef("pk"),
        visit_date__gte=now().date() - timedelta(1)
    ).values("opportunity_id").annotate(
        count=Count("id", distinct=True)
    ).values("count"), output_field=IntegerField()), 0)


def get_annotated_opportunity_access(opportunity: Opportunity):
    learn_modules_count = opportunity.learn_app.learn_modules.count()
    access_objects = (
        UserInvite.objects.filter(opportunity=opportunity)
        .select_related("opportunity_access", "opportunity_access__opportunityclaim", "opportunity_access__user")
        .annotate(
            last_visit_date_d=Max(
                "opportunity_access__user__uservisit__visit_date",
                filter=Q(opportunity_access__user__uservisit__opportunity=opportunity)
                & ~Q(opportunity_access__user__uservisit__status=VisitValidationStatus.trial),
            ),
            date_deliver_started=Min(
                "opportunity_access__user__uservisit__visit_date",
                filter=Q(opportunity_access__user__uservisit__opportunity=opportunity),
            ),
            passed_assessment=Sum(
                Case(
                    When(
                        Q(
                            opportunity_access__user__assessments__opportunity=opportunity,
                            opportunity_access__user__assessments__passed=True,
                        ),
                        then=1,
                    ),
                    default=0,
                )
            ),
            completed_modules_count=Count(
                "opportunity_access__user__completed_modules__module",
                filter=Q(opportunity_access__user__completed_modules__opportunity=opportunity),
                distinct=True,
            ),
            job_claimed=Case(
                When(
                    Q(opportunity_access__opportunityclaim__isnull=False),
                    then="opportunity_access__opportunityclaim__date_claimed",
                )
            ),
        )
        .annotate(
            date_learn_completed=Case(
                When(
                    Q(completed_modules_count=learn_modules_count),
                    then=Max(
                        "opportunity_access__user__completed_modules__date",
                        filter=Q(opportunity_access__user__completed_modules__opportunity=opportunity),
                    ),
                )
            )
        )
        .order_by("opportunity_access__user__name")
    )

    return access_objects


def get_annotated_opportunity_access_deliver_status(opportunity: Opportunity):
    access_objects = []
    for payment_unit in opportunity.paymentunit_set.all():
        total_visits_sq = Subquery(
            OpportunityClaimLimit.objects.filter(
                opportunity_claim__opportunity_access_id=OuterRef("pk"), payment_unit=payment_unit
            ).values("max_visits")[:1],
            output_field=IntegerField(),
        )

        last_visit_sq = Subquery(
            UserVisit.objects.filter(opportunity_access_id=OuterRef("pk"))
            .values("opportunity_access_id")
            .annotate(max_visit_date=Max("visit_date"))
            .values("max_visit_date")[:1],
            output_field=DateTimeField(null=True),
        )

        last_module_sq = Subquery(
            CompletedModule.objects.filter(opportunity_access_id=OuterRef("pk"))
            .values("opportunity_access_id")
            .annotate(max_module_date=Max("date"))
            .values("max_module_date")[:1],
            output_field=DateTimeField(null=True),
        )

        duplicate_sq = Subquery(
            CompletedWork.objects.filter(
                opportunity_access_id=OuterRef("pk"),
                payment_unit=payment_unit,
                saved_completed_count__gt=1,
            )
            .values("opportunity_access_id")
            .annotate(duplicate_count=Count("id", distinct=True))
            .values("duplicate_count")[:1],
            output_field=IntegerField(),
        )

        def completed_work_status_subquery(status_value):
            return Subquery(
                CompletedWork.objects.filter(
                    opportunity_access_id=OuterRef("pk"), payment_unit=payment_unit, status=status_value
                )
                .values("opportunity_access_id")
                .annotate(status_count=Count("id", distinct=True))
                .values("status_count")[:1],
                output_field=IntegerField(),
            )

        def completed_work_status_total_subquery(status_value):
            return Subquery(
                CompletedWork.objects.filter(opportunity_access_id=OuterRef("pk"), status=status_value)
                .values("opportunity_access_id")
                .annotate(status_count=Count("id", distinct=True))
                .values("status_count")[:1],
                output_field=IntegerField(),
            )

        pending_count_sq = completed_work_status_subquery(CompletedWorkStatus.pending)
        approved_count_sq = completed_work_status_subquery(CompletedWorkStatus.approved)
        rejected_count_sq = completed_work_status_subquery(CompletedWorkStatus.rejected)
        over_limit_count_sq = completed_work_status_subquery(CompletedWorkStatus.over_limit)
        incomplete_count_sq = completed_work_status_subquery(CompletedWorkStatus.incomplete)

        total_pending_for_user = completed_work_status_total_subquery(CompletedWorkStatus.pending)
        total_approved_for_user = completed_work_status_total_subquery(CompletedWorkStatus.approved)
        total_rejected_for_user = completed_work_status_total_subquery(CompletedWorkStatus.rejected)
        total_over_limit_for_user = completed_work_status_total_subquery(CompletedWorkStatus.over_limit)

        queryset = (
            OpportunityAccess.objects.filter(opportunity=opportunity)
            .annotate(
                payment_unit_id=Value(payment_unit.pk),
                payment_unit=Value(payment_unit.name, output_field=CharField()),
                total_visits=Coalesce(total_visits_sq, Value(None, output_field=IntegerField())),  # Optional
                _last_visit_val=Coalesce(last_visit_sq, Value(None, output_field=DateTimeField())),
                _last_module_val=Coalesce(last_module_sq, Value(None, output_field=DateTimeField())),
                pending=Coalesce(pending_count_sq, Value(0)),
                approved=Coalesce(approved_count_sq, Value(0)),
                rejected=Coalesce(rejected_count_sq, Value(0)),
                duplicate=Coalesce(duplicate_sq, Value(0)),
                over_limit=Coalesce(over_limit_count_sq, Value(0)),
                incomplete=Coalesce(incomplete_count_sq, Value(0)),
                total_pending=Coalesce(total_pending_for_user, Value(0)),
                total_approved=Coalesce(total_approved_for_user, Value(0)),
                total_rejected=Coalesce(total_rejected_for_user, Value(0)),
                total_over_limit=Coalesce(total_over_limit_for_user, Value(0)),
            )
            .annotate(
<<<<<<< HEAD
                completed=(
                    F('pending') + F('approved') + F('rejected') + F('over_limit')
=======
                last_active=Greatest(F("_last_visit_val"), F("_last_module_val"), F("date_learn_started")),
                completed=(F("pending") + F("approved") + F("rejected") + F("over_limit")),
                total_completed=(
                    F("total_pending") + F("total_approved") + F("total_rejected") + F("total_over_limit")
>>>>>>> 01574d1a
                ),
            )
            .select_related("user")
            .order_by("user__name")
        )
        access_objects += queryset
    access_objects.sort(key=lambda a: a.user.name)
    return access_objects


def get_payment_report_data(opportunity: Opportunity):
    payment_units = PaymentUnit.objects.filter(opportunity=opportunity)
    PaymentReportData = namedtuple(
        "PaymentReportData", ["payment_unit", "approved", "user_payment_accrued", "nm_payment_accrued"]
    )
    data = []
    total_user_payment_accrued = 0
    total_nm_payment_accrued = 0
    for payment_unit in payment_units:
        completed_works = CompletedWork.objects.filter(
            opportunity_access__opportunity=opportunity, status=CompletedWorkStatus.approved, payment_unit=payment_unit
        )
        completed_work_count = len(completed_works)
        user_payment_accrued = sum([cw.payment_accrued for cw in completed_works])
        nm_payment_accrued = completed_work_count * opportunity.managedopportunity.org_pay_per_visit
        total_user_payment_accrued += user_payment_accrued
        total_nm_payment_accrued += nm_payment_accrued
        data.append(
            PaymentReportData(payment_unit.name, completed_work_count, user_payment_accrued, nm_payment_accrued)
        )
    return data, total_user_payment_accrued, total_nm_payment_accrued


def get_opportunity_list_data(organization, program_manager=False):
    today = now().date()
    three_days_ago = now() - timedelta(days=3)

    pending_approvals_sq = Subquery(
        UserVisit.objects.filter(opportunity_access__opportunity_id=OuterRef("pk"), status="pending")
        .values("opportunity_access__opportunity_id")
        .annotate(count=Count("id", distinct=True))
        .values("count")[:1],
        output_field=IntegerField(),
    )

    base_filter = Q(organization=organization)
    if program_manager:
        base_filter |= Q(managedopportunity__program__organization=organization)

    queryset = Opportunity.objects.filter(base_filter).annotate(
        program=F("managedopportunity__program__name"),
        pending_invites=OpportunityAnnotations.pending_invites(),
        pending_approvals=Coalesce(pending_approvals_sq, Value(0)),
        total_accrued=OpportunityAnnotations.total_accrued(),
        total_paid=OpportunityAnnotations.total_paid(),
        payments_due=ExpressionWrapper(
            F("total_accrued") - F("total_paid"),
            output_field=DecimalField(),
        ),
        inactive_workers=OpportunityAnnotations.inactive_workers(three_days_ago),
        status=Case(
            When(Q(active=True) & Q(end_date__gte=today), then=Value(0)),  # Active
            When(Q(active=True) & Q(end_date__lt=today), then=Value(1)),  # Ended
            default=Value(2),  # Inactive
            output_field=IntegerField(),
        ),
    )

    if program_manager:
        total_deliveries_sq = Subquery(
            CompletedWork.objects.filter(opportunity_access__opportunity_id=OuterRef("pk"))
            .values("opportunity_access__opportunity_id")
            .annotate(total=Sum("saved_completed_count", distinct=True))
            .values("total")[:1],
            output_field=IntegerField(),
        )

        verified_deliveries_sq = Subquery(
            CompletedWork.objects.filter(opportunity_access__opportunity_id=OuterRef("pk"))
            .values("opportunity_access__opportunity_id")
            .annotate(total=Sum("saved_approved_count", distinct=True))
            .values("total")[:1],
            output_field=IntegerField(),
        )

        queryset = queryset.annotate(
            total_workers=Count("opportunityaccess", distinct=True),
            started_learning=OpportunityAnnotations.started_learning(),
            total_deliveries=Coalesce(total_deliveries_sq, Value(0)),
            verified_deliveries=Coalesce(verified_deliveries_sq, Value(0)),
            active_workers=F("started_learning") - F("inactive_workers"),
        )

    return queryset


def get_worker_table_data(opportunity):
    learn_modules_count = opportunity.learn_app.learn_modules.count()

    min_dates_per_module = (
        CompletedModule.objects.filter(opportunity_access=OuterRef("pk"))
        .values("module")
        .annotate(min_date=Min("date"))
        .values("min_date")
    )

    queryset = OpportunityAccess.objects.filter(opportunity=opportunity).annotate(
        completed_modules_count=Count(
            "completedmodule__module",
            distinct=True,
        ),
        completed_learn=Case(
            When(
                Q(completed_modules_count=learn_modules_count),
                then=Subquery(min_dates_per_module.order_by("-min_date")[:1]),
            ),
            default=None,
        ),
        days_to_complete_learn=ExpressionWrapper(
            F("completed_learn") - F("date_learn_started"),
            output_field=DurationField(),
        ),
        first_delivery=Min(
            "uservisit__visit_date",
        ),
        days_to_start_delivery=Case(
            When(
                date_learn_started__isnull=False,
                first_delivery__isnull=False,
                then=ExpressionWrapper(F("first_delivery") - F("date_learn_started"), output_field=DurationField()),
            ),
            default=None,
            output_field=DurationField(),
        ),
    )

    return queryset


def get_worker_learn_table_data(opportunity):
    learn_modules_count = opportunity.learn_app.learn_modules.count()

    def assessment_exists_subquery(passed: bool):
        return Assessment.objects.filter(opportunity_access_id=OuterRef("pk"), passed=passed)

    duration_subquery = (
        CompletedModule.objects.filter(opportunity_access=OuterRef("pk"))
        .values("opportunity_access")
        .annotate(total_duration=Sum("duration"))
        .values("total_duration")[:1]
    )
    queryset = OpportunityAccess.objects.filter(opportunity=opportunity, accepted=True).annotate(
        completed_modules_count=Count("completedmodule__module", distinct=True),
        assesment_count=Count("assessment", distinct=True),
        learning_hours=Subquery(duration_subquery, output_field=DurationField()),
        modules_completed_percentage=Round(
            ExpressionWrapper(F("completed_modules_count") * 100.0 / learn_modules_count, output_field=FloatField()), 1
        ),
        assessment_status_rank=Case(
            When(Exists(assessment_exists_subquery(passed=True)), then=Value(2)),  # Passed
            When(Exists(assessment_exists_subquery(passed=False)), then=Value(1)),  # Failed
            default=Value(0),
            output_field=IntegerField(),
        ),
    )
    return queryset


def get_opportunity_delivery_progress(opp_id):
    today = now().replace(hour=0, minute=0, second=0, microsecond=0)
    three_days_ago = today - timedelta(days=3)
    yesterday = today - timedelta(days=1)

<<<<<<< HEAD
    accrued_since_yesterday_sq = Coalesce(Subquery(CompletedWork.objects.filter(
        opportunity_access__opportunity_id=OuterRef("pk"),
        status_modified_date__gte=yesterday,
        status=CompletedWorkStatus.approved,
    ).values("opportunity_access__opportunity_id").annotate(
        total=Sum("saved_payment_accrued")
    ).values("total"), output_field=IntegerField()), 0)

    most_recent_delivery_sq = Subquery(UserVisit.objects.filter(
        opportunity_id=OuterRef("pk")
    ).order_by("-visit_date").values("visit_date")[:1], output_field=DateTimeField())

    flagged_deliveries_waiting_review_sq = Coalesce(Subquery(UserVisit.objects.filter(
        opportunity_id=OuterRef("pk"),
        status=VisitValidationStatus.pending,
    ).values("opportunity_id").annotate(
        count=Count("id", distinct=True)
    ).values("count"), output_field=IntegerField()),0)

    flagged_since_yesterday_sq = Coalesce(Subquery(UserVisit.objects.filter(
        opportunity_id=OuterRef("pk"),
        status=VisitValidationStatus.pending,
        visit_date__gte=yesterday,
    ).values("opportunity_id").annotate(
        count=Count("id", distinct=True)
    ).values("count"),output_field=IntegerField()),0)

    visits_pending_pm_sq = Coalesce(Subquery(UserVisit.objects.filter(
        opportunity_id=OuterRef("pk"),
        review_status=VisitReviewStatus.pending,
        review_created_on__isnull=False
    ).values("opportunity_id").annotate(
        count=Count("id", distinct=True)
    ).values("count"), output_field=IntegerField()),0)

    visits_pending_pm_yesterday_sq = Coalesce(Subquery(UserVisit.objects.filter(
        opportunity_id=OuterRef("pk"),
        review_status=VisitReviewStatus.pending,
        review_created_on__isnull=False,
        review_created_on__gte=yesterday,
    ).values("opportunity_id").annotate(
        count=Count("id", distinct=True)
    ).values("count"), output_field=IntegerField()), 0)

    recent_payment_sq = Subquery(Payment.objects.filter(
        opportunity_access__opportunity_id=OuterRef("pk")
    ).order_by("-date_paid").values("date_paid")[:1], output_field=DateTimeField())

    annotated_opportunity =  Opportunity.objects.filter(id=opp_id).annotate(
        inactive_workers=OpportunityAnnotations.inactive_workers(three_days_ago),
        deliveries_from_yesterday=deliveries_from_yesterday_sq(),
        accrued_since_yesterday=accrued_since_yesterday_sq,
        most_recent_delivery=most_recent_delivery_sq,
        total_deliveries=get_deliveries_count_subquery(),
        flagged_deliveries_waiting_for_review=flagged_deliveries_waiting_review_sq,
        flagged_deliveries_waiting_for_review_since_yesterday=flagged_since_yesterday_sq,
        visits_pending_for_pm_review=visits_pending_pm_sq,
        visits_pending_for_pm_review_since_yesterday=visits_pending_pm_yesterday_sq,
        recent_payment=recent_payment_sq,
        workers_invited=OpportunityAnnotations.workers_invited(),
        pending_invites=OpportunityAnnotations.pending_invites(),
        total_accrued=total_accrued_sq(),
        total_paid=total_paid_sq(),
        payments_due=ExpressionWrapper(
            F("total_accrued") - F("total_paid"),
            output_field=IntegerField()
        ),

=======
    accrued_since_yesterday = (
        CompletedWork.objects.filter(
            opportunity_access__opportunity_id=opp_id,
            status_modified_date__gte=yesterday,
            status=CompletedWorkStatus.approved,
        ).aggregate(sum_accrued=Coalesce(Sum("saved_payment_accrued"), Value(0)))["sum_accrued"]
        or 0
    )

    aggregates = Opportunity.objects.filter(id=opp_id).aggregate(
        inactive_workers=OpportunityAnnotations.inactive_workers(three_days_ago),
        deliveries_from_yesterday=Count(
            "uservisit",
            filter=Q(uservisit__visit_date__gte=yesterday),
            distinct=True,
        ),
        most_recent_delivery=Max("uservisit__visit_date"),
        total_deliveries=Count("opportunityaccess__completedwork", distinct=True),
        flagged_deliveries_waiting_for_review=Count(
            "opportunityaccess__uservisit",
            filter=Q(opportunityaccess__uservisit__status=VisitValidationStatus.pending),
            distinct=True,
        ),
        flagged_deliveries_waiting_for_review_since_yesterday=Count(
            "opportunityaccess__uservisit",
            filter=Q(
                opportunityaccess__uservisit__status=VisitValidationStatus.pending,
                opportunityaccess__uservisit__visit_date__gte=yesterday,
            ),
            distinct=True,
        ),
        visits_pending_for_pm_review=Count(
            "uservisit",
            filter=Q(uservisit__review_status=VisitReviewStatus.pending)
            & Q(uservisit__review_created_on__isnull=False),
            distinct=True,
        ),
        visits_pending_for_pm_review_since_yesterday=Count(
            "uservisit",
            filter=Q(uservisit__review_status=VisitReviewStatus.pending)
            & Q(uservisit__review_created_on__isnull=False)
            & Q(uservisit__review_created_on__gte=yesterday),
            distinct=True,
        ),
        recent_payment=Max("opportunityaccess__payment__date_paid"),
        total_accrued=OpportunityAnnotations.total_accrued(),
        total_paid=OpportunityAnnotations.total_paid(),
        workers_invited=OpportunityAnnotations.workers_invited(),
        pending_invites=OpportunityAnnotations.pending_invites(),
>>>>>>> 01574d1a
    )

<<<<<<< HEAD
    return annotated_opportunity.first()



def get_opportunity_worker_progress(opp_id):
    return Opportunity.objects.filter(id=opp_id).annotate(
        total_deliveries=get_deliveries_count_subquery(),
        approved_deliveries=get_deliveries_count_subquery(CompletedWorkStatus.approved),
        rejected_deliveries=get_deliveries_count_subquery(CompletedWorkStatus.rejected),
        total_accrued=total_accrued_sq(),
        total_paid=total_paid_sq(),
        visits_since_yesterday=deliveries_from_yesterday_sq(),
    ).first()
=======
    return aggregates


def get_opportunity_worker_progress(opp_id):
    today = now().date()
    yesterday = today - timedelta(days=1)
    opportunity = (
        Opportunity.objects.filter(id=opp_id).values("start_date", "end_date", "total_budget", "currency").first()
    )

    aggregates = Opportunity.objects.filter(id=opp_id).aggregate(
        total_deliveries=Count("opportunityaccess__completedwork", distinct=True),
        approved_deliveries=Count(
            "opportunityaccess__completedwork",
            filter=Q(opportunityaccess__completedwork__status=CompletedWorkStatus.approved),
            distinct=True,
        ),
        rejected_deliveries=Count(
            "opportunityaccess__completedwork",
            filter=Q(opportunityaccess__completedwork__status=CompletedWorkStatus.rejected),
            distinct=True,
        ),
        total_accrued=OpportunityAnnotations.total_accrued(),
        total_paid=OpportunityAnnotations.total_paid(),
        visits_since_yesterday=Count("uservisit", filter=Q(uservisit__visit_date__gte=yesterday), distinct=True),
    )
    aggregates.update(opportunity)

    return aggregates
>>>>>>> 01574d1a


def get_opportunity_funnel_progress(opp_id):
    started_deliveries_sq = UserVisit.objects.filter(
        opportunity_id=OuterRef("pk")
    ).values("opportunity_id").annotate(
        count=Count("user_id", distinct=True)
    ).values("count")

    return Opportunity.objects.filter(id=opp_id).annotate(
        workers_invited=OpportunityAnnotations.workers_invited(),
        pending_invites=OpportunityAnnotations.pending_invites(),
        started_learning_count=OpportunityAnnotations.started_learning(),
        claimed_job=Count("opportunityaccess__opportunityclaim", distinct=True),
        started_deliveries=Coalesce(
            Subquery(started_deliveries_sq, output_field=IntegerField()),
            0
        ),
        completed_assessments=Count(
            "assessment__user",
            filter=Q(assessment__passed=True),
            distinct=True,
        ),
        completed_learning=Count(
            "opportunityaccess__user",
            filter=Q(opportunityaccess__completed_learn_date__isnull=False),
            distinct=True,
        ),
    ).first()<|MERGE_RESOLUTION|>--- conflicted
+++ resolved
@@ -48,25 +48,12 @@
     def inactive_workers(days_ago):
         return Count(
             "opportunityaccess",
-<<<<<<< HEAD
             filter=Q(opportunityaccess__last_active__isnull=False) &
                    Q(opportunityaccess__last_active__lt=days_ago),
-=======
-            filter=Q(opportunityaccess__date_learn_started__isnull=False)
-            & ~Q(opportunityaccess__uservisit__visit_date__gte=days_ago)
-            & ~Q(opportunityaccess__completedmodule__date__gte=days_ago),
->>>>>>> 01574d1a
             distinct=True,
         )
 
     @staticmethod
-<<<<<<< HEAD
-=======
-    def last_active():
-        return Greatest(Max("uservisit__visit_date"), Max("completedmodule__date"), "date_learn_started")
-
-    @staticmethod
->>>>>>> 01574d1a
     def total_accrued():
         return Coalesce(
             Sum("opportunityaccess__payment_accrued", distinct=True), Value(0), output_field=DecimalField()
@@ -287,16 +274,11 @@
                 total_over_limit=Coalesce(total_over_limit_for_user, Value(0)),
             )
             .annotate(
-<<<<<<< HEAD
                 completed=(
                     F('pending') + F('approved') + F('rejected') + F('over_limit')
-=======
-                last_active=Greatest(F("_last_visit_val"), F("_last_module_val"), F("date_learn_started")),
-                completed=(F("pending") + F("approved") + F("rejected") + F("over_limit")),
-                total_completed=(
-                    F("total_pending") + F("total_approved") + F("total_rejected") + F("total_over_limit")
->>>>>>> 01574d1a
                 ),
+                total_completed=(F('total_pending') + F('total_approved') + F('total_rejected') + F('total_over_limit'))
+
             )
             .select_related("user")
             .order_by("user__name")
@@ -469,7 +451,6 @@
     three_days_ago = today - timedelta(days=3)
     yesterday = today - timedelta(days=1)
 
-<<<<<<< HEAD
     accrued_since_yesterday_sq = Coalesce(Subquery(CompletedWork.objects.filter(
         opportunity_access__opportunity_id=OuterRef("pk"),
         status_modified_date__gte=yesterday,
@@ -538,60 +519,8 @@
             output_field=IntegerField()
         ),
 
-=======
-    accrued_since_yesterday = (
-        CompletedWork.objects.filter(
-            opportunity_access__opportunity_id=opp_id,
-            status_modified_date__gte=yesterday,
-            status=CompletedWorkStatus.approved,
-        ).aggregate(sum_accrued=Coalesce(Sum("saved_payment_accrued"), Value(0)))["sum_accrued"]
-        or 0
-    )
-
-    aggregates = Opportunity.objects.filter(id=opp_id).aggregate(
-        inactive_workers=OpportunityAnnotations.inactive_workers(three_days_ago),
-        deliveries_from_yesterday=Count(
-            "uservisit",
-            filter=Q(uservisit__visit_date__gte=yesterday),
-            distinct=True,
-        ),
-        most_recent_delivery=Max("uservisit__visit_date"),
-        total_deliveries=Count("opportunityaccess__completedwork", distinct=True),
-        flagged_deliveries_waiting_for_review=Count(
-            "opportunityaccess__uservisit",
-            filter=Q(opportunityaccess__uservisit__status=VisitValidationStatus.pending),
-            distinct=True,
-        ),
-        flagged_deliveries_waiting_for_review_since_yesterday=Count(
-            "opportunityaccess__uservisit",
-            filter=Q(
-                opportunityaccess__uservisit__status=VisitValidationStatus.pending,
-                opportunityaccess__uservisit__visit_date__gte=yesterday,
-            ),
-            distinct=True,
-        ),
-        visits_pending_for_pm_review=Count(
-            "uservisit",
-            filter=Q(uservisit__review_status=VisitReviewStatus.pending)
-            & Q(uservisit__review_created_on__isnull=False),
-            distinct=True,
-        ),
-        visits_pending_for_pm_review_since_yesterday=Count(
-            "uservisit",
-            filter=Q(uservisit__review_status=VisitReviewStatus.pending)
-            & Q(uservisit__review_created_on__isnull=False)
-            & Q(uservisit__review_created_on__gte=yesterday),
-            distinct=True,
-        ),
-        recent_payment=Max("opportunityaccess__payment__date_paid"),
-        total_accrued=OpportunityAnnotations.total_accrued(),
-        total_paid=OpportunityAnnotations.total_paid(),
-        workers_invited=OpportunityAnnotations.workers_invited(),
-        pending_invites=OpportunityAnnotations.pending_invites(),
->>>>>>> 01574d1a
-    )
-
-<<<<<<< HEAD
+    )
+
     return annotated_opportunity.first()
 
 
@@ -605,37 +534,6 @@
         total_paid=total_paid_sq(),
         visits_since_yesterday=deliveries_from_yesterday_sq(),
     ).first()
-=======
-    return aggregates
-
-
-def get_opportunity_worker_progress(opp_id):
-    today = now().date()
-    yesterday = today - timedelta(days=1)
-    opportunity = (
-        Opportunity.objects.filter(id=opp_id).values("start_date", "end_date", "total_budget", "currency").first()
-    )
-
-    aggregates = Opportunity.objects.filter(id=opp_id).aggregate(
-        total_deliveries=Count("opportunityaccess__completedwork", distinct=True),
-        approved_deliveries=Count(
-            "opportunityaccess__completedwork",
-            filter=Q(opportunityaccess__completedwork__status=CompletedWorkStatus.approved),
-            distinct=True,
-        ),
-        rejected_deliveries=Count(
-            "opportunityaccess__completedwork",
-            filter=Q(opportunityaccess__completedwork__status=CompletedWorkStatus.rejected),
-            distinct=True,
-        ),
-        total_accrued=OpportunityAnnotations.total_accrued(),
-        total_paid=OpportunityAnnotations.total_paid(),
-        visits_since_yesterday=Count("uservisit", filter=Q(uservisit__visit_date__gte=yesterday), distinct=True),
-    )
-    aggregates.update(opportunity)
-
-    return aggregates
->>>>>>> 01574d1a
 
 
 def get_opportunity_funnel_progress(opp_id):

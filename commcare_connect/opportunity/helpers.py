from collections import namedtuple
from datetime import timedelta

from django.db.models import (
    Case,
    Count,
    DecimalField,
    Exists,
    ExpressionWrapper,
    F,
    IntegerField,
    Max,
    Min,
    OuterRef,
    Q,
    Sum,
    Value,
    When,
)
from django.db.models.functions import Coalesce
from django.utils.timezone import now

from commcare_connect.opportunity.models import (
    CompletedModule,
    CompletedWork,
    CompletedWorkStatus,
    Opportunity,
    OpportunityAccess,
    PaymentUnit,
    UserInvite,
    UserInviteStatus,
    UserVisit,
    VisitValidationStatus,
)


def get_annotated_opportunity_access(opportunity: Opportunity):
    learn_modules_count = opportunity.learn_app.learn_modules.count()
    access_objects = (
        UserInvite.objects.filter(opportunity=opportunity)
        .select_related("opportunity_access", "opportunity_access__opportunityclaim", "opportunity_access__user")
        .annotate(
            last_visit_date_d=Max(
                "opportunity_access__user__uservisit__visit_date",
                filter=Q(opportunity_access__user__uservisit__opportunity=opportunity)
                & ~Q(opportunity_access__user__uservisit__status=VisitValidationStatus.trial),
            ),
            date_deliver_started=Min(
                "opportunity_access__user__uservisit__visit_date",
                filter=Q(opportunity_access__user__uservisit__opportunity=opportunity),
            ),
            passed_assessment=Sum(
                Case(
                    When(
                        Q(
                            opportunity_access__user__assessments__opportunity=opportunity,
                            opportunity_access__user__assessments__passed=True,
                        ),
                        then=1,
                    ),
                    default=0,
                )
            ),
            completed_modules_count=Count(
                "opportunity_access__user__completed_modules__module",
                filter=Q(opportunity_access__user__completed_modules__opportunity=opportunity),
                distinct=True,
            ),
            job_claimed=Case(
                When(
                    Q(opportunity_access__opportunityclaim__isnull=False),
                    then="opportunity_access__opportunityclaim__date_claimed",
                )
            ),
        )
        .annotate(
            date_learn_completed=Case(
                When(
                    Q(completed_modules_count=learn_modules_count),
                    then=Max(
                        "opportunity_access__user__completed_modules__date",
                        filter=Q(opportunity_access__user__completed_modules__opportunity=opportunity),
                    ),
                )
            )
        )
        .order_by("opportunity_access__user__name")
    )

    return access_objects


def get_annotated_opportunity_access_deliver_status(opportunity: Opportunity):
    access_objects = []
    for payment_unit in opportunity.paymentunit_set.all():
        access_objects += (
            OpportunityAccess.objects.filter(opportunity=opportunity)
            .select_related("user")
            .annotate(
                payment_unit=Value(payment_unit.name),
                pending=Count(
                    "completedwork",
                    filter=Q(
                        completedwork__opportunity_access_id=F("pk"),
                        completedwork__payment_unit=payment_unit,
                        completedwork__status=CompletedWorkStatus.pending,
                    ),
                    distinct=True,
                ),
                approved=Count(
                    "completedwork",
                    filter=Q(
                        completedwork__opportunity_access_id=F("pk"),
                        completedwork__payment_unit=payment_unit,
                        completedwork__status=CompletedWorkStatus.approved,
                    ),
                    distinct=True,
                ),
                rejected=Count(
                    "completedwork",
                    filter=Q(
                        completedwork__opportunity_access_id=F("pk"),
                        completedwork__payment_unit=payment_unit,
                        completedwork__status=CompletedWorkStatus.rejected,
                    ),
                    distinct=True,
                ),
                over_limit=Count(
                    "completedwork",
                    filter=Q(
                        completedwork__opportunity_access_id=F("pk"),
                        completedwork__payment_unit=payment_unit,
                        completedwork__status=CompletedWorkStatus.over_limit,
                    ),
                    distinct=True,
                ),
                incomplete=Count(
                    "completedwork",
                    filter=Q(
                        completedwork__opportunity_access_id=F("pk"),
                        completedwork__payment_unit=payment_unit,
                        completedwork__status=CompletedWorkStatus.incomplete,
                    ),
                    distinct=True,
                ),
                completed=F("approved") + F("rejected") + F("pending") + F("over_limit"),
            )
            .order_by("user__name")
        )
    access_objects.sort(key=lambda a: a.user.name)
    return access_objects


def get_payment_report_data(opportunity: Opportunity):
    payment_units = PaymentUnit.objects.filter(opportunity=opportunity)
    PaymentReportData = namedtuple(
        "PaymentReportData", ["payment_unit", "approved", "user_payment_accrued", "nm_payment_accrued"]
    )
    data = []
    total_user_payment_accrued = 0
    total_nm_payment_accrued = 0
    for payment_unit in payment_units:
        completed_works = CompletedWork.objects.filter(
            opportunity_access__opportunity=opportunity, status=CompletedWorkStatus.approved, payment_unit=payment_unit
        )
        completed_work_count = len(completed_works)
        user_payment_accrued = sum([cw.payment_accrued for cw in completed_works])
        nm_payment_accrued = completed_work_count * opportunity.managedopportunity.org_pay_per_visit
        total_user_payment_accrued += user_payment_accrued
        total_nm_payment_accrued += nm_payment_accrued
        data.append(
            PaymentReportData(payment_unit.name, completed_work_count, user_payment_accrued, nm_payment_accrued)
        )
    return data, total_user_payment_accrued, total_nm_payment_accrued


def get_opportunity_list_data(organization, program_manager=False):
    today = now().date()
    three_days_ago = now() - timedelta(days=3)

<<<<<<< HEAD
    queryset = Opportunity.objects.filter(organization=organization).annotate(
=======
    base_filter = Q(organization=organization)
    if program_manager:
        base_filter |= Q(managedopportunity__program__organization=organization)

    queryset = Opportunity.objects.filter(base_filter).annotate(
>>>>>>> 17a88f07
        program=F("managedopportunity__program__name"),
        pending_invites=Count(
            "userinvite",
            filter=~Q(userinvite__status=UserInviteStatus.accepted),
            distinct=True,
        ),
        pending_approvals=Count(
            "uservisit",
            filter=Q(uservisit__status=VisitValidationStatus.pending),
            distinct=True,
        ),
        total_accrued=Coalesce(
            Sum("opportunityaccess__payment_accrued", distinct=True), Value(0), output_field=DecimalField()
        ),
        total_paid=Coalesce(
            Sum(
<<<<<<< HEAD
                "opportunityaccess__payment__amount_usd",
=======
                "opportunityaccess__payment__amount",
>>>>>>> 17a88f07
                filter=Q(opportunityaccess__payment__confirmed=True),
                distinct=True,
            ),
            Value(0),
            output_field=DecimalField(),
        ),
        payments_due=ExpressionWrapper(
            F("total_accrued") - F("total_paid"),
            output_field=DecimalField(),
        ),
        inactive_workers=Count(
            "opportunityaccess",
            filter=Q(
                ~Exists(
                    UserVisit.objects.filter(
                        opportunity_access=OuterRef("opportunityaccess"),
                        visit_date__gte=three_days_ago,
                    )
                )
                & ~Exists(
                    CompletedModule.objects.filter(
                        opportunity_access=OuterRef("opportunityaccess"),
                        date__gte=three_days_ago,
                    )
                )
            ),
            distinct=True,
        ),
        status=Case(
            When(Q(active=True) & Q(end_date__gte=today), then=Value(0)),  # Active
            When(Q(active=True) & Q(end_date__lt=today), then=Value(1)),  # Ended
            default=Value(2),  # Inactive
            output_field=IntegerField(),
        ),
    )

    if program_manager:
        queryset = queryset.annotate(
<<<<<<< HEAD
            active_workers=Count(
                "opportunityaccess",
                filter=Q(
                    Exists(
                        UserVisit.objects.filter(
                            opportunity_access=OuterRef("opportunityaccess"),
                            visit_date__gte=three_days_ago,
                        )
                    )
                    | Exists(
                        CompletedModule.objects.filter(
                            opportunity_access=OuterRef("opportunityaccess"),
                            date__gte=three_days_ago,
                        )
                    )
                ),
                distinct=True,
            ),
            total_deliveries=Count("opportunityaccess__completedwork", distinct=True),
            verified_deliveries=Count(
                "opportunityaccess__completedwork",
                filter=Q(opportunityaccess__completedwork__status=CompletedWorkStatus.approved),
                distinct=True,
            ),
=======
            total_workers=Count("opportunityaccess", distinct=True),
            active_workers=F("total_workers") - F("inactive_workers"),
            total_deliveries=Sum("opportunityaccess__completedwork__saved_completed_count", distinct=True),
            verified_deliveries=Sum("opportunityaccess__completedwork__saved_approved_count", distinct=True)
>>>>>>> 17a88f07
        )

    return queryset<|MERGE_RESOLUTION|>--- conflicted
+++ resolved
@@ -178,15 +178,11 @@
     today = now().date()
     three_days_ago = now() - timedelta(days=3)
 
-<<<<<<< HEAD
-    queryset = Opportunity.objects.filter(organization=organization).annotate(
-=======
     base_filter = Q(organization=organization)
     if program_manager:
         base_filter |= Q(managedopportunity__program__organization=organization)
 
     queryset = Opportunity.objects.filter(base_filter).annotate(
->>>>>>> 17a88f07
         program=F("managedopportunity__program__name"),
         pending_invites=Count(
             "userinvite",
@@ -203,11 +199,7 @@
         ),
         total_paid=Coalesce(
             Sum(
-<<<<<<< HEAD
-                "opportunityaccess__payment__amount_usd",
-=======
                 "opportunityaccess__payment__amount",
->>>>>>> 17a88f07
                 filter=Q(opportunityaccess__payment__confirmed=True),
                 distinct=True,
             ),
@@ -246,37 +238,10 @@
 
     if program_manager:
         queryset = queryset.annotate(
-<<<<<<< HEAD
-            active_workers=Count(
-                "opportunityaccess",
-                filter=Q(
-                    Exists(
-                        UserVisit.objects.filter(
-                            opportunity_access=OuterRef("opportunityaccess"),
-                            visit_date__gte=three_days_ago,
-                        )
-                    )
-                    | Exists(
-                        CompletedModule.objects.filter(
-                            opportunity_access=OuterRef("opportunityaccess"),
-                            date__gte=three_days_ago,
-                        )
-                    )
-                ),
-                distinct=True,
-            ),
-            total_deliveries=Count("opportunityaccess__completedwork", distinct=True),
-            verified_deliveries=Count(
-                "opportunityaccess__completedwork",
-                filter=Q(opportunityaccess__completedwork__status=CompletedWorkStatus.approved),
-                distinct=True,
-            ),
-=======
             total_workers=Count("opportunityaccess", distinct=True),
             active_workers=F("total_workers") - F("inactive_workers"),
             total_deliveries=Sum("opportunityaccess__completedwork__saved_completed_count", distinct=True),
             verified_deliveries=Sum("opportunityaccess__completedwork__saved_approved_count", distinct=True)
->>>>>>> 17a88f07
         )
 
     return queryset
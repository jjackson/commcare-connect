import datetime
import json

from crispy_forms.helper import FormHelper
from crispy_forms.layout import HTML, Column, Field, Fieldset, Layout, Row, Submit
from dateutil.relativedelta import relativedelta
from django import forms
from django.core.exceptions import ValidationError
from django.db.models import F, Q, Sum, TextChoices
from django.urls import reverse
from django.utils.timezone import now

from commcare_connect.opportunity.models import (
    CommCareApp,
    DeliverUnit,
    DeliverUnitFlagRules,
    FormJsonValidationRules,
    HQApiKey,
    Opportunity,
    OpportunityAccess,
    OpportunityClaim,
    OpportunityClaimLimit,
    OpportunityVerificationFlags,
    PaymentInvoice,
    PaymentUnit,
    VisitReviewStatus,
    VisitValidationStatus,
)
from commcare_connect.organization.models import Organization
from commcare_connect.program.models import ManagedOpportunity
from commcare_connect.users.models import User

FILTER_COUNTRIES = [("+276", "Malawi"), ("+234", "Nigeria"), ("+27", "South Africa"), ("+91", "India")]

CHECKBOX_CLASS = "simple-toggle"

class OpportunityUserInviteForm(forms.Form):
    def __init__(self, *args, **kwargs):
        self.opportunity = kwargs.pop("opportunity", None)
        super().__init__(*args, **kwargs)

        self.helper = FormHelper(self)
        self.helper.layout = Layout(
            Field("users"),
            Submit("submit", "Submit", css_class="button button-md primary-dark float-end"),
        )
        self.fields["users"] = forms.CharField(
            widget=forms.Textarea,
            required=False,
            help_text="Enter the phone numbers of the users you want to add to this opportunity, one on each line.",
        )

    def clean_users(self):
        user_data = self.cleaned_data["users"]

        if user_data and self.opportunity and not self.opportunity.is_setup_complete:
            raise ValidationError("Please finish setting up the opportunity before inviting users.")

        split_users = [line.strip() for line in user_data.splitlines() if line.strip()]
        return split_users


class OpportunityChangeForm(OpportunityUserInviteForm, forms.ModelForm):
    class Meta:
        model = Opportunity
        fields = [
            "name",
            "description",
            "active",
            "currency",
            "short_description",
            "is_test",
            "delivery_type",
        ]

    def __init__(self, *args, **kwargs):
        super().__init__(*args, **kwargs)
        self.opportunity = self.instance

        self.helper = FormHelper(self)
        self.helper.layout = Layout(
            Row(
                HTML(
                    "<div class='col-span-2'>"
                    "<h6 class='title-sm'>Opportunity Details</h6>"
                    "<span class='hint'>Edit the details of the opportunity. All fields are mandatory.</span>"
                    "</div>"
                ),
                Column(
                    Field("name", wrapper_class="w-full"),
                    Field("short_description", wrapper_class="w-full"),
                    Field("description", wrapper_class="w-full"),
                ),
                Column(
                    Field("delivery_type"),
                    Field(
                        "active",
                        css_class=CHECKBOX_CLASS,
                        wrapper_class="bg-slate-100 flex items-center justify-between p-4 rounded-lg",
                    ),
                    Field(
                        "is_test",
                        css_class=CHECKBOX_CLASS,
                        wrapper_class="bg-slate-100 flex items-center justify-between p-4 rounded-lg",
                    ),
                ),
                css_class="grid grid-cols-2 gap-4 p-6 card_bg",
            ),
            Row(
                HTML(
                    "<div class='col-span-2'>"
                    "<h6 class='title-sm'>Date</h6>"
                    "<span class='hint'>Optional: If not specified, the opportunity start & end dates will"
                    " apply to the form submissions.</span>"
                    "</div>"
                ),
                Column(
                    Field("end_date"),
                ),
                Column(Field("currency"), Field("additional_users")),
                css_class="grid grid-cols-2 gap-4 p-6 card_bg",
            ),
            Row(
                HTML("<div class='col-span-2'><h6 class='title-sm'>Invite Workers</h6></div>"),
                Row(Field("users", wrapper_class="w-full"), css_class="col-span-2"),
                css_class="grid grid-cols-2 gap-4 p-6 card_bg",
            ),
            Row(Submit("submit", "Submit", css_class="button button-md primary-dark"), css_class="flex justify-end"),
        )

        self.fields["additional_users"] = forms.IntegerField(
            required=False, help_text="Adds budget for additional users."
        )
        self.fields["end_date"] = forms.DateField(
            widget=forms.DateInput(attrs={"type": "date", "class": "form-input"}),
            required=False,
            help_text="Extends opportunity end date for all users.",
        )
        if self.instance:
            if self.instance.end_date:
                self.initial["end_date"] = self.instance.end_date.isoformat()
            self.currently_active = self.instance.active

    def clean_active(self):
        active = self.cleaned_data["active"]
        if active and not self.currently_active:
            app_ids = (self.instance.learn_app.cc_app_id, self.instance.deliver_app.cc_app_id)
            if (
                Opportunity.objects.filter(active=True)
                .filter(Q(learn_app__cc_app_id__in=app_ids) | Q(deliver_app__cc_app_id__in=app_ids))
                .exists()
            ):
                raise ValidationError("Cannot reactivate opportunity with reused applications", code="app_reused")
        return active


class OpportunityInitForm(forms.ModelForm):
    managed_opp = False

    class Meta:
        model = Opportunity
        fields = [
            "name",
            "description",
            "short_description",
            "currency",
        ]

    def __init__(self, *args, **kwargs):
        self.domains = kwargs.pop("domains", [])
        self.user = kwargs.pop("user", {})
        self.org_slug = kwargs.pop("org_slug", "")
        super().__init__(*args, **kwargs)

        self.helper = FormHelper(self)
        self.helper.layout = Layout(
            Row(
                HTML(
                    "<div class='col-span-2'>"
                    "<h6 class='title-sm'>Opportunity Details</h6>"
                    "<span class='hint'>Add the details of the opportunity. All fields are mandatory.</span>"
                    "</div>"
                ),
                Column(
                    Field("name"),
                    Field("short_description"),
                    Field("description"),
                ),
                Column(
                    Field("currency"),
                    Field("api_key"),
                ),
                css_class="grid grid-cols-2 gap-4 card_bg",
            ),
            Row(
                HTML(
                    "<div class='col-span-2'>"
                    "<h6 class='title-sm'>Apps</h6>"
                    "<span class='hint'>Add required apps to the opportunity. All fields are mandatory.</span>"
                    "</div>"
                ),
                Column(
                    Field("learn_app_domain"),
                    Field("learn_app"),
                    Field("learn_app_description"),
                    Field("learn_app_passing_score"),
                    data_loading_states=True,
                ),
                Column(
                    Field("deliver_app_domain"),
                    Field("deliver_app"),
                    data_loading_states=True,
                ),
                css_class="grid grid-cols-2 gap-4 card_bg my-4",
            ),
            Row(Submit("submit", "Submit", css_class="button button-md primary-dark"), css_class="flex justify-end"),
        )

        domain_choices = [(domain, domain) for domain in self.domains]
        self.fields["description"] = forms.CharField(widget=forms.Textarea(attrs={"rows": 3}))
        self.fields["learn_app_domain"] = forms.ChoiceField(
            choices=domain_choices,
            widget=forms.Select(
                attrs={
                    "hx-get": reverse("opportunity:get_applications_by_domain", args=(self.org_slug,)),
                    "hx-include": "#id_learn_app_domain",
                    "hx-trigger": "load delay:0.3s, change",
                    "hx-target": "#id_learn_app",
                    "data-loading-disable": True,
                }
            ),
        )
        self.fields["learn_app"] = forms.Field(
            widget=forms.Select(choices=[(None, "Loading...")], attrs={"data-loading-disable": True})
        )
        self.fields["learn_app_description"] = forms.CharField(widget=forms.Textarea(attrs={"rows": 3}))
        self.fields["learn_app_passing_score"] = forms.IntegerField(max_value=100, min_value=0)
        self.fields["deliver_app_domain"] = forms.ChoiceField(
            choices=domain_choices,
            widget=forms.Select(
                attrs={
                    "hx-get": reverse("opportunity:get_applications_by_domain", args=(self.org_slug,)),
                    "hx-include": "#id_deliver_app_domain",
                    "hx-trigger": "load delay:0.3s, change",
                    "hx-target": "#id_deliver_app",
                    "data-loading-disable": True,
                }
            ),
        )
        self.fields["deliver_app"] = forms.Field(
            widget=forms.Select(choices=[(None, "Loading...")], attrs={"data-loading-disable": True})
        )
        self.fields["api_key"] = forms.CharField(max_length=50)

    def clean(self):
        cleaned_data = super().clean()
        if cleaned_data:
            cleaned_data["learn_app"] = json.loads(cleaned_data["learn_app"])
            cleaned_data["deliver_app"] = json.loads(cleaned_data["deliver_app"])

            if cleaned_data["learn_app"]["id"] == cleaned_data["deliver_app"]["id"]:
                self.add_error("learn_app", "Learn app and Deliver app cannot be same")
                self.add_error("deliver_app", "Learn app and Deliver app cannot be same")
            return cleaned_data

    def save(self, commit=True):
        organization = Organization.objects.get(slug=self.org_slug)
        learn_app = self.cleaned_data["learn_app"]
        deliver_app = self.cleaned_data["deliver_app"]
        learn_app_domain = self.cleaned_data["learn_app_domain"]
        deliver_app_domain = self.cleaned_data["deliver_app_domain"]

        self.instance.learn_app, _ = CommCareApp.objects.get_or_create(
            cc_app_id=learn_app["id"],
            cc_domain=learn_app_domain,
            organization=organization,
            defaults={
                "name": learn_app["name"],
                "created_by": self.user.email,
                "modified_by": self.user.email,
                "description": self.cleaned_data["learn_app_description"],
                "passing_score": self.cleaned_data["learn_app_passing_score"],
            },
        )
        self.instance.deliver_app, _ = CommCareApp.objects.get_or_create(
            cc_app_id=deliver_app["id"],
            cc_domain=deliver_app_domain,
            organization=organization,
            defaults={
                "name": deliver_app["name"],
                "created_by": self.user.email,
                "modified_by": self.user.email,
            },
        )
        self.instance.created_by = self.user.email
        self.instance.modified_by = self.user.email
        self.instance.currency = self.instance.currency.upper()

        if self.managed_opp:
            self.instance.organization = self.cleaned_data.get("organization")
        else:
            self.instance.organization = organization

        api_key, _ = HQApiKey.objects.get_or_create(user=self.user, api_key=self.cleaned_data["api_key"])
        self.instance.api_key = api_key
        super().save(commit=commit)

        return self.instance


class OpportunityFinalizeForm(forms.ModelForm):
    class Meta:
        model = Opportunity
        fields = [
            "start_date",
            "end_date",
            "total_budget",
        ]
        widgets = {
            "start_date": forms.DateInput(attrs={"type": "date"}),
            "end_date": forms.DateInput(attrs={"type": "date"}),
        }

    def __init__(self, *args, **kwargs):
        self.budget_per_user = kwargs.pop("budget_per_user")
        self.payment_units_max_total = kwargs.pop("payment_units_max_total", 0)
        self.opportunity = kwargs.pop("opportunity")
        self.current_start_date = kwargs.pop("current_start_date")
        self.is_start_date_readonly = self.current_start_date < datetime.date.today()
        super().__init__(*args, **kwargs)

        self.helper = FormHelper(self)
        self.helper.layout = Layout(
            Row(
                Field(
                    "start_date",
                    help="Start date can't be edited if it was set in past" if self.is_start_date_readonly else None,
                    wrapper_class="flex-1",
                ),
                Field("end_date", wrapper_class="flex-1"),
                Field(
                    "max_users",
                    oninput=f"id_total_budget.value = ({self.budget_per_user} + {self.payment_units_max_total}"
                    f"* parseInt(document.getElementById('id_org_pay_per_visit')?.value || 0)) "
                    f"* parseInt(this.value || 0)",
                ),
                Field("total_budget", readonly=True, wrapper_class="form-group "),
                css_class="grid grid-cols-2 gap-6",
            ),
            Row(Submit("submit", "Submit", css_class="button button-md primary-dark"), css_class="flex justify-end"),
        )

        if self.opportunity.managed:
            self.helper.layout.fields.insert(
                -2,
                Row(
                    Field(
                        "org_pay_per_visit",
                        oninput=f"id_total_budget.value = ({self.budget_per_user} + {self.payment_units_max_total}"
                        f"* parseInt(this.value || 0)) "
                        f"* parseInt(document.getElementById('id_max_users')?.value || 0)",
                    )
                ),
            )
            self.fields["org_pay_per_visit"] = forms.IntegerField(
                required=True, widget=forms.NumberInput(attrs={"class": "form-control"})
            )

        self.fields["max_users"] = forms.IntegerField()
        self.fields["start_date"].disabled = self.is_start_date_readonly
        self.fields["total_budget"].widget.attrs.update({"class": "form-control-plaintext"})

    def clean(self):
        cleaned_data = super().clean()
        if cleaned_data:
            if self.is_start_date_readonly:
                cleaned_data["start_date"] = self.current_start_date
            start_date = cleaned_data["start_date"]
            end_date = cleaned_data["end_date"]
            if end_date < now().date():
                self.add_error("end_date", "Please enter the correct end date for this opportunity")
            if not self.is_start_date_readonly and start_date < now().date():
                self.add_error("start_date", "Start date should be today or latter")
            if start_date >= end_date:
                self.add_error("end_date", "End date must be after start date")

            if self.opportunity.managed:
                managed_opportunity = self.opportunity.managedopportunity
                program = managed_opportunity.program
                if not (program.start_date <= start_date <= program.end_date):
                    self.add_error("start_date", "Start date must be within the program's start and end dates.")

                if not (program.start_date <= end_date <= program.end_date):
                    self.add_error("end_date", "End date must be within the program's start and end dates.")

                total_budget_sum = (
                    ManagedOpportunity.objects.filter(program=program)
                    .exclude(id=managed_opportunity.id)
                    .aggregate(total=Sum("total_budget"))["total"]
                    or 0
                )
                if total_budget_sum + cleaned_data["total_budget"] > program.budget:
                    self.add_error("total_budget", "Budget exceeds the program budget.")

            return cleaned_data


class OpportunityCreationForm(forms.ModelForm):
    class Meta:
        model = Opportunity
        fields = [
            "name",
            "description",
            "short_description",
            "end_date",
            "max_visits_per_user",
            "daily_max_visits_per_user",
            "budget_per_visit",
            "total_budget",
            "currency",
        ]
        widgets = {
            "end_date": forms.DateInput(attrs={"type": "date", "class": "form-control"}),
        }

    def __init__(self, *args, **kwargs):
        self.domains = kwargs.pop("domains", [])
        self.user = kwargs.pop("user", {})
        self.org_slug = kwargs.pop("org_slug", "")
        super().__init__(*args, **kwargs)

        self.helper = FormHelper(self)
        self.helper.layout = Layout(
            Row(Field("name")),
            Row(Field("description")),
            Row(Field("short_description")),
            Row(Field("end_date")),
            Row(
                Field("max_visits_per_user", wrapper_class="form-group col-md-4 mb-0", x_model="maxVisits"),
                Field("daily_max_visits_per_user", wrapper_class="form-group col-md-4 mb-0"),
                Field("budget_per_visit", wrapper_class="form-group col-md-4 mb-0", x_model="visitBudget"),
            ),
            Row(
                Field("max_users", wrapper_class="form-group col-md-4 mb-0", x_model="maxUsers"),
                Field(
                    "total_budget",
                    wrapper_class="form-group col-md-4 mb-0",
                    readonly=True,
                    x_model="totalBudget()",
                ),
                Field("currency", wrapper_class="form-group col-md-4 mb-0"),
            ),
            Fieldset(
                "Learn App",
                Row(Field("learn_app_domain")),
                Row(Field("learn_app")),
                Row(Field("learn_app_description")),
                Row(Field("learn_app_passing_score")),
                data_loading_states=True,
            ),
            Fieldset(
                "Deliver App",
                Row(Field("deliver_app_domain")),
                Row(Field("deliver_app")),
                data_loading_states=True,
            ),
            Row(Field("api_key")),
            Submit("submit", "Submit"),
        )

        domain_choices = [(domain, domain) for domain in self.domains]
        self.fields["learn_app_domain"] = forms.ChoiceField(
            choices=domain_choices,
            widget=forms.Select(
                attrs={
                    "hx-get": reverse("opportunity:get_applications_by_domain", args=(self.org_slug,)),
                    "hx-include": "#id_learn_app_domain",
                    "hx-trigger": "load delay:0.3s, change",
                    "hx-target": "#id_learn_app",
                    "data-loading-disable": True,
                }
            ),
        )
        self.fields["learn_app"] = forms.Field(
            widget=forms.Select(choices=[(None, "Loading...")], attrs={"data-loading-disable": True})
        )
        self.fields["learn_app_description"] = forms.CharField(widget=forms.Textarea)
        self.fields["learn_app_passing_score"] = forms.IntegerField(max_value=100, min_value=0)
        self.fields["deliver_app_domain"] = forms.ChoiceField(
            choices=domain_choices,
            widget=forms.Select(
                attrs={
                    "hx-get": reverse("opportunity:get_applications_by_domain", args=(self.org_slug,)),
                    "hx-include": "#id_deliver_app_domain",
                    "hx-trigger": "load delay:0.3s, change",
                    "hx-target": "#id_deliver_app",
                    "data-loading-disable": True,
                }
            ),
        )
        self.fields["deliver_app"] = forms.Field(
            widget=forms.Select(choices=[(None, "Loading...")], attrs={"data-loading-disable": True})
        )
        self.fields["api_key"] = forms.CharField(max_length=50)
        self.fields["total_budget"].widget.attrs.update({"class": "form-control-plaintext"})
        self.fields["max_users"] = forms.IntegerField()

    def clean(self):
        cleaned_data = super().clean()
        if cleaned_data:
            cleaned_data["learn_app"] = json.loads(cleaned_data["learn_app"])
            cleaned_data["deliver_app"] = json.loads(cleaned_data["deliver_app"])

            if cleaned_data["learn_app"]["id"] == cleaned_data["deliver_app"]["id"]:
                self.add_error("learn_app", "Learn app and Deliver app cannot be same")
                self.add_error("deliver_app", "Learn app and Deliver app cannot be same")

            if cleaned_data["daily_max_visits_per_user"] > cleaned_data["max_visits_per_user"]:
                self.add_error(
                    "daily_max_visits_per_user",
                    "Daily max visits per user cannot be greater than Max visits per user",
                )

            if cleaned_data["budget_per_visit"] > cleaned_data["total_budget"]:
                self.add_error("budget_per_visit", "Budget per visit cannot be greater than Total budget")

            if cleaned_data["end_date"] < now().date():
                self.add_error("end_date", "Please enter the correct end date for this opportunity")
            return cleaned_data

    def save(self, commit=True):
        organization = Organization.objects.get(slug=self.org_slug)
        learn_app = self.cleaned_data["learn_app"]
        deliver_app = self.cleaned_data["deliver_app"]
        learn_app_domain = self.cleaned_data["learn_app_domain"]
        deliver_app_domain = self.cleaned_data["deliver_app_domain"]

        self.instance.currency = self.instance.currency.upper()

        self.instance.learn_app, _ = CommCareApp.objects.get_or_create(
            cc_app_id=learn_app["id"],
            cc_domain=learn_app_domain,
            organization=organization,
            defaults={
                "name": learn_app["name"],
                "created_by": self.user.email,
                "modified_by": self.user.email,
                "description": self.cleaned_data["learn_app_description"],
                "passing_score": self.cleaned_data["learn_app_passing_score"],
            },
        )
        self.instance.deliver_app, _ = CommCareApp.objects.get_or_create(
            cc_app_id=deliver_app["id"],
            cc_domain=deliver_app_domain,
            organization=organization,
            defaults={
                "name": deliver_app["name"],
                "created_by": self.user.email,
                "modified_by": self.user.email,
            },
        )
        self.instance.created_by = self.user.email
        self.instance.modified_by = self.user.email
        self.instance.organization = organization
        api_key, _ = HQApiKey.objects.get_or_create(user=self.user, api_key=self.cleaned_data["api_key"])
        self.instance.api_key = api_key
        super().save(commit=commit)

        return self.instance


class DateRanges(TextChoices):
    LAST_7_DAYS = "last_7_days", "Last 7 days"
    LAST_30_DAYS = "last_30_days", "Last 30 days"
    LAST_90_DAYS = "last_90_days", "Last 90 days"
    LAST_YEAR = "last_year", "Last year"
    ALL = "all", "All"

    def get_cutoff_date(self):
        match self:
            case DateRanges.LAST_7_DAYS:
                return now() - relativedelta(days=7)
            case DateRanges.LAST_30_DAYS:
                return now() - relativedelta(days=30)
            case DateRanges.LAST_90_DAYS:
                return now() - relativedelta(days=90)
            case DateRanges.LAST_YEAR:
                return now() - relativedelta(years=1)
            case DateRanges.ALL:
                return None


class VisitExportForm(forms.Form):
    format = forms.ChoiceField(choices=(("csv", "CSV"), ("xlsx", "Excel")), initial="xlsx")
    date_range = forms.ChoiceField(choices=DateRanges.choices, initial=DateRanges.LAST_30_DAYS)
    status = forms.MultipleChoiceField(choices=[("all", "All")] + VisitValidationStatus.choices, initial=["all"])
    flatten_form_data = forms.BooleanField(initial=True, required=False)

    def __init__(self, *args, **kwargs):
        super().__init__(*args, **kwargs)
        self.helper = FormHelper(self)
        self.helper.layout = Layout(
            Row(
                Field("format"),
                Field("date_range"),
                Field("status"),
                Field(
                    "flatten_form_data",
                    css_class=CHECKBOX_CLASS,
                    wrapper_class="flex p-4 justify-between rounded-lg bg-gray-100",
                ),
                css_class="flex flex-col",
            ),
        )
        self.helper.form_tag = False

    def clean_status(self):
        statuses = self.cleaned_data["status"]
        if not statuses or "all" in statuses:
            return []

        return [VisitValidationStatus(status) for status in statuses]


class ReviewVisitExportForm(forms.Form):
    format = forms.ChoiceField(choices=(("csv", "CSV"), ("xlsx", "Excel")), initial="xlsx")
    date_range = forms.ChoiceField(choices=DateRanges.choices, initial=DateRanges.LAST_30_DAYS)
    status = forms.MultipleChoiceField(choices=[("all", "All")] + VisitReviewStatus.choices, initial=["all"])

    def __init__(self, *args, **kwargs):
        super().__init__(*args, **kwargs)
        self.helper = FormHelper(self)
        self.helper.layout = Layout(
            Row(
                Field("format"),
                Field("date_range"),
                Field("status"),
                css_class="flex flex-col",
            ),
        )
        self.helper.form_tag = False

    def clean_status(self):
        statuses = self.cleaned_data["status"]
        if not statuses or "all" in statuses:
            return []

        return [VisitReviewStatus(status) for status in statuses]


class PaymentExportForm(forms.Form):
    format = forms.ChoiceField(choices=(("csv", "CSV"), ("xlsx", "Excel")), initial="xlsx")

    def __init__(self, *args, **kwargs):
        super().__init__(*args, **kwargs)
        self.helper = FormHelper(self)
        self.helper.layout = Layout(
            Row(Field("format"), css_class="flex flex-col"),
        )
        self.helper.form_tag = False


class OpportunityAccessCreationForm(forms.ModelForm):
    user = forms.ModelChoiceField(queryset=User.objects.filter(username__isnull=False))

    class Meta:
        model = OpportunityAccess
        fields = "__all__"


class AddBudgetExistingUsersForm(forms.Form):
    additional_visits = forms.IntegerField(
        widget=forms.NumberInput(attrs={"x-model": "additionalVisits"}), required=False
    )
    end_date = forms.DateField(
        widget=forms.DateInput(attrs={"type": "date", "class": "form-input", "x-model": "end_date"}),
        label="Extended Opportunity End date",
        required=False,
    )

    def __init__(self, *args, **kwargs):
        opportunity_claims = kwargs.pop("opportunity_claims", [])
        self.opportunity = kwargs.pop("opportunity", None)
        super().__init__(*args, **kwargs)

        choices = [(opp_claim.id, opp_claim.id) for opp_claim in opportunity_claims]
        self.fields["selected_users"] = forms.MultipleChoiceField(choices=choices, widget=forms.CheckboxSelectMultiple)

    def clean(self):
        cleaned_data = super().clean()
        selected_users = cleaned_data.get("selected_users")
        additional_visits = cleaned_data.get("additional_visits")

        if not selected_users and not additional_visits and not cleaned_data.get("end_date"):
            raise forms.ValidationError("Please select users and specify either additional visits or end date.")

        if additional_visits and selected_users:
            self.budget_increase = self._validate_budget(selected_users, additional_visits)

        return cleaned_data

    def _validate_budget(self, selected_users, additional_visits):
        claims = OpportunityClaimLimit.objects.filter(opportunity_claim__in=selected_users)
        org_pay = self.opportunity.managedopportunity.org_pay_per_visit if self.opportunity.managed else 0

        budget_increase = sum((ocl.payment_unit.amount + org_pay) * additional_visits for ocl in claims)

        if self.opportunity.managed:
            # NM cannot increase the opportunity budget they can only
            # assign new visits if the opportunity has remaining budget.
            if budget_increase > self.opportunity.remaining_budget:
                raise forms.ValidationError({"additional_visits": "Additional visits exceed the opportunity budget."})

        return budget_increase

    def save(self):
        selected_users = self.cleaned_data["selected_users"]
        additional_visits = self.cleaned_data["additional_visits"]
        end_date = self.cleaned_data["end_date"]

        if additional_visits:
            claims = OpportunityClaimLimit.objects.filter(opportunity_claim__in=selected_users)
            claims.update(max_visits=F("max_visits") + additional_visits)

            if not self.opportunity.managed:
                self.opportunity.total_budget += self.budget_increase
                self.opportunity.save()

        if end_date:
            OpportunityClaim.objects.filter(pk__in=selected_users).update(end_date=end_date)


class AddBudgetNewUsersForm(forms.Form):
    add_users = forms.IntegerField(
        required=False,
        label="Number Of Users",
        help_text="New Budget = Existing Budget + sum of (Amount × Max Total × Number of Users) "
        "for all payment units.",
    )
    total_budget = forms.IntegerField(
        required=False,
        label="Opportunity Total Budget",
        help_text="Set a new total budget or leave it unchanged when using Number of Users.",
    )

    def __init__(self, *args, **kwargs):
        self.opportunity = kwargs.pop("opportunity", None)
        self.program_manager = kwargs.pop("program_manager", False)
        super().__init__(*args, **kwargs)

        self.helper = FormHelper(self)
        self.helper.layout = Layout(
            Row(Field("add_users"), Field("total_budget"), css_class="grid grid-cols-2 gap-4"),
            Row(Submit("submit", "Submit", css_class="button button-md primary-dark"), css_class="flex justify-end")
        )

        self.fields["total_budget"].initial = self.opportunity.total_budget

    def clean(self):
        cleaned_data = super().clean()
        add_users = cleaned_data.get("add_users")
        total_budget = cleaned_data.get("total_budget")

        if self.opportunity.managed and not self.program_manager:
            raise forms.ValidationError("Only program managers are allowed to add budgets for managed opportunities.")

        if not add_users and not total_budget:
            raise forms.ValidationError("Please provide either the number of users or a total budget.")

        if add_users and total_budget and total_budget != self.opportunity.total_budget:
            raise forms.ValidationError(
                "Only one field can be updated at a time: either 'Number of Users' or 'Total Budget'."
            )

        self.budget_increase = self._validate_budget(add_users, total_budget)

        return cleaned_data

    def _validate_budget(self, add_users, total_budget):
        increased_budget = 0
        total_program_budget = 0
        claimed_program_budget = 0
        org_pay = 0

        if self.opportunity.managed:
            manage_opp = self.opportunity.managedopportunity
            org_pay = manage_opp.org_pay_per_visit
            program = manage_opp.program
            total_program_budget = program.budget
            claimed_program_budget = (
                ManagedOpportunity.objects.filter(program=program)
                .exclude(id=manage_opp.id)
                .aggregate(total=Sum("total_budget"))["total"]
                or 0
            )

        if add_users:
            for payment_unit in self.opportunity.paymentunit_set.all():
                increased_budget += (payment_unit.amount + org_pay) * payment_unit.max_total * add_users
            if (
                self.opportunity.managed
                and self.opportunity.total_budget + increased_budget + claimed_program_budget > total_program_budget
            ):
                raise forms.ValidationError({"add_users": "Budget exceeds program budget."})
        else:
            if total_budget < self.opportunity.claimed_budget:
                raise forms.ValidationError({"total_budget": "Total budget cannot be lesser than claimed budget."})

            if self.opportunity.managed and total_budget + claimed_program_budget > total_program_budget:
                raise forms.ValidationError({"total_budget": "Total budget exceeds program budget."})

            increased_budget = total_budget - self.opportunity.total_budget

        return increased_budget

    def save(self):
        self.opportunity.total_budget += self.budget_increase
        self.opportunity.save()


class PaymentUnitForm(forms.ModelForm):
    class Meta:
        model = PaymentUnit
        fields = ["name", "description", "amount", "max_total", "max_daily", "start_date", "end_date"]
        help_texts = {
            "start_date": "Optional. If not specified opportunity start date applies to form submissions.",
            "end_date": "Optional. If not specified opportunity end date applies to form submissions.",
        }
        widgets = {
            "start_date": forms.DateInput(attrs={"type": "date"}),
            "end_date": forms.DateInput(attrs={"type": "date"}),
        }

    def __init__(self, *args, **kwargs):
        deliver_units = kwargs.pop("deliver_units", [])
        payment_units = kwargs.pop("payment_units", [])
        org_slug = kwargs.pop("org_slug")
        opportunity_id = kwargs.pop("opportunity_id")

        super().__init__(*args, **kwargs)

        self.helper = FormHelper(self)
        self.helper.layout = Layout(
<<<<<<< HEAD
            Div(
                Row(
                    Column(Field("name"), Field("description")),
                    Column(
                        Field("amount"),
                        Row(Field("max_total"), Field("max_daily"), css_class="grid grid-cols-2 gap-4"),
                        Field("start_date"),
                        Field("end_date")),
                    css_class="grid grid-cols-2 gap-4 p-6 card_bg"),
                Row(
                    Field("required_deliver_units"),
                    Field("payment_units"),
                    Field("optional_deliver_units"), Div(HTML(
                        f"""
                    <button type="button" class="button button-md outline-style" id="sync-button"
                    hx-post="{reverse('opportunity:sync_deliver_units', args=(org_slug, opportunity_id))}"
                    hx-trigger="click" hx-swap="none" hx-on::after-request="alert(event?.detail?.xhr?.response);
                    event.detail.successful && location.reload();
                    this.removeAttribute('disabled'); this.innerHTML='Sync Deliver Units';""
                    hx-disabled-elt="this"
                    hx-on:click="this.innerHTML = 'Syncing...';">
                    <span id="sync-text">Sync Deliver Units</span>
                    </button>

                """
                    )),
                    css_class="grid grid-cols-2 gap-4 p-6 card_bg"),
                Row(Submit("submit", "Submit", css_class="button button-md primary-dark"), css_class="flex justify-end")
                , css_class="flex flex-col gap-4"))
=======
            Row(
                Column(
                    Field("name"),
                    Field("description"),
                ),
                Column(
                    Row(Field("start_date"), Field("end_date"), css_class="grid grid-cols-2 gap-4"),
                    Row(Field("max_total"), Field("max_daily"), css_class="grid grid-cols-2 gap-4"),
                    Field("amount"),
                ),
                css_class="grid grid-cols-2 gap-4",
            ),
            HTML('<div class="bg-gray-200 h-0.5 w-full my-8"></div>'),
            Row(
                Column(
                    Field("required_deliver_units", css_class=CHECKBOX_CLASS),
                    Field("optional_deliver_units", css_class=CHECKBOX_CLASS),
                ),
                Column(Field("payment_units", css_class=CHECKBOX_CLASS)),
                css_class="grid grid-cols-2 gap-4",
            ),
            HTML(
                f"""
                <button type="button" class="button button-sm warning-dark" id="sync-button"
                hx-post="{reverse('opportunity:sync_deliver_units', args=(org_slug, opportunity_id))}"
                hx-trigger="click" hx-swap="none" hx-on::after-request="alert(event?.detail?.xhr?.response);
                event.detail.successful && location.reload();
                this.removeAttribute('disabled'); this.innerHTML='Sync Deliver Units';""
                hx-disabled-elt="this"
                hx-on:click="this.innerHTML=&quot;<span class=\\
                'spinner-border spinner-border-sm'></span> Syncing...&quot;;">
                <span id="sync-text">Sync Deliver Units</span>
                </button>
                """
            ),
            Row(
                Submit(name="submit", value="Submit", css_class="button button-md primary-dark"),
                css_class="flex justify-end",
            ),
        )
>>>>>>> 29a8f9eb
        deliver_unit_choices = [(deliver_unit.id, deliver_unit.name) for deliver_unit in deliver_units]
        payment_unit_choices = [(payment_unit.id, payment_unit.name) for payment_unit in payment_units]
        self.fields["required_deliver_units"] = forms.MultipleChoiceField(
            choices=deliver_unit_choices,
            widget=forms.CheckboxSelectMultiple,
            help_text="All of the selected Deliver Units are required for payment accrual.",
        )
        self.fields["optional_deliver_units"] = forms.MultipleChoiceField(
            choices=deliver_unit_choices,
            widget=forms.CheckboxSelectMultiple,
            help_text=(
                "Any one of these Deliver Units combined with all the required "
                "Deliver Units will accrue payment. Multiple Deliver Units can be selected."
            ),
            required=False,
        )
        self.fields["payment_units"] = forms.MultipleChoiceField(
            choices=payment_unit_choices,
            widget=forms.CheckboxSelectMultiple,
            help_text="The selected Payment Units need to be completed in order to complete this payment unit.",
            required=False,
        )
        if PaymentUnit.objects.filter(pk=self.instance.pk).exists():
            deliver_units = self.instance.deliver_units.all()
            self.fields["required_deliver_units"].initial = [
                deliver_unit.pk for deliver_unit in filter(lambda x: not x.optional, deliver_units)
            ]
            self.fields["optional_deliver_units"].initial = [
                deliver_unit.pk for deliver_unit in filter(lambda x: x.optional, deliver_units)
            ]
            payment_units_initial = []
            for payment_unit in payment_units:
                if payment_unit.parent_payment_unit_id and payment_unit.parent_payment_unit_id == self.instance.pk:
                    payment_units_initial.append(payment_unit.pk)
            self.fields["payment_units"].initial = payment_units_initial


class SendMessageMobileUsersForm(forms.Form):
    title = forms.CharField(
        empty_value="Notification from CommCare Connect",
        required=False,
    )
    body = forms.CharField(widget=forms.Textarea)
    message_type = forms.MultipleChoiceField(
        choices=[("notification", "Push Notification"), ("sms", "SMS")],
        widget=forms.CheckboxSelectMultiple,
    )

    def __init__(self, *args, **kwargs):
        users = kwargs.pop("users", [])
        super().__init__(*args, **kwargs)

        self.helper = FormHelper(self)
        self.helper.layout = Layout(
            Field("selected_users"),
            Field("title"),
            Field("body"),
            Field("message_type"),
            Submit(name="submit", value="Submit"),
        )

        choices = [(user.pk, user.username) for user in users]
        self.fields["selected_users"] = forms.MultipleChoiceField(choices=choices)


class OpportunityVerificationFlagsConfigForm(forms.ModelForm):
    class Meta:
        model = OpportunityVerificationFlags
        fields = ("duplicate", "gps", "location", "form_submission_start", "form_submission_end", "catchment_areas")
        widgets = {
            "form_submission_start": forms.TimeInput(attrs={"type": "time", "class": "form-control"}),
            "form_submission_end": forms.TimeInput(attrs={"type": "time", "class": "form-control"}),
        }
        labels = {
            "duplicate": "Check Duplicates",
            "gps": "Check GPS",
            "form_submission_start": "Start Time",
            "form_submission_end": "End Time",
            "location": "Location Distance",
            "catchment_areas": "Catchment Area",
        }
        help_texts = {
            "location": "Minimum distance between form locations (metres)",
            "duplicate": "Flag duplicate form submissions for an entity.",
            "gps": "Flag forms with no location information.",
            "catchment_areas": "Flag forms outside a users's assigned catchment area",
        }

    def __init__(self, *args, **kwargs):
        super().__init__(*args, **kwargs)

        self.helper = FormHelper(self)
        self.helper.form_tag = False

        self.helper.layout = Layout(
            Row(
                Field("duplicate", css_class=f"{CHECKBOX_CLASS} block"),
                Field("gps", css_class=f"{CHECKBOX_CLASS} block"),
                Field("catchment_areas", css_class=f"{CHECKBOX_CLASS} block"),
                css_class="grid grid-cols-3 gap-2",
            ),
            Row(Field("location")),
            Fieldset(
                "Form Submission Hours",
                Row(
                    Field("form_submission_start"),
                    Field("form_submission_end"),
                    css_class="grid grid-cols-2 gap-2",
                ),
            ),
        )

        self.fields["duplicate"].required = False
        self.fields["location"].required = False
        self.fields["gps"].required = False
        self.fields["catchment_areas"].required = False
        if self.instance:
            self.fields["form_submission_start"].initial = self.instance.form_submission_start
            self.fields["form_submission_end"].initial = self.instance.form_submission_end


class DeliverUnitFlagsForm(forms.ModelForm):
    class Meta:
        model = DeliverUnitFlagRules
        fields = ("deliver_unit", "check_attachments", "duration")
        help_texts = {"duration": "Minimum time to complete form (minutes)"}
        labels = {"check_attachments": "Require Attachments"}

    def __init__(self, *args, **kwargs):
        self.opportunity = kwargs.pop("opportunity")
        super().__init__(*args, **kwargs)

        self.helper = FormHelper(self)
        self.helper.form_tag = False
        self.helper.layout = Layout(
            Row(
                Column(Field("deliver_unit")),
                Column(Field("check_attachments", css_class=CHECKBOX_CLASS)),
                Column(Field("duration")),
                css_class="grid grid-cols-3 gap-2",
            ),
        )
        self.fields["deliver_unit"] = forms.ModelChoiceField(
            queryset=DeliverUnit.objects.filter(app=self.opportunity.deliver_app), disabled=True, empty_label=None
        )

    def clean_deliver_unit(self):
        deliver_unit = self.cleaned_data["deliver_unit"]
        if (
            self.instance.pk is None
            and DeliverUnitFlagRules.objects.filter(deliver_unit=deliver_unit, opportunity=self.opportunity).exists()
        ):
            raise ValidationError("Flags are already configured for this Deliver Unit.")
        return deliver_unit


class FormJsonValidationRulesForm(forms.ModelForm):
    class Meta:
        model = FormJsonValidationRules
        fields = ("name", "deliver_unit", "question_path", "question_value")

    def __init__(self, *args, **kwargs):
        self.opportunity = kwargs.pop("opportunity")
        super().__init__(*args, **kwargs)

        self.helper = FormHelper(self)
        self.helper.form_tag = False
        self.helper.layout = Layout(
            Row(
                Column(Field("name")),
                Column(Field("question_path")),
                Column(Field("question_value")),
                css_class="grid grid-cols-3 gap-2",
            ),
            Field("deliver_unit"),
        )
        self.helper.render_hidden_fields = True

        self.fields["deliver_unit"] = forms.ModelMultipleChoiceField(
            queryset=DeliverUnit.objects.filter(app=self.opportunity.deliver_app),
            widget=forms.CheckboxSelectMultiple,
        )


class PaymentInvoiceForm(forms.ModelForm):
    class Meta:
        model = PaymentInvoice
        fields = ("amount", "date", "invoice_number", "service_delivery")
        widgets = {"date": forms.DateInput(attrs={"type": "date"})}

    def __init__(self, *args, **kwargs):
        self.opportunity = kwargs.pop("opportunity")
        super().__init__(*args, **kwargs)

        self.helper = FormHelper(self)
        self.helper.layout = Layout(
            Row(
                Field("amount"),
                Field("date"),
                Field("invoice_number"),
                Field(
                    "service_delivery",
                    css_class=CHECKBOX_CLASS,
                    wrapper_class="flex p-4 justify-between rounded-lg bg-gray-100",
                ),
                css_class="flex flex-col",
            ),
        )
        self.helper.form_tag = False

    def clean_invoice_number(self):
        invoice_number = self.cleaned_data["invoice_number"]
        if PaymentInvoice.objects.filter(opportunity=self.opportunity, invoice_number=invoice_number).exists():
            raise ValidationError(
                f'Invoice "{invoice_number}" already exists',
                code="invoice_number_reused",
            )
        return invoice_number

    def save(self, commit=True):
        instance = super().save(commit=False)
        instance.opportunity = self.opportunity
        if commit:
            instance.save()
        return instance<|MERGE_RESOLUTION|>--- conflicted
+++ resolved
@@ -2,7 +2,7 @@
 import json
 
 from crispy_forms.helper import FormHelper
-from crispy_forms.layout import HTML, Column, Field, Fieldset, Layout, Row, Submit
+from crispy_forms.layout import HTML, Column, Div, Field, Fieldset, Layout, Row, Submit
 from dateutil.relativedelta import relativedelta
 from django import forms
 from django.core.exceptions import ValidationError
@@ -841,7 +841,6 @@
 
         self.helper = FormHelper(self)
         self.helper.layout = Layout(
-<<<<<<< HEAD
             Div(
                 Row(
                     Column(Field("name"), Field("description")),
@@ -871,48 +870,6 @@
                     css_class="grid grid-cols-2 gap-4 p-6 card_bg"),
                 Row(Submit("submit", "Submit", css_class="button button-md primary-dark"), css_class="flex justify-end")
                 , css_class="flex flex-col gap-4"))
-=======
-            Row(
-                Column(
-                    Field("name"),
-                    Field("description"),
-                ),
-                Column(
-                    Row(Field("start_date"), Field("end_date"), css_class="grid grid-cols-2 gap-4"),
-                    Row(Field("max_total"), Field("max_daily"), css_class="grid grid-cols-2 gap-4"),
-                    Field("amount"),
-                ),
-                css_class="grid grid-cols-2 gap-4",
-            ),
-            HTML('<div class="bg-gray-200 h-0.5 w-full my-8"></div>'),
-            Row(
-                Column(
-                    Field("required_deliver_units", css_class=CHECKBOX_CLASS),
-                    Field("optional_deliver_units", css_class=CHECKBOX_CLASS),
-                ),
-                Column(Field("payment_units", css_class=CHECKBOX_CLASS)),
-                css_class="grid grid-cols-2 gap-4",
-            ),
-            HTML(
-                f"""
-                <button type="button" class="button button-sm warning-dark" id="sync-button"
-                hx-post="{reverse('opportunity:sync_deliver_units', args=(org_slug, opportunity_id))}"
-                hx-trigger="click" hx-swap="none" hx-on::after-request="alert(event?.detail?.xhr?.response);
-                event.detail.successful && location.reload();
-                this.removeAttribute('disabled'); this.innerHTML='Sync Deliver Units';""
-                hx-disabled-elt="this"
-                hx-on:click="this.innerHTML=&quot;<span class=\\
-                'spinner-border spinner-border-sm'></span> Syncing...&quot;;">
-                <span id="sync-text">Sync Deliver Units</span>
-                </button>
-                """
-            ),
-            Row(
-                Submit(name="submit", value="Submit", css_class="button button-md primary-dark"),
-                css_class="flex justify-end",
-            ),
-        )
->>>>>>> 29a8f9eb
         deliver_unit_choices = [(deliver_unit.id, deliver_unit.name) for deliver_unit in deliver_units]
         payment_unit_choices = [(payment_unit.id, payment_unit.name) for payment_unit in payment_units]
         self.fields["required_deliver_units"] = forms.MultipleChoiceField(

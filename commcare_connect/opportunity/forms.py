--- conflicted
+++ resolved
@@ -1,10 +1,7 @@
 import datetime
 import json
-<<<<<<< HEAD
 import uuid
-=======
 from urllib.parse import urlencode
->>>>>>> d22a258f
 
 import waffle
 from crispy_forms.helper import FormHelper

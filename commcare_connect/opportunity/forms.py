--- conflicted
+++ resolved
@@ -31,13 +31,8 @@
             "active",
             "currency",
             "short_description",
-<<<<<<< HEAD
-            "max_visits_per_user",
-            "daily_max_visits_per_user",
             "auto_approve_visits",
             "auto_approve_payments",
-=======
->>>>>>> 050d2f8f
         ]
 
     def __init__(self, *args, **kwargs):

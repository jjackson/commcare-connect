import codecs
import textwrap
from collections import defaultdict
from dataclasses import dataclass
from decimal import Decimal, InvalidOperation

from django.core.files.uploadedfile import UploadedFile
from django.db import transaction
from django.utils.timezone import now
from tablib import Dataset

from commcare_connect.opportunity.models import (
    CatchmentArea,
    CompletedWork,
    CompletedWorkStatus,
    Opportunity,
    OpportunityAccess,
    Payment,
    UserVisit,
    VisitValidationStatus,
)
from commcare_connect.opportunity.tasks import send_payment_notification
from commcare_connect.opportunity.utils.completed_work import update_status
from commcare_connect.utils.file import get_file_extension
from commcare_connect.utils.itertools import batched

VISIT_ID_COL = "visit id"
STATUS_COL = "status"
USERNAME_COL = "username"
AMOUNT_COL = "payment amount"
REASON_COL = "rejected reason"
JUSTIFICATION_COL = "justification"
WORK_ID_COL = "instance id"
PAYMENT_APPROVAL_STATUS_COL = "payment approval"
REQUIRED_COLS = [VISIT_ID_COL, STATUS_COL]
LATITUDE_COL = "latitude"
LONGITUDE_COL = "longitude"
RADIUS_COL = "radius"
AREA_NAME_COL = "area name"
ACTIVE_COL = "active"
SITE_CODE_COL = "site code"


class ImportException(Exception):
    def __init__(self, message, rows=None):
        self.message = message
        self.rows = rows


class RowDataError(Exception):
    pass


class InvalidValueError(RowDataError):
    pass


@dataclass
class VisitImportStatus:
    seen_visits: set[str]
    missing_visits: set[str]

    def __len__(self):
        return len(self.seen_visits)

    def get_missing_message(self):
        joined = ", ".join(self.missing_visits)
        missing = textwrap.wrap(joined, width=115, break_long_words=False, break_on_hyphens=False)
        return f"<br>{len(self.missing_visits)} visits were not found:<br>{'<br>'.join(missing)}"


@dataclass
class PaymentImportStatus:
    seen_users: set[str]
    missing_users: set[str]

    def __len__(self):
        return len(self.seen_users)

    def get_missing_message(self):
        joined = ", ".join(self.missing_users)
        missing = textwrap.wrap(joined, width=115, break_long_words=False, break_on_hyphens=False)
        return f"<br>{len(self.missing_users)} usernames were not found:<br>{'<br>'.join(missing)}"


@dataclass
class CompletedWorkImportStatus:
    seen_completed_works: set[str]
    missing_completed_works: set[str]

    def __len__(self):
        return len(self.seen_completed_works)

    def get_missing_message(self):
        joined = ", ".join(self.missing_completed_works)
        missing = textwrap.wrap(joined, width=115, break_long_words=False, break_on_hyphens=False)
        return f"<br>{len(self.missing_completed_works)} completed works were not found:<br>{'<br>'.join(missing)}"


@dataclass
class CatchmentAreaImportStatus:
    seen_catchments: set[str]
    new_catchments: int

    def __len__(self):
        return len(self.seen_catchments)


def bulk_update_visit_status(opportunity: Opportunity, file: UploadedFile) -> VisitImportStatus:
    file_format = get_file_extension(file)
    if file_format not in ("csv", "xlsx"):
        raise ImportException(f"Invalid file format. Only 'CSV' and 'XLSX' are supported. Got {file_format}")
    imported_data = get_imported_dataset(file, file_format)
    return _bulk_update_visit_status(opportunity, imported_data)


def _bulk_update_visit_status(opportunity: Opportunity, dataset: Dataset):
    data_by_visit_id = get_data_by_visit_id(dataset)
    visit_ids = list(data_by_visit_id.keys())
    missing_visits = set()
    seen_visits = set()
    user_ids = set()
    with transaction.atomic():
        for visit_batch in batched(visit_ids, 100):
            to_update = []
            visits = UserVisit.objects.filter(xform_id__in=visit_batch, opportunity=opportunity)
            for visit in visits:
                seen_visits.add(visit.xform_id)
                visit_data = data_by_visit_id[visit.xform_id]
                status = visit_data["status"]
                reason = visit_data.get("reason")
                justification = visit_data.get("justification")
                changed = False
                if visit.status != status:
<<<<<<< HEAD
                    visit.update_status(status)
                    if opportunity.managed and status == VisitValidationStatus.approved:
                        visit.review_created_on = now()
=======
                    visit.status = status
>>>>>>> cf92ff50
                    changed = True
                if status == VisitValidationStatus.rejected and reason and reason != visit.reason:
                    visit.reason = reason
                    changed = True
                if justification and justification != visit.justification:
                    visit.justification = justification
                    changed = True
                if changed:
                    to_update.append(visit)
                user_ids.add(visit.user_id)
<<<<<<< HEAD
            UserVisit.objects.bulk_update(to_update, fields=["status", "reason", "review_created_on", "justification"])
=======

            UserVisit.objects.bulk_update(to_update, fields=["status", "reason", "status_modified_date"])
>>>>>>> cf92ff50
            missing_visits |= set(visit_batch) - seen_visits
    update_payment_accrued(opportunity, users=user_ids)
    return VisitImportStatus(seen_visits, missing_visits)


def update_payment_accrued(opportunity: Opportunity, users):
    """Updates payment accrued for completed and approved CompletedWork instances."""
    access_objects = OpportunityAccess.objects.filter(user__in=users, opportunity=opportunity, suspended=False)
    for access in access_objects:
        completed_works = access.completedwork_set.exclude(
            status__in=[CompletedWorkStatus.rejected, CompletedWorkStatus.over_limit]
        ).select_related("payment_unit")
<<<<<<< HEAD
        access.payment_accrued = 0
        for completed_work in completed_works:
            # Auto Approve Payment conditions
            if completed_work.completed_count > 0:
                if opportunity.auto_approve_payments:
                    visits = completed_work.uservisit_set.values_list("status", "reason", "review_status")
                    if any(status == "rejected" for status, *_ in visits):
                        completed_work.update_status(CompletedWorkStatus.rejected)
                        completed_work.reason = "\n".join(reason for _, reason, _ in visits if reason)
                    if all(status == "approved" for status, *_ in visits):
                        completed_work.update_status(CompletedWorkStatus.approved)
                    if (
                        opportunity.managed
                        and not all(status == "agree" for *_, status in visits)
                        and completed_work.status == CompletedWorkStatus.approved
                    ):
                        completed_work.update_status(CompletedWorkStatus.pending)
                approved_count = completed_work.approved_count
                if approved_count > 0 and completed_work.status == CompletedWorkStatus.approved:
                    access.payment_accrued += approved_count * completed_work.payment_unit.amount
                completed_work.save()
        access.save()
=======
        update_status(completed_works, access, True)
>>>>>>> cf92ff50


def get_status_by_visit_id(dataset) -> dict[int, VisitValidationStatus]:
    headers = [header.lower() for header in dataset.headers or []]
    if not headers:
        raise ImportException("The uploaded file did not contain any headers")

    visit_col_index = _get_header_index(headers, VISIT_ID_COL)
    status_col_index = _get_header_index(headers, STATUS_COL)
    reason_col_index = _get_header_index(headers, REASON_COL)
    status_by_visit_id = {}
    reason_by_visit_id = {}
    invalid_rows = []
    for row in dataset:
        row = list(row)
        visit_id = str(row[visit_col_index])
        status_raw = row[status_col_index].lower().strip().replace(" ", "_")
        try:
            status_by_visit_id[visit_id] = VisitValidationStatus[status_raw]
        except KeyError:
            invalid_rows.append((row, f"status must be one of {VisitValidationStatus.values}"))
        if status_raw == VisitValidationStatus.rejected.value:
            reason_by_visit_id[visit_id] = str(row[reason_col_index])

    if invalid_rows:
        raise ImportException(f"{len(invalid_rows)} have errors", invalid_rows)
    return status_by_visit_id, reason_by_visit_id


def get_data_by_visit_id(dataset) -> dict[int, any]:
    headers = [header.lower() for header in dataset.headers or []]
    if not headers:
        raise ImportException("The uploaded file did not contain any headers")

    visit_col_index = _get_header_index(headers, VISIT_ID_COL)
    status_col_index = _get_header_index(headers, STATUS_COL)
    reason_col_index = _get_header_index(headers, REASON_COL)
    justification_col_index = _get_header_index(headers, JUSTIFICATION_COL, required=False)
    data_by_visit_id = defaultdict(dict)
    invalid_rows = []
    for row in dataset:
        row = list(row)
        visit_id = str(row[visit_col_index])
        status_raw = row[status_col_index].lower().strip().replace(" ", "_")
        try:
            data_by_visit_id[visit_id]["status"] = VisitValidationStatus[status_raw]
        except KeyError:
            invalid_rows.append((row, f"status must be one of {VisitValidationStatus.values}"))
        if status_raw == VisitValidationStatus.rejected.value:
            data_by_visit_id[visit_id]["reason"] = str(row[reason_col_index])
        if justification_col_index > 0:
            data_by_visit_id[visit_id]["justification"] = str(row[justification_col_index])

    if invalid_rows:
        raise ImportException(f"{len(invalid_rows)} have errors", invalid_rows)
    return data_by_visit_id


def get_imported_dataset(file, file_format):
    if file_format == "csv":
        file = codecs.iterdecode(file, "utf-8")
    imported_data = Dataset().load(file, format=file_format)
    return imported_data


def _get_header_index(headers: list[str], col_name: str, required=True) -> int:
    try:
        return headers.index(col_name)
    except ValueError:
        if not required:
            return -1
        raise ImportException(f"Missing required column(s): '{col_name}'")


def bulk_update_payment_status(opportunity: Opportunity, file: UploadedFile) -> PaymentImportStatus:
    file_format = get_file_extension(file)
    if file_format not in ("csv", "xlsx"):
        raise ImportException(f"Invalid file format. Only 'CSV' and 'XLSX' are supported. Got {file_format}")
    imported_data = get_imported_dataset(file, file_format)
    return _bulk_update_payments(opportunity, imported_data)


def _bulk_update_payments(opportunity: Opportunity, imported_data: Dataset) -> PaymentImportStatus:
    headers = [header.lower() for header in imported_data.headers or []]
    if not headers:
        raise ImportException("The uploaded file did not contain any headers")

    username_col_index = _get_header_index(headers, USERNAME_COL)
    amount_col_index = _get_header_index(headers, AMOUNT_COL)
    invalid_rows = []
    payments = {}
    for row in imported_data:
        row = list(row)
        username = str(row[username_col_index])
        amount_raw = row[amount_col_index]
        if amount_raw:
            if not username:
                invalid_rows.append((row, "username required"))
            try:
                amount = int(amount_raw)
            except ValueError:
                invalid_rows.append((row, "amount must be an integer"))
            payments[username] = amount

    if invalid_rows:
        raise ImportException(f"{len(invalid_rows)} have errors", invalid_rows)

    seen_users = set()
    payment_ids = []
    with transaction.atomic():
        usernames = list(payments)
        users = OpportunityAccess.objects.filter(
            user__username__in=usernames, opportunity=opportunity, suspended=False
        ).select_related("user")
        for access in users:
            username = access.user.username
            amount = payments[username]
            payment = Payment.objects.create(opportunity_access=access, amount=amount)
            seen_users.add(username)
            payment_ids.append(payment.pk)
    missing_users = set(usernames) - seen_users
    send_payment_notification.delay(opportunity.id, payment_ids)
    return PaymentImportStatus(seen_users, missing_users)


def bulk_update_completed_work_status(opportunity: Opportunity, file: UploadedFile) -> CompletedWorkImportStatus:
    file_format = get_file_extension(file)
    if file_format not in ("csv", "xlsx"):
        raise ImportException(f"Invalid file format. Only 'CSV' and 'XLSX' are supported. Got {file_format}")
    imported_data = get_imported_dataset(file, file_format)
    return _bulk_update_completed_work_status(opportunity, imported_data)


def _bulk_update_completed_work_status(opportunity: Opportunity, dataset: Dataset):
    status_by_work_id, reasons_by_work_id = get_status_by_completed_work_id(dataset)
    work_ids = list(status_by_work_id)
    missing_completed_works = set()
    seen_completed_works = set()
    user_ids = set()
    with transaction.atomic():
        for work_batch in batched(work_ids, 100):
            to_update = []
            completed_works = CompletedWork.objects.filter(
                id__in=work_batch, opportunity_access__opportunity=opportunity
            )
            for completed_work in completed_works:
                seen_completed_works.add(str(completed_work.id))
                status = status_by_work_id[str(completed_work.id)]
                reason = reasons_by_work_id.get(str(completed_work.id))
                changed = False

                if completed_work.status != status:
                    completed_work.status = status
                    changed = True
                if status == CompletedWorkStatus.rejected and reason and reason != completed_work.reason:
                    completed_work.reason = reason
                    changed = True

                if changed:
                    to_update.append(completed_work)
                user_ids.add(completed_work.opportunity_access.user_id)
            CompletedWork.objects.bulk_update(to_update, fields=["status", "reason", "status_modified_date"])
            missing_completed_works |= set(work_batch) - seen_completed_works
        update_payment_accrued(opportunity, users=user_ids)
    return CompletedWorkImportStatus(seen_completed_works, missing_completed_works)


def get_status_by_completed_work_id(dataset):
    headers = [header.lower() for header in dataset.headers or []]
    if not headers:
        raise ImportException("The uploaded file did not contain any headers")

    work_id_col_index = _get_header_index(headers, WORK_ID_COL)
    status_col_index = _get_header_index(headers, PAYMENT_APPROVAL_STATUS_COL)
    reason_col_index = _get_header_index(headers, REASON_COL)
    status_by_work_id = {}
    reason_by_work_id = {}
    invalid_rows = []
    for row in dataset:
        row = list(row)
        work_id = str(row[work_id_col_index])
        status_raw = row[status_col_index].lower().strip().replace(" ", "_")
        try:
            status_by_work_id[work_id] = CompletedWorkStatus[status_raw]
        except KeyError:
            invalid_rows.append((row, f"status must be one of {CompletedWorkStatus.values}"))
        if status_raw == CompletedWorkStatus.rejected.value:
            reason_by_work_id[work_id] = str(row[reason_col_index])

    if invalid_rows:
        raise ImportException(f"{len(invalid_rows)} have errors", invalid_rows)
    return status_by_work_id, reason_by_work_id


def bulk_update_catchments(opportunity: Opportunity, file: UploadedFile):
    file_format = get_file_extension(file)
    if file_format not in ("csv", "xlsx"):
        raise ImportException(f"Invalid file format. Only 'CSV' and 'XLSX' are supported. Got {file_format}")
    imported_data = get_imported_dataset(file, file_format)
    return _bulk_update_catchments(opportunity, imported_data)


class RowData:
    def __init__(self, row: list[str], headers: list[str]):
        self.row = row
        self.headers = headers
        self.latitude = self._get_latitude()
        self.longitude = self._get_longitude()
        self.radius = self._get_radius()
        self.active = self._get_active()
        self.area_name = self._get_area_name()
        self.username = self._get_username()
        self.site_code = self._get_site_code()

    def _get_latitude(self) -> Decimal:
        error_message = "Latitude must be between -90 and 90 degrees."
        index = _get_header_index(self.headers, LATITUDE_COL)
        try:
            latitude = Decimal(self.row[index])
        except (ValueError, TypeError, InvalidOperation):
            raise InvalidValueError(error_message)
        if not Decimal("-90") <= latitude <= Decimal("90"):
            raise InvalidValueError(error_message)
        return latitude

    def _get_longitude(self) -> Decimal:
        index = _get_header_index(self.headers, LONGITUDE_COL)
        try:
            longitude = Decimal(self.row[index])
        except (ValueError, TypeError, InvalidOperation):
            raise InvalidValueError(f"Invalid longitude value: {self.row[index]}")
        if not Decimal("-180") <= longitude <= Decimal("180"):
            raise InvalidValueError("Longitude must be between -180 and 180 degrees")
        return longitude

    def _get_radius(self) -> int:
        index = _get_header_index(self.headers, RADIUS_COL)
        try:
            radius = int(self.row[index])
        except (ValueError, TypeError):
            raise InvalidValueError(f"Invalid radius value: {self.row[index]}")
        if radius <= 0:
            raise InvalidValueError("Radius must be a positive integer")
        return radius

    def _get_active(self) -> bool:
        error_message = "Active status must be 'yes' or 'no'"
        index = _get_header_index(self.headers, ACTIVE_COL)
        active = self.row[index]
        if not active:
            raise InvalidValueError(error_message)
        active = active.lower().strip()
        if active not in ["yes", "no"]:
            raise InvalidValueError(error_message)
        return active == "yes"

    def _get_area_name(self) -> str:
        index = _get_header_index(self.headers, AREA_NAME_COL)
        area_name = self.row[index]
        if not area_name:
            raise InvalidValueError("Area name is not valid.")
        return area_name

    def _get_username(self) -> str | None:
        try:
            index = _get_header_index(self.headers, USERNAME_COL)
        except ImportException:
            return None
        username = self.row[index]
        return username if username else None

    def _get_site_code(self) -> str:
        index = _get_header_index(self.headers, SITE_CODE_COL)
        site_code = self.row[index]
        if not site_code:
            raise InvalidValueError("Site code is not provided.")
        return site_code


def create_or_update_catchment(row_data: RowData, opportunity: Opportunity, username_to_oa_map: dict):
    try:
        catchment = CatchmentArea.objects.get(site_code=row_data.site_code, opportunity=opportunity)
        catchment.latitude = row_data.latitude
        catchment.longitude = row_data.longitude
        catchment.radius = row_data.radius
        catchment.name = row_data.area_name
        catchment.active = row_data.active
        catchment.opportunity_access = username_to_oa_map.get(row_data.username, None)
        return catchment, False
    except CatchmentArea.DoesNotExist:
        return (
            CatchmentArea(
                latitude=row_data.latitude,
                longitude=row_data.longitude,
                radius=row_data.radius,
                opportunity=opportunity,
                name=row_data.area_name,
                active=row_data.active,
                site_code=row_data.site_code,
                opportunity_access=username_to_oa_map.get(row_data.username, None),
            ),
            True,
        )


def _bulk_update_catchments(opportunity: Opportunity, dataset: Dataset):
    headers = [header.lower() for header in dataset.headers or [] if header]
    if not headers:
        raise ImportException("The uploaded file did not contain any headers")

    with transaction.atomic():
        to_create = []
        to_update = []
        invalid_rows = []
        seen_catchments = set()
        new_catchments = 0

        username_to_oa_map = {}
        if USERNAME_COL in headers:
            username_index = _get_header_index(headers, USERNAME_COL)
            usernames = []
            for row in dataset:
                row_list = list(row)
                if row_list[username_index]:
                    usernames.append(row_list[username_index])

            opportunity_accesses = OpportunityAccess.objects.filter(
                opportunity=opportunity, user__username__in=usernames
            ).select_related("user")
            username_to_oa_map = {oa.user.username: oa for oa in opportunity_accesses}

        for row in dataset:
            row = list(row)
            try:
                row_data = RowData(row, headers)
                catchment, created = create_or_update_catchment(row_data, opportunity, username_to_oa_map)

                if created:
                    to_create.append(catchment)
                    new_catchments += 1
                else:
                    to_update.append(catchment)
                    seen_catchments.add(str(catchment.id))

            except InvalidValueError as e:
                invalid_rows.append((row, f"Error in row {row}: {e}"))

        if to_create:
            CatchmentArea.objects.bulk_create(to_create)

        if to_update:
            CatchmentArea.objects.bulk_update(
                to_update,
                [
                    "latitude",
                    "longitude",
                    "radius",
                    "active",
                    "name",
                    "opportunity_access",
                ],
            )

        if invalid_rows:
            raise ImportException(f"{len(invalid_rows)} rows have errors", invalid_rows)

    return CatchmentAreaImportStatus(seen_catchments, new_catchments)<|MERGE_RESOLUTION|>--- conflicted
+++ resolved
@@ -132,13 +132,9 @@
                 justification = visit_data.get("justification")
                 changed = False
                 if visit.status != status:
-<<<<<<< HEAD
-                    visit.update_status(status)
+                    visit.status = status
                     if opportunity.managed and status == VisitValidationStatus.approved:
                         visit.review_created_on = now()
-=======
-                    visit.status = status
->>>>>>> cf92ff50
                     changed = True
                 if status == VisitValidationStatus.rejected and reason and reason != visit.reason:
                     visit.reason = reason
@@ -149,12 +145,9 @@
                 if changed:
                     to_update.append(visit)
                 user_ids.add(visit.user_id)
-<<<<<<< HEAD
-            UserVisit.objects.bulk_update(to_update, fields=["status", "reason", "review_created_on", "justification"])
-=======
-
-            UserVisit.objects.bulk_update(to_update, fields=["status", "reason", "status_modified_date"])
->>>>>>> cf92ff50
+            UserVisit.objects.bulk_update(
+                to_update, fields=["status", "reason", "review_created_on", "justification", "status_modified_date"]
+            )
             missing_visits |= set(visit_batch) - seen_visits
     update_payment_accrued(opportunity, users=user_ids)
     return VisitImportStatus(seen_visits, missing_visits)
@@ -167,32 +160,7 @@
         completed_works = access.completedwork_set.exclude(
             status__in=[CompletedWorkStatus.rejected, CompletedWorkStatus.over_limit]
         ).select_related("payment_unit")
-<<<<<<< HEAD
-        access.payment_accrued = 0
-        for completed_work in completed_works:
-            # Auto Approve Payment conditions
-            if completed_work.completed_count > 0:
-                if opportunity.auto_approve_payments:
-                    visits = completed_work.uservisit_set.values_list("status", "reason", "review_status")
-                    if any(status == "rejected" for status, *_ in visits):
-                        completed_work.update_status(CompletedWorkStatus.rejected)
-                        completed_work.reason = "\n".join(reason for _, reason, _ in visits if reason)
-                    if all(status == "approved" for status, *_ in visits):
-                        completed_work.update_status(CompletedWorkStatus.approved)
-                    if (
-                        opportunity.managed
-                        and not all(status == "agree" for *_, status in visits)
-                        and completed_work.status == CompletedWorkStatus.approved
-                    ):
-                        completed_work.update_status(CompletedWorkStatus.pending)
-                approved_count = completed_work.approved_count
-                if approved_count > 0 and completed_work.status == CompletedWorkStatus.approved:
-                    access.payment_accrued += approved_count * completed_work.payment_unit.amount
-                completed_work.save()
-        access.save()
-=======
         update_status(completed_works, access, True)
->>>>>>> cf92ff50
 
 
 def get_status_by_visit_id(dataset) -> dict[int, VisitValidationStatus]:

import codecs
import mimetypes
import textwrap
from dataclasses import dataclass

from django.core.files.uploadedfile import UploadedFile
from django.db import transaction
from tablib import Dataset

from commcare_connect.opportunity.models import (
    CompletedWork,
    CompletedWorkStatus,
    Opportunity,
    OpportunityAccess,
    Payment,
    UserVisit,
    VisitValidationStatus,
)
from commcare_connect.opportunity.tasks import send_payment_notification
from commcare_connect.utils.itertools import batched

VISIT_ID_COL = "visit id"
STATUS_COL = "status"
USERNAME_COL = "username"
AMOUNT_COL = "payment amount"
REASON_COL = "rejected reason"
WORK_ID_COL = "instance id"
PAYMENT_APPROVAL_STATUS_COL = "payment approval"
REQUIRED_COLS = [VISIT_ID_COL, STATUS_COL]


class ImportException(Exception):
    def __init__(self, message, rows=None):
        self.message = message
        self.rows = rows


@dataclass
class VisitImportStatus:
    seen_visits: set[str]
    missing_visits: set[str]

    def __len__(self):
        return len(self.seen_visits)

    def get_missing_message(self):
        joined = ", ".join(self.missing_visits)
        missing = textwrap.wrap(joined, width=115, break_long_words=False, break_on_hyphens=False)
        return f"<br>{len(self.missing_visits)} visits were not found:<br>{'<br>'.join(missing)}"


@dataclass
class PaymentImportStatus:
    seen_users: set[str]
    missing_users: set[str]

    def __len__(self):
        return len(self.seen_users)

    def get_missing_message(self):
        joined = ", ".join(self.missing_users)
        missing = textwrap.wrap(joined, width=115, break_long_words=False, break_on_hyphens=False)
        return f"<br>{len(self.missing_users)} usernames were not found:<br>{'<br>'.join(missing)}"


@dataclass
class CompletedWorkImportStatus:
    seen_completed_works: set[str]
    missing_completed_works: set[str]

    def __len__(self):
        return len(self.seen_completed_works)

    def get_missing_message(self):
        joined = ", ".join(self.missing_completed_works)
        missing = textwrap.wrap(joined, width=115, break_long_words=False, break_on_hyphens=False)
        return f"<br>{len(self.missing_completed_works)} completed works were not found:<br>{'<br>'.join(missing)}"


def bulk_update_visit_status(opportunity: Opportunity, file: UploadedFile) -> VisitImportStatus:
    file_format = None
    if file.content_type:
        file_format = mimetypes.guess_extension(file.content_type)
        if file_format:
            file_format = file_format[1:]
    if not file_format:
        file_format = file.name.split(".")[-1].lower()
    if file_format not in ("csv", "xlsx"):
        raise ImportException(f"Invalid file format. Only 'CSV' and 'XLSX' are supported. Got {file_format}")
    imported_data = get_imported_dataset(file, file_format)
    return _bulk_update_visit_status(opportunity, imported_data)


def _bulk_update_visit_status(opportunity: Opportunity, dataset: Dataset):
    status_by_visit_id, reasons_by_visit_id = get_status_by_visit_id(dataset)
    visit_ids = list(status_by_visit_id)
    missing_visits = set()
    seen_visits = set()
    user_ids = set()
    seen_completed_works = set()
    with transaction.atomic():
        for visit_batch in batched(visit_ids, 100):
            to_update = []
            visits = UserVisit.objects.filter(xform_id__in=visit_batch, opportunity=opportunity)
            for visit in visits:
                seen_visits.add(visit.xform_id)
                seen_completed_works.add(visit.completed_work_id)
                status = status_by_visit_id[visit.xform_id]
                if visit.status != status:
                    visit.status = status
                    reason = reasons_by_visit_id.get(visit.xform_id)
                    if visit.status == VisitValidationStatus.rejected and reason:
                        visit.reason = reason
                    to_update.append(visit)
                user_ids.add(visit.user_id)

            UserVisit.objects.bulk_update(to_update, fields=["status", "reason"])
            missing_visits |= set(visit_batch) - seen_visits
    update_payment_accrued(opportunity, users=user_ids)

    return VisitImportStatus(seen_visits, missing_visits)


def update_payment_accrued(opportunity: Opportunity, users):
<<<<<<< HEAD
    payment_units = opportunity.paymentunit_set.all()
    for user in users:
        access = OpportunityAccess.objects.get(user=user, opportunity=opportunity)
        user_visits = access.uservisit_set.filter(status=VisitValidationStatus.approved).order_by("entity_id")
        payment_accrued = 0
        for payment_unit in payment_units:
            payment_unit_deliver_units = {deliver_unit.id for deliver_unit in payment_unit.deliver_units.all()}
            for entity_id, visits in itertools.groupby(user_visits, key=lambda x: x.entity_id):
                unit_counts = Counter(v.deliver_unit_id for v in visits)
                number_completed = min(unit_counts[deliver_id] for deliver_id in payment_unit_deliver_units)
                if number_completed > 0:
                    payment_accrued += payment_unit.amount * number_completed
        access.payment_accrued = payment_accrued
=======
    """Updates payment accrued for completed and approved CompletedWork instances."""
    access_objects = OpportunityAccess.objects.filter(user__in=users, opportunity=opportunity)
    for access in access_objects:
        completed_works = access.completedwork_set.exclude(
            status__in=[CompletedWorkStatus.rejected, CompletedWorkStatus.over_limit]
        ).select_related("payment_unit")
        access.payment_accrued = 0
        for completed_work in completed_works:
            # Auto Approve Payment conditions
            if opportunity.auto_approve_payments:
                visits = completed_work.uservisit_set.values_list("status", "reason")
                if any(status == "rejected" for status, _ in visits):
                    completed_work.status = CompletedWorkStatus.rejected
                    completed_work.reason = "\n".join(reason for _, reason in visits if reason)
                elif all(status == "approved" for status, _ in visits):
                    completed_work.status = CompletedWorkStatus.approved
            approved_count = completed_work.approved_count
            if approved_count > 0 and completed_work.status == CompletedWorkStatus.approved:
                access.payment_accrued += approved_count * completed_work.payment_unit.amount
            completed_work.save()
>>>>>>> 689b6ac5
        access.save()


def get_status_by_visit_id(dataset) -> dict[int, VisitValidationStatus]:
    headers = [header.lower() for header in dataset.headers or []]
    if not headers:
        raise ImportException("The uploaded file did not contain any headers")

    visit_col_index = _get_header_index(headers, VISIT_ID_COL)
    status_col_index = _get_header_index(headers, STATUS_COL)
    reason_col_index = _get_header_index(headers, REASON_COL)
    status_by_visit_id = {}
    reason_by_visit_id = {}
    invalid_rows = []
    for row in dataset:
        row = list(row)
        visit_id = str(row[visit_col_index])
        status_raw = row[status_col_index].lower().replace(" ", "_")
        try:
            status_by_visit_id[visit_id] = VisitValidationStatus[status_raw]
        except KeyError:
            invalid_rows.append((row, f"status must be one of {VisitValidationStatus.values}"))
        if status_raw == VisitValidationStatus.rejected.value:
            reason_by_visit_id[visit_id] = str(row[reason_col_index])

    if invalid_rows:
        raise ImportException(f"{len(invalid_rows)} have errors", invalid_rows)
    return status_by_visit_id, reason_by_visit_id


def get_imported_dataset(file, file_format):
    if file_format == "csv":
        file = codecs.iterdecode(file, "utf-8")
    imported_data = Dataset().load(file, format=file_format)
    return imported_data


def _get_header_index(headers: list[str], col_name: str) -> int:
    try:
        return headers.index(col_name)
    except ValueError:
        raise ImportException(f"Missing required column(s): '{col_name}'")


def bulk_update_payment_status(opportunity: Opportunity, file: UploadedFile) -> PaymentImportStatus:
    file_format = None
    if file.content_type:
        file_format = mimetypes.guess_extension(file.content_type)
        if file_format:
            file_format = file_format[1:]
    if not file_format:
        file_format = file.name.split(".")[-1].lower()
    if file_format not in ("csv", "xlsx"):
        raise ImportException(f"Invalid file format. Only 'CSV' and 'XLSX' are supported. Got {file_format}")
    imported_data = get_imported_dataset(file, file_format)
    return _bulk_update_payments(opportunity, imported_data)


def _bulk_update_payments(opportunity: Opportunity, imported_data: Dataset) -> PaymentImportStatus:
    headers = [header.lower() for header in imported_data.headers or []]
    if not headers:
        raise ImportException("The uploaded file did not contain any headers")

    username_col_index = _get_header_index(headers, USERNAME_COL)
    amount_col_index = _get_header_index(headers, AMOUNT_COL)
    invalid_rows = []
    payments = {}
    for row in imported_data:
        row = list(row)
        username = str(row[username_col_index])
        amount_raw = row[amount_col_index]
        if amount_raw:
            if not username:
                invalid_rows.append((row, "username required"))
            try:
                amount = int(amount_raw)
            except ValueError:
                invalid_rows.append((row, "amount must be an integer"))
            payments[username] = amount

    if invalid_rows:
        raise ImportException(f"{len(invalid_rows)} have errors", invalid_rows)

    seen_users = set()
    payment_ids = []
    with transaction.atomic():
        usernames = list(payments)
        users = OpportunityAccess.objects.filter(user__username__in=usernames, opportunity=opportunity).select_related(
            "user"
        )
        for access in users:
            username = access.user.username
            amount = payments[username]
            payment = Payment.objects.create(opportunity_access=access, amount=amount)
            seen_users.add(username)
            payment_ids.append(payment.pk)
    missing_users = set(usernames) - seen_users
    send_payment_notification.delay(opportunity.id, payment_ids)
    return PaymentImportStatus(seen_users, missing_users)


def bulk_update_completed_work_status(opportunity: Opportunity, file: UploadedFile) -> CompletedWorkImportStatus:
    file_format = None
    if file.content_type:
        file_format = mimetypes.guess_extension(file.content_type)
        if file_format:
            file_format = file_format[1:]
    if not file_format:
        file_format = file.name.split(".")[-1].lower()
    if file_format not in ("csv", "xlsx"):
        raise ImportException(f"Invalid file format. Only 'CSV' and 'XLSX' are supported. Got {file_format}")
    imported_data = get_imported_dataset(file, file_format)
    return _bulk_update_completed_work_status(opportunity, imported_data)


def _bulk_update_completed_work_status(opportunity: Opportunity, dataset: Dataset):
    status_by_work_id, reasons_by_work_id = get_status_by_completed_work_id(dataset)
    work_ids = list(status_by_work_id)
    missing_completed_works = set()
    seen_completed_works = set()
    user_ids = set()
    with transaction.atomic():
        for work_batch in batched(work_ids, 100):
            to_update = []
            completed_works = CompletedWork.objects.filter(
                id__in=work_batch, opportunity_access__opportunity=opportunity
            )
            for completed_work in completed_works:
                seen_completed_works.add(str(completed_work.id))
                status = status_by_work_id[str(completed_work.id)]
                if completed_work.status != status:
                    completed_work.status = status
                    reason = reasons_by_work_id.get(str(completed_work.id))
                    if completed_work.status == CompletedWorkStatus.rejected and reason:
                        completed_work.reason = reason
                    to_update.append(completed_work)
                user_ids.add(completed_work.opportunity_access.user_id)
            CompletedWork.objects.bulk_update(to_update, fields=["status", "reason"])
            missing_completed_works |= set(work_batch) - seen_completed_works
        update_payment_accrued(opportunity, users=user_ids)
    return CompletedWorkImportStatus(seen_completed_works, missing_completed_works)


def get_status_by_completed_work_id(dataset):
    headers = [header.lower() for header in dataset.headers or []]
    if not headers:
        raise ImportException("The uploaded file did not contain any headers")

    work_id_col_index = _get_header_index(headers, WORK_ID_COL)
    status_col_index = _get_header_index(headers, PAYMENT_APPROVAL_STATUS_COL)
    reason_col_index = _get_header_index(headers, REASON_COL)
    status_by_work_id = {}
    reason_by_work_id = {}
    invalid_rows = []
    for row in dataset:
        row = list(row)
        work_id = str(row[work_id_col_index])
        status_raw = row[status_col_index].lower().replace(" ", "_")
        try:
            status_by_work_id[work_id] = CompletedWorkStatus[status_raw]
        except KeyError:
            invalid_rows.append((row, f"status must be one of {CompletedWorkStatus.values}"))
        if status_raw == CompletedWorkStatus.rejected.value:
            reason_by_work_id[work_id] = str(row[reason_col_index])

    if invalid_rows:
        raise ImportException(f"{len(invalid_rows)} have errors", invalid_rows)
    return status_by_work_id, reason_by_work_id<|MERGE_RESOLUTION|>--- conflicted
+++ resolved
@@ -122,21 +122,6 @@
 
 
 def update_payment_accrued(opportunity: Opportunity, users):
-<<<<<<< HEAD
-    payment_units = opportunity.paymentunit_set.all()
-    for user in users:
-        access = OpportunityAccess.objects.get(user=user, opportunity=opportunity)
-        user_visits = access.uservisit_set.filter(status=VisitValidationStatus.approved).order_by("entity_id")
-        payment_accrued = 0
-        for payment_unit in payment_units:
-            payment_unit_deliver_units = {deliver_unit.id for deliver_unit in payment_unit.deliver_units.all()}
-            for entity_id, visits in itertools.groupby(user_visits, key=lambda x: x.entity_id):
-                unit_counts = Counter(v.deliver_unit_id for v in visits)
-                number_completed = min(unit_counts[deliver_id] for deliver_id in payment_unit_deliver_units)
-                if number_completed > 0:
-                    payment_accrued += payment_unit.amount * number_completed
-        access.payment_accrued = payment_accrued
-=======
     """Updates payment accrued for completed and approved CompletedWork instances."""
     access_objects = OpportunityAccess.objects.filter(user__in=users, opportunity=opportunity)
     for access in access_objects:
@@ -157,7 +142,6 @@
             if approved_count > 0 and completed_work.status == CompletedWorkStatus.approved:
                 access.payment_accrued += approved_count * completed_work.payment_unit.amount
             completed_work.save()
->>>>>>> 689b6ac5
         access.save()
 
 

--- conflicted
+++ resolved
@@ -175,19 +175,18 @@
         return obj.opportunity.name
 
 
-<<<<<<< HEAD
 @admin.register(HQServer)
 class HQServerAdmin(admin.ModelAdmin):
     list_display = ["name", "url"]
     search_fields = ["name", "url"]
-=======
+
+
 @admin.register(ExchangeRate)
 class ExchangeRateAdmin(admin.ModelAdmin):
     list_display = ("currency_code", "rate", "rate_date", "fetched_at")
     list_filter = ("currency_code", "rate_date")
     search_fields = ("currency_code",)
     ordering = ("-rate_date",)
->>>>>>> 37663fbe
 
 
 @admin.register(CommCareApp)

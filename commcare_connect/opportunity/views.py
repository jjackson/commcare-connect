--- conflicted
+++ resolved
@@ -482,7 +482,6 @@
     return redirect("opportunity:user_payments_table", org_slug=org_slug, opp_id=opp_id, pk=access_id)
 
 
-<<<<<<< HEAD
 @org_member_required
 def user_profile(request, org_slug=None, opp_id=None, pk=None):
     access = get_object_or_404(OpportunityAccess, pk=pk, accepted=True)
@@ -506,7 +505,10 @@
             user_visits=user_visit_data,
             lat_avg=lat_avg,
             lng_avg=lng_avg,
-=======
+        ),
+    )
+
+
 @org_admin_required
 def send_message_mobile_users(request, org_slug=None, pk=None):
     opportunity = get_object_or_404(Opportunity, pk=pk, organization=request.org)
@@ -536,7 +538,6 @@
             form=form,
             users=users,
             user_ids=list(user_ids),
->>>>>>> cdcbab1b
         ),
     )
 

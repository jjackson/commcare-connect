--- conflicted
+++ resolved
@@ -11,7 +11,7 @@
 from django.contrib.auth.mixins import LoginRequiredMixin, UserPassesTestMixin
 from django.core.files.base import ContentFile
 from django.core.files.storage import default_storage, storages
-from django.db.models import Count, Max, Q, Sum, Case, When, F, OuterRef, Subquery
+from django.db.models import Case, Count, F, Max, OuterRef, Q, Subquery, Sum, When
 from django.db.models.fields import DecimalField
 from django.db.models.functions import Greatest
 from django.forms import modelformset_factory
@@ -496,10 +496,6 @@
     opportunity = get_opportunity_or_404(org_slug=org_slug, pk=pk)
     opportunity_access = OpportunityAccess.objects.filter(opportunity=opportunity)
     opportunity_claims = OpportunityClaim.objects.filter(opportunity_access__in=opportunity_access)
-<<<<<<< HEAD
-    program_manager = is_program_manager(request)
-=======
->>>>>>> 2bab47ed
 
     form = AddBudgetExistingUsersForm(
         opportunity_claims=opportunity_claims,

--- conflicted
+++ resolved
@@ -475,12 +475,12 @@
     return redirect("opportunity:user_payments_table", org_slug=org_slug, opp_id=opp_id, pk=access_id)
 
 
-<<<<<<< HEAD
 @org_member_required
 def user_profile(request, org_slug=None, opp_id=None, pk=None):
     access = get_object_or_404(OpportunityAccess, pk=pk, accepted=True)
     return render(request, "opportunity/user_profile.html", context=dict(access=access))
-=======
+
+
 # used for loading learn_app and deliver_app dropdowns
 @org_member_required
 def get_application(request, org_slug=None):
@@ -491,5 +491,4 @@
         value = json.dumps(app)
         name = app["name"]
         options.append(format_html("<option value='{}'>{}</option>", value, name))
-    return HttpResponse("\n".join(options))
->>>>>>> 5ef27294
+    return HttpResponse("\n".join(options))
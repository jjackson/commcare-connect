--- conflicted
+++ resolved
@@ -2149,12 +2149,8 @@
             "status": "Total",
             "value": header_with_tooltip(stats.total_deliveries,
                                          "Total delivered so far excluding duplicates"),
-<<<<<<< HEAD
+            "url": delivery_url,
             "incr": stats.deliveries_from_yesterday,
-=======
-            "incr": stats["deliveries_from_yesterday"],
-            "url": delivery_url,
->>>>>>> 52e56d51
         },
         {
             "icon": "fa-clipboard-list-check",
@@ -2184,12 +2180,8 @@
             "sub_heading": "",
             "value": "",
             "panels": [
-<<<<<<< HEAD
-                {"icon": "fa-user-group", "name": "Workers", "status": "Invited", "value": stats.workers_invited},
-=======
-                {"icon": "fa-user-group", "name": "Workers", "status": "Invited", "value": stats["workers_invited"],
+                {"icon": "fa-user-group", "name": "Workers", "status": "Invited", "value": stats.workers_invited,
                  "url": status_url, },
->>>>>>> 52e56d51
                 {
                     "icon": "fa-user-check",
                     "name": "Workers",
@@ -2216,12 +2208,7 @@
         {
             "title": f"Worker Payments ({opportunity.currency})",
             "sub_heading": "Last Payment",
-<<<<<<< HEAD
-            "url": payment_url,
             "value": stats.recent_payment or "--",
-=======
-            "value": stats["recent_payment"] or "--",
->>>>>>> 52e56d51
             "panels": [
                 {
                     "icon": "fa-hand-holding-dollar",
@@ -2229,12 +2216,8 @@
                     "status": "Earned",
                     "value": header_with_tooltip(intcomma(stats.total_accrued),
                                                  "Worker payment accrued based on approved service deliveries"),
-<<<<<<< HEAD
+                    "url": payment_url,
                     "incr": stats.accrued_since_yesterday
-=======
-                    "incr": stats["accrued_since_yesterday"],
-                    "url": payment_url,
->>>>>>> 52e56d51
                 },
                 {
                     "icon": "fa-hand-holding-droplet",

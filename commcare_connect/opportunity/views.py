import datetime
import sys
from collections import Counter, defaultdict
from decimal import Decimal, InvalidOperation
from http import HTTPStatus
from urllib.parse import urlencode

from celery.result import AsyncResult
from crispy_forms.utils import render_crispy_form
from django.conf import settings
from django.contrib import messages
from django.contrib.auth.decorators import login_required
from django.contrib.auth.mixins import LoginRequiredMixin, UserPassesTestMixin
from django.contrib.humanize.templatetags.humanize import intcomma
from django.core.files.storage import default_storage, storages
from django.db.models import Count, DecimalField, FloatField, Func, Max, OuterRef, Q, Subquery, Sum, Value
from django.db.models.functions import Cast, Coalesce
from django.forms import modelformset_factory
from django.http import FileResponse, Http404, HttpResponse, HttpResponseBadRequest
from django.middleware.csrf import get_token
from django.shortcuts import get_object_or_404, redirect, render
from django.urls import reverse
from django.utils.html import format_html
from django.utils.safestring import mark_safe
from django.utils.text import slugify
from django.utils.timezone import now
from django.utils.translation import gettext as _
from django.views import View
from django.views.decorators.csrf import csrf_exempt
from django.views.decorators.http import require_GET, require_http_methods, require_POST
from django.views.generic import CreateView, DetailView, UpdateView
from django_tables2 import RequestConfig, SingleTableView
from django_tables2.export import TableExport
from geopy import distance

from commcare_connect.connect_id_client import fetch_users
from commcare_connect.form_receiver.serializers import XFormSerializer
from commcare_connect.opportunity.api.serializers import remove_opportunity_access_cache
from commcare_connect.opportunity.app_xml import AppNoBuildException
from commcare_connect.opportunity.forms import (
    AddBudgetExistingUsersForm,
    AddBudgetNewUsersForm,
    DateRanges,
    DeliverUnitFlagsForm,
    FormJsonValidationRulesForm,
    HQApiKeyCreateForm,
    OpportunityChangeForm,
    OpportunityFinalizeForm,
    OpportunityInitForm,
    OpportunityUserInviteForm,
    OpportunityVerificationFlagsConfigForm,
    PaymentExportForm,
    PaymentInvoiceForm,
    PaymentUnitForm,
    ReviewVisitExportForm,
    SendMessageMobileUsersForm,
    VisitExportForm,
)
from commcare_connect.opportunity.helpers import (
    get_annotated_opportunity_access_deliver_status,
    get_opportunity_delivery_progress,
    get_opportunity_funnel_progress,
    get_opportunity_list_data_lite,
    get_opportunity_worker_progress,
    get_payment_report_data,
    get_worker_learn_table_data,
    get_worker_table_data,
)
from commcare_connect.opportunity.models import (
    BlobMeta,
    CompletedModule,
    CompletedWork,
    CompletedWorkStatus,
    DeliverUnit,
    DeliverUnitFlagRules,
    ExchangeRate,
    FormJsonValidationRules,
    LearnModule,
    Opportunity,
    OpportunityAccess,
    OpportunityClaim,
    OpportunityClaimLimit,
    OpportunityVerificationFlags,
    Payment,
    PaymentInvoice,
    PaymentUnit,
    UserInvite,
    UserInviteStatus,
    UserVisit,
    VisitReviewStatus,
    VisitValidationStatus,
)
from commcare_connect.opportunity.tables import (
    BaseOpportunityList,
    CompletedWorkTable,
    DeliverUnitTable,
    LearnModuleTable,
    PaymentInvoiceTable,
    PaymentReportTable,
    PaymentUnitTable,
    SuspendedUsersTable,
    UserVisitVerificationTable,
    WorkerDeliveryTable,
    WorkerLearnStatusTable,
    WorkerLearnTable,
    WorkerPaymentsTable,
    WorkerStatusTable,
    header_with_tooltip,
)
from commcare_connect.opportunity.tasks import (
    add_connect_users,
    bulk_update_payments_task,
    bulk_update_visit_status_task,
    create_learn_modules_and_deliver_units,
    generate_catchment_area_export,
    generate_deliver_status_export,
    generate_payment_export,
    generate_review_visit_export,
    generate_user_status_export,
    generate_visit_export,
    generate_work_status_export,
    invite_user,
    send_push_notification_task,
    send_sms_task,
    update_user_and_send_invite,
)
from commcare_connect.opportunity.visit_import import (
    ImportException,
    bulk_update_catchments,
    bulk_update_completed_work_status,
    bulk_update_visit_review_status,
    update_payment_accrued,
)
from commcare_connect.organization.decorators import org_admin_required, org_member_required, org_viewer_required
from commcare_connect.program.models import ManagedOpportunity
from commcare_connect.program.utils import is_program_manager
from commcare_connect.users.models import User
from commcare_connect.utils.celery import CELERY_TASK_SUCCESS, get_task_progress_message
from commcare_connect.utils.file import get_file_extension
from commcare_connect.utils.flags import FlagLabels
from commcare_connect.utils.tables import get_duration_min, get_validated_page_size


class OrganizationUserMixin(LoginRequiredMixin, UserPassesTestMixin):
    def test_func(self):
        # request.org_membership is a SimpleLazyObject object so `is not None` is always `True`
        return self.request.org_membership != None or self.request.user.is_superuser  # noqa: E711


class OrganizationUserMemberRoleMixin(LoginRequiredMixin, UserPassesTestMixin):
    def test_func(self):
        return (
            self.request.org_membership != None and not self.request.org_membership.is_viewer  # noqa: E711
        ) or self.request.user.is_superuser


def get_opportunity_or_404(pk, org_slug):
    opp = get_object_or_404(Opportunity, id=pk)

    if (opp.organization and opp.organization.slug == org_slug) or (
        opp.managed and opp.managedopportunity.program.organization.slug == org_slug
    ):
        return opp

    raise Http404("Opportunity not found.")


class OpportunityObjectMixin:
    def get_opportunity(self):
        if not hasattr(self, "_opportunity"):
            opp_id = self.kwargs.get("opp_id")
            org_slug = self.kwargs.get("org_slug")
            self._opportunity = get_opportunity_or_404(opp_id, org_slug)
        return self._opportunity

    def get_object(self, queryset=None):
        return self.get_opportunity()


class OrgContextSingleTableView(SingleTableView):
    def get_table_kwargs(self):
        kwargs = super().get_table_kwargs()
        kwargs["org_slug"] = self.request.org.slug
        return kwargs


class OpportunityList(OrganizationUserMixin, SingleTableView):
    model = Opportunity
    table_class = BaseOpportunityList
    template_name = "opportunity/opportunities_list.html"
    paginate_by = 15

    def get_paginate_by(self, table):
        return get_validated_page_size(self.request)

    def get_table_kwargs(self):
        kwargs = super().get_table_kwargs()
        kwargs["org_slug"] = self.request.org.slug
        return kwargs

    def get_table_data(self):
        org = self.request.org
        is_program_manager = self.request.org.program_manager
        return get_opportunity_list_data_lite(org, is_program_manager)


class OpportunityInit(OrganizationUserMemberRoleMixin, CreateView):
    template_name = "opportunity/opportunity_init.html"
    form_class = OpportunityInitForm

    def get_success_url(self):
        return reverse("opportunity:add_payment_units", args=(self.request.org.slug, self.object.id))

    def get_form_kwargs(self):
        kwargs = super().get_form_kwargs()
        kwargs["user"] = self.request.user
        kwargs["org_slug"] = self.request.org.slug
        return kwargs

    def get_context_data(self, **kwargs):
        context = super().get_context_data(**kwargs)
        context["api_key_form"] = HQApiKeyCreateForm(auto_id="api_key_form_id_for_%s")
        return context

    def form_valid(self, form: OpportunityInitForm):
        response = super().form_valid(form)
        create_learn_modules_and_deliver_units(self.object.id)
        return response


class OpportunityEdit(OpportunityObjectMixin, OrganizationUserMemberRoleMixin, UpdateView):
    model = Opportunity
    template_name = "opportunity/opportunity_edit.html"
    form_class = OpportunityChangeForm

    def get_success_url(self):
        return reverse("opportunity:detail", args=(self.request.org.slug, self.object.id))

    def form_valid(self, form):
        opportunity = form.instance
        opportunity.modified_by = self.request.user.email
        users = form.cleaned_data["users"]
        if users:
            add_connect_users.delay(users, form.instance.id)

        end_date = form.cleaned_data["end_date"]
        if end_date:
            opportunity.end_date = end_date
        response = super().form_valid(form)
        return response


class OpportunityFinalize(OpportunityObjectMixin, OrganizationUserMemberRoleMixin, UpdateView):
    model = Opportunity
    template_name = "opportunity/opportunity_finalize.html"
    form_class = OpportunityFinalizeForm

    def dispatch(self, request, *args, **kwargs):
        self.object = self.get_object()
        if self.object.paymentunit_set.count() == 0:
            messages.warning(request, "Please configure payment units before setting budget")
            return redirect("opportunity:add_payment_units", org_slug=request.org.slug, opp_id=self.object.id)
        return super().dispatch(request, *args, **kwargs)

    def get_success_url(self):
        return reverse("opportunity:detail", args=(self.request.org.slug, self.object.id))

    def get_form_kwargs(self):
        kwargs = super().get_form_kwargs()
        opportunity = self.object
        payment_units = opportunity.paymentunit_set.all()
        budget_per_user = 0
        payment_units_max_total = 0
        for pu in payment_units:
            budget_per_user += pu.amount * pu.max_total
            payment_units_max_total += pu.max_total
        kwargs["budget_per_user"] = budget_per_user
        kwargs["current_start_date"] = opportunity.start_date
        kwargs["opportunity"] = opportunity
        kwargs["payment_units_max_total"] = payment_units_max_total
        return kwargs

    def form_valid(self, form):
        opportunity = form.instance
        opportunity.modified_by = self.request.user.email
        start_date = form.cleaned_data["start_date"]
        end_date = form.cleaned_data["end_date"]
        if end_date:
            opportunity.end_date = end_date
        if start_date:
            opportunity.start_date = start_date

        if opportunity.managed:
            ManagedOpportunity.objects.filter(id=opportunity.id).update(
                org_pay_per_visit=form.cleaned_data["org_pay_per_visit"]
            )
        response = super().form_valid(form)
        return response


class OpportunityDashboard(OpportunityObjectMixin, OrganizationUserMixin, DetailView):
    model = Opportunity
    template_name = "opportunity/dashboard.html"

    def get(self, request, *args, **kwargs):
        self.object = self.get_object()
        print(request.is_opportunity_pm)
        if not self.object.is_setup_complete:
            messages.warning(request, "Please complete the opportunity setup to view it")
            return redirect("opportunity:add_payment_units", org_slug=request.org.slug, opp_id=self.object.id)
        context = self.get_context_data(object=self.object, request=request)
        return self.render_to_response(context)

    def get_context_data(self, object, request, **kwargs):
        context = super().get_context_data(**kwargs)

        learn_module_count = LearnModule.objects.filter(app=object.learn_app).count()
        deliver_unit_count = DeliverUnit.objects.filter(app=object.deliver_app).count()
        payment_unit_count = object.paymentunit_set.count()

        def safe_display(value):
            if value is None:
                return "---"
            if isinstance(value, datetime.date):
                return value.strftime("%Y-%m-%d")
            return str(value)

        context["path"] = [
            {"title": "Opportunities", "url": reverse("opportunity:list", kwargs={"org_slug": request.org.slug})},
            {"title": object.name, "url": reverse("opportunity:detail", args=(request.org.slug, object.id))},
        ]

        context["resources"] = [
            {"name": "Learn App", "count": learn_module_count, "icon": "fa-book-open"},
            {"name": "Deliver App", "count": deliver_unit_count, "icon": "fa-clipboard-check"},
            {"name": "Payments Units", "count": payment_unit_count, "icon": "fa-hand-holding-dollar"},
        ]

        context["basic_details"] = [
            {
                "name": "Delivery Type",
                "count": safe_display(object.delivery_type and object.delivery_type.name),
                "icon": "fa-file-circle-check",
            },
            {
                "name": "Start Date",
                "count": safe_display(object.start_date),
                "icon": "fa-calendar-days",
            },
            {
                "name": "End Date",
                "count": safe_display(object.end_date),
                "icon": "fa-arrow-right !text-brand-mango",  # color is also changed",
            },
            {
                "name": "Max Connect Workers",
                "count": header_with_tooltip(
                    safe_display(object.number_of_users), "Maximum allowed workers in the Opportunity"
                ),
                "icon": "fa-users",
            },
            {
                "name": "Max Service Deliveries",
                "count": header_with_tooltip(
                    safe_display(object.allotted_visits),
                    "Maximum number of payment units that can be delivered. Each payment unit is a service delivery",
                ),
                "icon": "fa-gears",
            },
            {
                "name": "Max Budget",
                "count": header_with_tooltip(
                    f"{object.currency} {intcomma(object.total_budget)}",
                    "Maximum payments that can be made for workers and organization",
                ),
                "icon": "fa-money-bill",
            },
        ]
        context["export_form"] = PaymentExportForm()
        context["export_task_id"] = request.GET.get("export_task_id")
        return context


@org_member_required
def export_user_visits(request, org_slug, opp_id):
    get_opportunity_or_404(org_slug=request.org.slug, pk=opp_id)
    form = VisitExportForm(data=request.POST)
    if not form.is_valid():
        messages.error(request, form.errors)
        return redirect("opportunity:worker_list", request.org.slug, opp_id)

    export_format = form.cleaned_data["format"]
    date_range = DateRanges(form.cleaned_data["date_range"])
    status = form.cleaned_data["status"]
    flatten = form.cleaned_data["flatten_form_data"]
    result = generate_visit_export.delay(opp_id, date_range, status, export_format, flatten)
    redirect_url = reverse("opportunity:worker_deliver", args=(request.org.slug, opp_id))
    return redirect(f"{redirect_url}?export_task_id={result.id}")


@org_member_required
def review_visit_export(request, org_slug, opp_id):
    get_opportunity_or_404(org_slug=request.org.slug, pk=opp_id)
    form = ReviewVisitExportForm(data=request.POST)
    redirect_url = reverse("opportunity:worker_deliver", args=(org_slug, opp_id))
    if not form.is_valid():
        messages.error(request, form.errors)
        return redirect(redirect_url)

    export_format = form.cleaned_data["format"]
    date_range = DateRanges(form.cleaned_data["date_range"])
    status = form.cleaned_data["status"]

    result = generate_review_visit_export.delay(opp_id, date_range, status, export_format)
    return redirect(f"{redirect_url}&export_task_id={result.id}")


@org_member_required
@require_GET
def export_status(request, org_slug, task_id):
    task = AsyncResult(task_id)
    task_meta = task._get_task_meta()
    status = task_meta.get("status")
    progress = {"complete": status == CELERY_TASK_SUCCESS, "message": get_task_progress_message(task)}
    if status == "FAILURE":
        progress["error"] = task_meta.get("result")
    return render(
        request,
        "components/upload_progress_bar.html",
        {
            "task_id": task_id,
            "current_time": now().microsecond,
            "progress": progress,
        },
    )


@org_member_required
@require_GET
def download_export(request, org_slug, task_id):
    task_meta = AsyncResult(task_id)._get_task_meta()
    saved_filename = task_meta.get("result")
    opportunity_id = task_meta.get("args")[0]
    opportunity = get_opportunity_or_404(org_slug=org_slug, pk=opportunity_id)
    op_slug = slugify(opportunity.name)
    export_format = saved_filename.split(".")[-1]
    filename = f"{org_slug}_{op_slug}_export.{export_format}"

    export_file = storages["default"].open(saved_filename)
    return FileResponse(
        export_file, as_attachment=True, filename=filename, content_type=TableExport.FORMATS[export_format]
    )


@org_member_required
@require_POST
def update_visit_status_import(request, org_slug=None, opp_id=None):
    opportunity = get_opportunity_or_404(org_slug=org_slug, pk=opp_id)
    file = request.FILES.get("visits")
    file_format = get_file_extension(file)
    redirect_url = reverse("opportunity:worker_deliver", args=(org_slug, opp_id))

    if file_format not in ("csv", "xlsx"):
        messages.error(request, f"Invalid file format. Only 'CSV' and 'XLSX' are supported. Got {file_format}")
    else:
        file_path = f"{opportunity.pk}_{datetime.datetime.now().isoformat}_visit_import"
        saved_path = default_storage.save(file_path, file)
        result = bulk_update_visit_status_task.delay(opportunity.pk, saved_path, file_format)
        redirect_url = f"{redirect_url}?export_task_id={result.id}"
    return redirect(redirect_url)


def review_visit_import(request, org_slug=None, opp_id=None):
    opportunity = get_opportunity_or_404(org_slug=org_slug, pk=opp_id)
    file = request.FILES.get("visits")
    redirect_url = reverse("opportunity:worker_deliver", args=(org_slug, opp_id))
    try:
        status = bulk_update_visit_review_status(opportunity, file)
    except ImportException as e:
        messages.error(request, e.message)
    else:
        message = f"Visit review updated successfully for {len(status)} visits."
        if status.missing_visits:
            message += status.get_missing_message()
        messages.success(request, mark_safe(message))
    return redirect(redirect_url)


@org_member_required
def add_budget_existing_users(request, org_slug=None, opp_id=None):
    opportunity = get_opportunity_or_404(org_slug=org_slug, pk=opp_id)
    opportunity_access = OpportunityAccess.objects.filter(opportunity=opportunity)
    opportunity_claims = OpportunityClaim.objects.filter(opportunity_access__in=opportunity_access)

    form = AddBudgetExistingUsersForm(
        opportunity_claims=opportunity_claims,
        opportunity=opportunity,
        data=request.POST or None,
    )
    if form.is_valid():
        form.save()

        additional_visits = form.cleaned_data.get("additional_visits")
        selected_users = form.cleaned_data.get("selected_users")
        end_date = form.cleaned_data.get("end_date")
        message_parts = []

        if additional_visits and selected_users:
            visit_text = f"{additional_visits} visit{'s' if additional_visits != 1 else ''}"
            user_text = f"{len(selected_users)} worker{'s' if len(selected_users) != 1 else ''}"
            message_parts.append(f"Added {visit_text} to {user_text}.")
            if not opportunity.managed:
                message_parts.append(f"Budget increased by {form.budget_increase:.2f}.")

        if end_date:
            message_parts.append(f"Extended opportunity end date to {end_date} for selected workers.")

        messages.success(request, " ".join(message_parts))
        return redirect("opportunity:add_budget_existing_users", org_slug, opp_id)

    tabs = [
        {
            "key": "existing_workers",
            "label": "Existing Connect Workers",
        },
    ]
    # Nm are not allowed to increase the managed opportunity budget so do not provide that tab.
    if not opportunity.managed or request.is_opportunity_pm:
        tabs.append(
            {
                "key": "new_workers",
                "label": "New Connect Workers",
            }
        )

    path = [
        {"title": "Opportunities", "url": reverse("opportunity:list", args=(request.org.slug,))},
        {"title": opportunity.name, "url": reverse("opportunity:detail", args=(request.org.slug, opportunity.pk))},
        {
            "title": "Add budget",
        },
    ]

    return render(
        request,
        "opportunity/add_visits_existing_users.html",
        {
            "form": form,
            "tabs": tabs,
            "path": path,
            "opportunity_claims": opportunity_claims,
            "budget_per_visit": opportunity.budget_per_visit,
            "opportunity": opportunity,
        },
    )


@org_member_required
def add_budget_new_users(request, org_slug=None, opp_id=None):
    opportunity = get_opportunity_or_404(org_slug=org_slug, pk=opp_id)
    program_manager = is_program_manager(request)

    form = AddBudgetNewUsersForm(
        opportunity=opportunity,
        program_manager=program_manager,
        data=request.POST or None,
    )

    if form.is_valid():
        form.save()
        budget_increase = form.budget_increase
        direction = "added to" if budget_increase >= 0 else "removed from"
        messages.success(
            request, f"{opportunity.currency} {abs(form.budget_increase)} was {direction} the opportunity budget."
        )

        redirect_url = reverse("opportunity:add_budget_existing_users", args=[org_slug, opp_id])
        redirect_url += "?active_tab=new_users"
        response = HttpResponse()
        response["HX-Redirect"] = redirect_url
        return response

    csrf_token = get_token(request)
    form_html = f"""
        <form id="form-content"
              hx-post="{reverse('opportunity:add_budget_new_users', args=[org_slug, opp_id])}"
              hx-trigger="submit"
              hx-headers='{{"X-CSRFToken": "{csrf_token}"}}'>
            <input type="hidden" name="csrfmiddlewaretoken" value="{csrf_token}">
            {render_crispy_form(form)}
        </form>
        """

    return HttpResponse(mark_safe(form_html))


@org_member_required
def export_users_for_payment(request, org_slug, opp_id):
    get_opportunity_or_404(org_slug=request.org.slug, pk=opp_id)
    form = PaymentExportForm(data=request.POST)
    if not form.is_valid():
        messages.error(request, form.errors)
        return redirect("opportunity:worker_payments", org_slug, opp_id)

    export_format = form.cleaned_data["format"]
    result = generate_payment_export.delay(opp_id, export_format)
    redirect_url = reverse("opportunity:worker_payments", args=(request.org.slug, opp_id))
    return redirect(f"{redirect_url}?export_task_id={result.id}")


@org_member_required
@require_POST
def payment_import(request, org_slug=None, opp_id=None):
    opportunity = get_opportunity_or_404(org_slug=org_slug, pk=opp_id)
    file = request.FILES.get("payments")
    file_format = get_file_extension(file)
    if file_format not in ("csv", "xlsx"):
        raise ImportException(f"Invalid file format. Only 'CSV' and 'XLSX' are supported. Got {file_format}")

    file_path = f"{opportunity.pk}_{datetime.datetime.now().isoformat}_payment_import"
    saved_path = default_storage.save(file_path, file)
    result = bulk_update_payments_task.delay(opportunity.pk, saved_path, file_format)
    redirect_url = reverse("opportunity:worker_payments", args=(org_slug, opp_id))
    return redirect(f"{redirect_url}?export_task_id={result.id}")


@org_member_required
def add_payment_units(request, org_slug=None, opp_id=None):
    if request.POST:
        return add_payment_unit(request, org_slug=org_slug, opp_id=opp_id)
    opportunity = get_opportunity_or_404(org_slug=org_slug, pk=opp_id)
    paymentunit_count = PaymentUnit.objects.filter(opportunity=opportunity).count()
    return render(
        request,
        "opportunity/add_payment_units.html",
        dict(opportunity=opportunity, paymentunit_count=paymentunit_count),
    )


@org_member_required
def add_payment_unit(request, org_slug=None, opp_id=None):
    opportunity = get_opportunity_or_404(org_slug=org_slug, pk=opp_id)
    deliver_units = DeliverUnit.objects.filter(
        Q(payment_unit__isnull=True) | Q(payment_unit__opportunity__active=False), app=opportunity.deliver_app
    )
    form = PaymentUnitForm(
        deliver_units=deliver_units,
        data=request.POST or None,
        payment_units=opportunity.paymentunit_set.filter(parent_payment_unit__isnull=True).all(),
        org_slug=org_slug,
        opportunity_id=opportunity.pk,
    )
    if form.is_valid():
        form.instance.opportunity = opportunity
        form.save()
        required_deliver_units = form.cleaned_data["required_deliver_units"]
        DeliverUnit.objects.filter(id__in=required_deliver_units, payment_unit__isnull=True).update(
            payment_unit=form.instance.id
        )
        optional_deliver_units = form.cleaned_data["optional_deliver_units"]
        DeliverUnit.objects.filter(id__in=optional_deliver_units, payment_unit__isnull=True).update(
            payment_unit=form.instance.id, optional=True
        )
        sub_payment_units = form.cleaned_data["payment_units"]
        PaymentUnit.objects.filter(id__in=sub_payment_units, parent_payment_unit__isnull=True).update(
            parent_payment_unit=form.instance.id
        )
        messages.success(request, f"Payment unit {form.instance.name} created.")
        claims = OpportunityClaim.objects.filter(opportunity_access__opportunity=opportunity)
        for claim in claims:
            OpportunityClaimLimit.create_claim_limits(opportunity, claim)
        return redirect("opportunity:add_payment_units", org_slug=request.org.slug, opp_id=opportunity.id)
    elif request.POST:
        messages.error(request, "Invalid Data")
        return redirect("opportunity:add_payment_units", org_slug=request.org.slug, opp_id=opportunity.id)

    path = [
        {"title": "Opportunities", "url": reverse("opportunity:list", args=(request.org.slug,))},
        {"title": opportunity.name, "url": reverse("opportunity:detail", args=(request.org.slug, opportunity.pk))},
        {
            "title": "Payment unit",
        },
    ]
    return render(
        request,
        "components/partial_form.html" if request.GET.get("partial") == "True" else "components/form.html",
        dict(title=f"{request.org.slug} - {opportunity.name}", form_title="Payment Unit Create", form=form, path=path),
    )


@org_member_required
def edit_payment_unit(request, org_slug=None, opp_id=None, pk=None):
    opportunity = get_opportunity_or_404(pk=opp_id, org_slug=org_slug)
    payment_unit = get_object_or_404(PaymentUnit, id=pk, opportunity=opportunity)
    deliver_units = DeliverUnit.objects.filter(
        Q(payment_unit__isnull=True) | Q(payment_unit=payment_unit) | Q(payment_unit__opportunity__active=False),
        app=opportunity.deliver_app,
    )
    exclude_payment_units = [payment_unit.pk]
    if payment_unit.parent_payment_unit_id:
        exclude_payment_units.append(payment_unit.parent_payment_unit_id)
    payment_unit_deliver_units = {deliver_unit.pk for deliver_unit in payment_unit.deliver_units.all()}
    opportunity_payment_units = (
        opportunity.paymentunit_set.filter(
            Q(parent_payment_unit=payment_unit.pk) | Q(parent_payment_unit__isnull=True)
        )
        .exclude(pk__in=exclude_payment_units)
        .all()
    )
    form = PaymentUnitForm(
        deliver_units=deliver_units,
        instance=payment_unit,
        data=request.POST or None,
        payment_units=opportunity_payment_units,
        org_slug=org_slug,
        opportunity_id=opportunity.pk,
    )
    if form.is_valid():
        form.save()
        required_deliver_units = form.cleaned_data["required_deliver_units"]
        DeliverUnit.objects.filter(id__in=required_deliver_units).update(payment_unit=form.instance.id, optional=False)
        optional_deliver_units = form.cleaned_data["optional_deliver_units"]
        DeliverUnit.objects.filter(id__in=optional_deliver_units).update(payment_unit=form.instance.id, optional=True)
        sub_payment_units = form.cleaned_data["payment_units"]
        PaymentUnit.objects.filter(id__in=sub_payment_units, parent_payment_unit__isnull=True).update(
            parent_payment_unit=form.instance.id
        )
        # Remove deliver units which are not selected anymore
        deliver_units = required_deliver_units + optional_deliver_units
        removed_deliver_units = payment_unit_deliver_units - {int(deliver_unit) for deliver_unit in deliver_units}
        DeliverUnit.objects.filter(id__in=removed_deliver_units).update(payment_unit=None, optional=False)
        removed_payment_units = {payment_unit.id for payment_unit in opportunity_payment_units} - {
            int(payment_unit_id) for payment_unit_id in sub_payment_units
        }
        PaymentUnit.objects.filter(id__in=removed_payment_units, parent_payment_unit=form.instance.id).update(
            parent_payment_unit=None
        )
        messages.success(request, f"Payment unit {form.instance.name} updated. Please reset the budget")
        return redirect("opportunity:finalize", org_slug=request.org.slug, opp_id=opportunity.id)

    path = [
        {"title": "Opportunities", "url": reverse("opportunity:list", args=(request.org.slug,))},
        {"title": opportunity.name, "url": reverse("opportunity:detail", args=(request.org.slug, opportunity.pk))},
        {
            "title": "Payment unit",
        },
    ]
    return render(
        request,
        "components/form.html",
        dict(title=f"{request.org.slug} - {opportunity.name}", form_title="Payment Unit Edit", form=form, path=path),
    )


@org_member_required
def export_user_status(request, org_slug, opp_id):
    get_opportunity_or_404(org_slug=request.org.slug, pk=opp_id)
    form = PaymentExportForm(data=request.POST)
    if not form.is_valid():
        messages.error(request, form.errors)
        return redirect("opportunity:worker_list", request.org.slug, opp_id)

    export_format = form.cleaned_data["format"]
    result = generate_user_status_export.delay(opp_id, export_format)
    redirect_url = reverse("opportunity:worker_list", args=(request.org.slug, opp_id))
    return redirect(f"{redirect_url}?export_task_id={result.id}")


@org_member_required
def export_deliver_status(request, org_slug, opp_id):
    get_opportunity_or_404(pk=opp_id, org_slug=request.org.slug)
    form = PaymentExportForm(data=request.POST)
    if not form.is_valid():
        messages.error(request, form.errors)
        return redirect("opportunity:detail", request.org.slug, opp_id)

    export_format = form.cleaned_data["format"]
    result = generate_deliver_status_export.delay(opp_id, export_format)
    redirect_url = reverse("opportunity:detail", args=(request.org.slug, opp_id))
    return redirect(f"{redirect_url}?export_task_id={result.id}")


@org_member_required
@require_POST
def payment_delete(request, org_slug=None, opp_id=None, access_id=None, pk=None):
    opportunity = get_opportunity_or_404(pk=opp_id, org_slug=org_slug)
    opportunity_access = get_object_or_404(OpportunityAccess, pk=access_id, opportunity=opportunity)
    payment = get_object_or_404(Payment, opportunity_access=opportunity_access, pk=pk)
    payment.delete()
    return redirect("opportunity:worker_payments", org_slug, opp_id)


@org_admin_required
def send_message_mobile_users(request, org_slug=None, opp_id=None):
    opportunity = get_opportunity_or_404(pk=opp_id, org_slug=org_slug)
    user_ids = OpportunityAccess.objects.filter(opportunity=opportunity, accepted=True).values_list(
        "user_id", flat=True
    )
    users = User.objects.filter(pk__in=user_ids)
    form = SendMessageMobileUsersForm(users=users, data=request.POST or None)

    if form.is_valid():
        selected_user_ids = form.cleaned_data["selected_users"]
        title = form.cleaned_data["title"]
        body = form.cleaned_data["body"]
        message_type = form.cleaned_data["message_type"]
        if "notification" in message_type:
            send_push_notification_task.delay(selected_user_ids, title, body)
        if "sms" in message_type:
            send_sms_task.delay(selected_user_ids, body)
        return redirect("opportunity:detail", org_slug=request.org.slug, opp_id=opp_id)

    path = [
        {"title": "Opportunities", "url": reverse("opportunity:list", args=(org_slug,))},
        {"title": opportunity.name, "url": reverse("opportunity:detail", args=(org_slug, opportunity.id))},
        {"title": "Send Message", "url": request.path},
    ]
    return render(
        request,
        "opportunity/send_message.html",
        context=dict(
            title=f"{request.org.slug} - {opportunity.name}",
            form_title="Send Message",
            form=form,
            users=users,
            user_ids=list(user_ids),
            path=path,
        ),
    )


@org_member_required
@require_POST
def approve_visits(request, org_slug, opp_id):
    visit_ids = request.POST.getlist("visit_ids[]")

    visits = (
        UserVisit.objects.filter(id__in=visit_ids, opportunity_id=opp_id)
        .filter(~Q(status=VisitValidationStatus.approved) | Q(review_status=VisitReviewStatus.disagree))
        .prefetch_related("opportunity")
        .only("status", "review_status", "flagged", "justification", "review_created_on")
    )

    if len({visit.user_id for visit in visits}) > 1:
        return HttpResponseBadRequest(
            "All visits must belong to the same user.",
            headers={"HX-Trigger": "form_error"},
        )

    today = now()
    for visit in visits:
        visit.status = VisitValidationStatus.approved
        if visit.opportunity.managed:
            visit.review_created_on = today
            if visit.review_status == VisitReviewStatus.disagree:
                visit.review_status = VisitReviewStatus.pending
            if visit.flagged:
                justification = request.POST.get("justification")
                if not justification:
                    return HttpResponse(
                        "Justification is mandatory for flagged visits.",
                        status=400,
                        headers={"HX-Trigger": "form_error"},
                    )
                visit.justification = justification

    UserVisit.objects.bulk_update(visits, ["status", "review_created_on", "review_status", "justification"])
    if visits:
        update_payment_accrued(opportunity=visits[0].opportunity, users=[visits[0].user], incremental=True)

    return HttpResponse(status=200, headers={"HX-Trigger": "reload_table"})


@org_member_required
@require_POST
def reject_visits(request, org_slug=None, opp_id=None):
    opp = get_opportunity_or_404(opp_id, org_slug)
    visit_ids = request.POST.getlist("visit_ids[]")
    reason = request.POST.get("reason", "").strip()

    UserVisit.objects.filter(id__in=visit_ids, opportunity_id=opp_id).exclude(
        status=VisitValidationStatus.rejected
    ).update(status=VisitValidationStatus.rejected, reason=reason)
    if visit_ids:
        visit = UserVisit.objects.get(id=visit_ids[0])
        update_payment_accrued(opportunity=opp, users=[visit.user])
    return HttpResponse(status=200, headers={"HX-Trigger": "reload_table"})


@org_member_required
def fetch_attachment(self, org_slug, blob_id):
    blob_meta = BlobMeta.objects.get(blob_id=blob_id)
    attachment = storages["default"].open(blob_id)
    return FileResponse(attachment, filename=blob_meta.name, content_type=blob_meta.content_type)


@org_member_required
def verification_flags_config(request, org_slug=None, opp_id=None):
    opportunity = get_opportunity_or_404(pk=opp_id, org_slug=org_slug)
    if opportunity.managed and not request.is_opportunity_pm:
        return redirect("opportunity:detail", org_slug=org_slug, opp_id=opp_id)
    verification_flags = OpportunityVerificationFlags.objects.filter(opportunity=opportunity).first()
    form = OpportunityVerificationFlagsConfigForm(instance=verification_flags, data=request.POST or None)
    deliver_unit_count = DeliverUnit.objects.filter(app=opportunity.deliver_app).count()
    DeliverUnitFlagsFormset = modelformset_factory(
        DeliverUnitFlagRules, DeliverUnitFlagsForm, extra=deliver_unit_count, max_num=deliver_unit_count
    )
    deliver_unit_flags = DeliverUnitFlagRules.objects.filter(opportunity=opportunity)
    deliver_unit_formset = DeliverUnitFlagsFormset(
        form_kwargs={"opportunity": opportunity},
        prefix="deliver_unit",
        queryset=deliver_unit_flags,
        data=request.POST or None,
        initial=[
            {"deliver_unit": du}
            for du in opportunity.deliver_app.deliver_units.exclude(
                id__in=deliver_unit_flags.values_list("deliver_unit")
            )
        ],
    )
    FormJsonValidationRulesFormset = modelformset_factory(
        FormJsonValidationRules,
        FormJsonValidationRulesForm,
        extra=1,
    )
    form_json_formset = FormJsonValidationRulesFormset(
        form_kwargs={"opportunity": opportunity},
        prefix="form_json",
        queryset=FormJsonValidationRules.objects.filter(opportunity=opportunity),
        data=request.POST or None,
    )
    if (
        request.method == "POST"
        and form.is_valid()
        and deliver_unit_formset.is_valid()
        and form_json_formset.is_valid()
    ):
        verification_flags = form.save(commit=False)
        verification_flags.opportunity = opportunity
        verification_flags.save()
        for du_form in deliver_unit_formset.forms:
            if du_form.is_valid() and du_form.cleaned_data != {}:
                du_form.instance.opportunity = opportunity
                du_form.save()
        for fj_form in form_json_formset.forms:
            if fj_form.is_valid() and fj_form.cleaned_data != {}:
                fj_form.instance.opportunity = opportunity
                fj_form.save()
        messages.success(request, "Verification flags saved successfully.")

    path = [
        {"title": "Opportunities", "url": reverse("opportunity:list", args=(org_slug,))},
        {"title": opportunity.name, "url": reverse("opportunity:detail", args=(org_slug, opportunity.id))},
        {"title": "Verification Flags Config", "url": request.path},
    ]
    return render(
        request,
        "opportunity/verification_flags_config.html",
        context=dict(
            opportunity=opportunity,
            title=f"{request.org.slug} - {opportunity.name}",
            form=form,
            deliver_unit_formset=deliver_unit_formset,
            form_json_formset=form_json_formset,
            path=path,
        ),
    )


@org_member_required
@csrf_exempt
@require_http_methods(["DELETE"])
def delete_form_json_rule(request, org_slug=None, opp_id=None, pk=None):
    form_json_rule = FormJsonValidationRules.objects.get(opportunity=opp_id, pk=pk)
    form_json_rule.delete()
    return HttpResponse(status=200)


class OpportunityCompletedWorkTable(OrganizationUserMixin, SingleTableView):
    model = CompletedWork
    paginate_by = 25
    table_class = CompletedWorkTable
    template_name = "tables/single_table.html"

    def get_queryset(self):
        opportunity_id = self.kwargs["opp_id"]
        org_slug = self.kwargs["org_slug"]
        opportunity = get_opportunity_or_404(org_slug=org_slug, pk=opportunity_id)
        access_objects = OpportunityAccess.objects.filter(opportunity=opportunity)
        return list(
            filter(lambda cw: cw.completed, CompletedWork.objects.filter(opportunity_access__in=access_objects))
        )


@org_member_required
def export_completed_work(request, org_slug, opp_id):
    get_opportunity_or_404(org_slug=request.org.slug, pk=opp_id)
    form = PaymentExportForm(data=request.POST)
    if not form.is_valid():
        messages.error(request, form.errors)
        return redirect("opportunity:detail", request.org.slug, opp_id)

    export_format = form.cleaned_data["format"]
    result = generate_work_status_export.delay(opp_id, export_format)
    redirect_url = reverse("opportunity:detail", args=(request.org.slug, opp_id))
    return redirect(f"{redirect_url}?export_task_id={result.id}")


@org_member_required
@require_POST
def update_completed_work_status_import(request, org_slug=None, opp_id=None):
    opportunity = get_opportunity_or_404(org_slug=org_slug, pk=opp_id)
    file = request.FILES.get("visits")
    try:
        status = bulk_update_completed_work_status(opportunity, file)
    except ImportException as e:
        messages.error(request, e.message)
    else:
        message = f"Payment Verification status updated successfully for {len(status)} completed works."
        if status.missing_completed_works:
            message += status.get_missing_message()
        messages.success(request, mark_safe(message))
    return redirect("opportunity:detail", org_slug, opp_id)


@org_member_required
@require_POST
def suspend_user(request, org_slug=None, opp_id=None, pk=None):
    access = get_object_or_404(OpportunityAccess, opportunity_id=opp_id, id=pk)
    access.suspended = True
    access.suspension_date = now()
    access.suspension_reason = request.POST.get("reason", "")
    access.save()

    # Clear the cached opportunity access for the suspended user
    remove_opportunity_access_cache(access.user, access.opportunity)

    return redirect("opportunity:user_visits_list", org_slug, opp_id, pk)


@org_member_required
def revoke_user_suspension(request, org_slug=None, opp_id=None, pk=None):
    access = get_object_or_404(OpportunityAccess, opportunity_id=opp_id, id=pk)
    access.suspended = False
    access.save()
    remove_opportunity_access_cache(access.user, access.opportunity)
    next = request.GET.get("next", "/")
    return redirect(next)


@org_member_required
def suspended_users_list(request, org_slug=None, opp_id=None):
    opportunity = get_opportunity_or_404(org_slug=org_slug, pk=opp_id)
    access_objects = OpportunityAccess.objects.filter(opportunity=opportunity, suspended=True)
    table = SuspendedUsersTable(access_objects)
    path = []
    if opportunity.managed:
        path.append({"title": "Programs", "url": reverse("program:home", args=(org_slug,))})
        path.append(
            {"title": opportunity.managedopportunity.program.name, "url": reverse("program:home", args=(org_slug,))}
        )
    path.extend(
        [
            {"title": "Opportunities", "url": reverse("opportunity:list", args=(org_slug,))},
            {"title": opportunity.name, "url": reverse("opportunity:detail", args=(org_slug, opp_id))},
            {"title": "Suspended Users", "url": request.path},
        ]
    )
    return render(request, "opportunity/suspended_users.html", dict(table=table, opportunity=opportunity, path=path))


@org_member_required
def export_catchment_area(request, org_slug, opp_id):
    get_opportunity_or_404(org_slug=request.org.slug, pk=opp_id)
    form = PaymentExportForm(data=request.POST)
    if not form.is_valid():
        messages.error(request, form.errors)
        return redirect("opportunity:detail", request.org.slug, opp_id)

    export_format = form.cleaned_data["format"]
    result = generate_catchment_area_export.delay(opp_id, export_format)
    redirect_url = reverse("opportunity:detail", args=(request.org.slug, opp_id))
    return redirect(f"{redirect_url}?export_task_id={result.id}")


@org_member_required
@require_POST
def import_catchment_area(request, org_slug=None, opp_id=None):
    opportunity = get_opportunity_or_404(org_slug=org_slug, pk=opp_id)
    file = request.FILES.get("catchments")
    try:
        status = bulk_update_catchments(opportunity, file)
    except ImportException as e:
        messages.error(request, e.message)
    else:
        message = f"{len(status)} catchment areas were updated successfully and {status.new_catchments} were created."
        messages.success(request, mark_safe(message))
    return redirect("opportunity:detail", org_slug, opp_id)


@org_member_required
def opportunity_user_invite(request, org_slug=None, opp_id=None):
    opportunity = get_opportunity_or_404(org_slug=request.org.slug, pk=opp_id)
    form = OpportunityUserInviteForm(data=request.POST or None, opportunity=opportunity)
    if form.is_valid():
        users = form.cleaned_data["users"]
        if users:
            add_connect_users.delay(users, opportunity.id)
        return redirect("opportunity:detail", request.org.slug, opp_id)
    return render(
        request,
        "components/form.html",
        dict(title=f"{request.org.slug} - {opportunity.name}", form_title="Invite Connect Workers", form=form),
    )


@org_member_required
def user_visit_review(request, org_slug, opp_id):
    opportunity = get_opportunity_or_404(opp_id, org_slug)
    if request.POST and request.is_opportunity_pm:
        review_status = request.POST.get("review_status").lower()
        updated_reviews = request.POST.getlist("pk")
        user_visits = UserVisit.objects.filter(pk__in=updated_reviews)
        if review_status in [VisitReviewStatus.agree.value, VisitReviewStatus.disagree.value]:
            user_visits.update(review_status=review_status)
            update_payment_accrued(opportunity=opportunity, users=[visit.user for visit in user_visits])

    return HttpResponse(status=200, headers={"HX-Trigger": "reload_table"})


@org_member_required
def payment_report(request, org_slug, opp_id):
    opportunity = get_opportunity_or_404(opp_id, org_slug)
    usd = request.GET.get("usd", False)

    if not opportunity.managed:
        return redirect("opportunity:detail", org_slug, opp_id)

    amount_field = "amount"
    currency = opportunity.currency
    if usd:
        amount_field = "amount_usd"
        currency = "USD"

    total_paid_users = Payment.objects.filter(
        opportunity_access__opportunity=opportunity, organization__isnull=True
    ).aggregate(total=Sum(amount_field))["total"] or Decimal("0.00")
    total_paid_nm = Payment.objects.filter(
        organization=opportunity.organization, invoice__opportunity=opportunity
    ).aggregate(total=Sum(amount_field))["total"] or Decimal("0.00")
    data, total_user_payment_accrued, total_nm_payment_accrued = get_payment_report_data(opportunity, usd)
    table = PaymentReportTable(data)
    RequestConfig(request, paginate={"per_page": get_validated_page_size(request)}).configure(table)

    def render_amount(amount):
        return f"{currency} {intcomma(amount or 0)}"

    cards = [
        {
            "amount": render_amount(total_user_payment_accrued),
            "icon": "fa-user-friends",
            "label": "Connect Worker",
            "subtext": "Total Accrued",
        },
        {
            "amount": render_amount(total_paid_users),
            "icon": "fa-user-friends",
            "label": "Connect Worker",
            "subtext": "Total Paid",
        },
        {
            "amount": render_amount(total_nm_payment_accrued),
            "icon": "fa-building",
            "label": "Organization",
            "subtext": "Total Accrued",
        },
        {
            "amount": render_amount(total_paid_nm),
            "icon": "fa-building",
            "label": "Organization",
            "subtext": "Total Paid",
        },
    ]

    return render(
        request,
        "opportunity/invoice_payment_report.html",
        context=dict(
            table=table,
            opportunity=opportunity,
            cards=cards,
        ),
    )


@org_member_required
def invoice_list(request, org_slug, opp_id):
    opportunity = get_opportunity_or_404(opp_id, org_slug)
    if not opportunity.managed:
        return redirect("opportunity:detail", org_slug, opp_id)

    filter_kwargs = dict(opportunity=opportunity)

    queryset = PaymentInvoice.objects.filter(**filter_kwargs).order_by("date")
    csrf_token = get_token(request)

    table = PaymentInvoiceTable(
        queryset,
        org_slug=org_slug,
        opportunity=opportunity,
        exclude=("actions",) if not request.is_opportunity_pm else tuple(),
        csrf_token=csrf_token,
    )

    form = PaymentInvoiceForm(opportunity=opportunity)
    RequestConfig(request, paginate={"per_page": get_validated_page_size(request)}).configure(table)
    return render(
        request,
        "opportunity/invoice_list.html",
        {
            "opportunity": opportunity,
            "table": table,
            "form": form,
            "path": [
                {"title": "Opportunities", "url": reverse("opportunity:list", args=(org_slug,))},
                {"title": opportunity.name, "url": reverse("opportunity:detail", args=(org_slug, opp_id))},
                {"title": "Invoices", "url": reverse("opportunity:invoice_list", args=(org_slug, opp_id))},
            ],
        },
    )


@org_member_required
def invoice_create(request, org_slug=None, opp_id=None):
    opportunity = get_opportunity_or_404(opp_id, org_slug)
    if not opportunity.managed or request.is_opportunity_pm:
        return redirect("opportunity:detail", org_slug, opp_id)
    form = PaymentInvoiceForm(data=request.POST or None, opportunity=opportunity)
    if request.POST and form.is_valid():
        form.save()
        form = PaymentInvoiceForm(opportunity=opportunity)
        redirect_url = reverse("opportunity:invoice_list", args=[org_slug, opp_id])
        response = HttpResponse(status=200)
        response["HX-Redirect"] = redirect_url
        return response
    return HttpResponse(render_crispy_form(form))


@org_member_required
@require_POST
def invoice_approve(request, org_slug, opp_id):
    opportunity = get_opportunity_or_404(opp_id, org_slug)
    if not opportunity.managed or not (request.org_membership and request.org_membership.is_program_manager):
        return redirect("opportunity:detail", org_slug, opp_id)
    invoice_ids = request.POST.getlist("pk")
    invoices = PaymentInvoice.objects.filter(opportunity=opportunity, pk__in=invoice_ids, payment__isnull=True)

    for invoice in invoices:
        payment = Payment(
            amount=invoice.amount,
            organization=opportunity.organization,
            amount_usd=invoice.amount_usd,
            invoice=invoice,
        )
        payment.save()
    return redirect("opportunity:invoice_list", org_slug, opp_id)


@org_member_required
@require_POST
@csrf_exempt
def user_invite_delete(request, org_slug, opp_id, pk):
    opportunity = get_opportunity_or_404(opp_id, org_slug)
    invite = get_object_or_404(UserInvite, pk=pk, opportunity=opportunity)
    if invite.status != UserInviteStatus.not_found:
        return HttpResponse(status=403, data="User Invite cannot be deleted.")
    invite.delete()
    return HttpResponse(status=200, headers={"HX-Trigger": "userStatusReload"})


@org_admin_required
@require_POST
def resend_user_invite(request, org_slug, opp_id, pk):
    user_invite = get_object_or_404(UserInvite, id=pk)

    if user_invite.notification_date and (now() - user_invite.notification_date) < datetime.timedelta(days=1):
        return HttpResponse("You can only send one invitation per user every 24 hours. Please try again later.")

    if user_invite.status == UserInviteStatus.not_found:
        found_user_list = fetch_users([user_invite.phone_number])
        if not found_user_list:
            return HttpResponse("The user is not registered on Connect ID yet. Please ask them to sign up first.")

        connect_user = found_user_list[0]
        update_user_and_send_invite(connect_user, opp_id=pk)
    else:
        user = User.objects.get(phone_number=user_invite.phone_number)
        access, _ = OpportunityAccess.objects.get_or_create(user=user, opportunity_id=opp_id)
        invite_user.delay(user.id, access.pk)

    return HttpResponse("The invitation has been successfully resent to the user.")


def sync_deliver_units(request, org_slug, opp_id):
    status = HTTPStatus.OK
    message = "Delivery unit sync completed."
    try:
        create_learn_modules_and_deliver_units(opp_id)
    except AppNoBuildException:
        status = HTTPStatus.BAD_REQUEST
        message = "Failed to retrieve updates. No available build at the moment."

    return HttpResponse(content=message, status=status)


@org_viewer_required
def user_visit_verification(request, org_slug, opp_id, pk):
    opportunity = get_opportunity_or_404(opp_id, org_slug)
    opportunity_access = get_object_or_404(OpportunityAccess, opportunity=opportunity, pk=pk)

    user_visit_counts = get_user_visit_counts(opportunity_access_id=pk)
    visits = UserVisit.objects.filter(opportunity_access=opportunity_access, flagged=True, flag_reason__isnull=False)
    flagged_info = defaultdict(lambda: {"name": "", "approved": 0, "pending": 0, "rejected": 0})
    for visit in visits:
        for flag, _description in visit.flag_reason.get("flags", []):
            flag_label = FlagLabels.get_label(flag)
            if visit.status == VisitValidationStatus.approved:
                if opportunity.managed and visit.review_created_on is not None:
                    if visit.review_status == VisitReviewStatus.agree:
                        flagged_info[flag_label]["approved"] += 1
                    else:
                        flagged_info[flag_label]["pending"] += 1
                else:
                    flagged_info[flag_label]["approved"] += 1
            if visit.status in (VisitValidationStatus.pending, VisitValidationStatus.duplicate):
                flagged_info[flag_label]["pending"] += 1
            if visit.status == VisitValidationStatus.rejected:
                flagged_info[flag_label]["rejected"] += 1
            flagged_info[flag_label]["name"] = flag_label
    flagged_info = flagged_info.values()
    last_payment_details = Payment.objects.filter(opportunity_access=opportunity_access).order_by("-date_paid").first()
    pending_payment = max(opportunity_access.payment_accrued - opportunity_access.total_paid, 0)
    pending_completed_work_count = CompletedWork.objects.filter(
        opportunity_access=opportunity_access, status=CompletedWorkStatus.pending, saved_approved_count__gt=0
    ).count()

    path = []
    if opportunity.managed:
        path.append({"title": "Programs", "url": reverse("program:home", args=(org_slug,))})
        path.append(
            {"title": opportunity.managedopportunity.program.name, "url": reverse("program:home", args=(org_slug,))}
        )
    path.extend(
        [
            {"title": "Opportunities", "url": reverse("opportunity:list", args=(org_slug,))},
            {"title": opportunity.name, "url": reverse("opportunity:detail", args=(org_slug, opp_id))},
            {
<<<<<<< HEAD
                "title": "Workers",
                "url": reverse("opportunity:worker_deliver", args=(org_slug, opp_id)),
=======
                "title": "Connect Workers",
                "url": reverse("opportunity:worker_list", args=(org_slug, opp_id)) + "?active_tab=delivery",
>>>>>>> d5060d63
            },
            {"title": opportunity_access.user.name, "url": request.path},
        ]
    )

    response = render(
        request,
        "opportunity/user_visit_verification.html",
        context={
            "opportunity_access": opportunity_access,
            "counts": user_visit_counts,
            "flagged_info": flagged_info,
            "last_payment_details": last_payment_details,
            "MAPBOX_TOKEN": settings.MAPBOX_TOKEN,
            "opportunity": opportunity_access.opportunity,
            "pending_completed_work_count": pending_completed_work_count,
            "pending_payment": pending_payment,
            "path": path,
        },
    )
    return response


def get_user_visit_counts(opportunity_access_id: int, date=None):
    opportunity_access = OpportunityAccess.objects.get(id=opportunity_access_id)
    visit_count_kwargs = {}
    if opportunity_access.opportunity.managed:
        visit_count_kwargs = dict(
            pending_review=Count(
                "id",
                filter=Q(
                    review_status=VisitReviewStatus.pending,
                    status=VisitValidationStatus.approved,
                    review_created_on__isnull=False,
                ),
            ),
            disagree=Count(
                "id",
                filter=Q(
                    review_status=VisitReviewStatus.disagree,
                    review_created_on__isnull=False,
                ),
            ),
            agree=Count(
                "id",
                filter=Q(
                    status=VisitValidationStatus.approved,
                    review_status=VisitReviewStatus.agree,
                    review_created_on__isnull=False,
                ),
            ),
        )

    filter_kwargs = {"opportunity_access": opportunity_access}
    if date:
        filter_kwargs.update({"visit_date__date": date})

    user_visit_counts = UserVisit.objects.filter(**filter_kwargs).aggregate(
        **visit_count_kwargs,
        approved=Count("id", filter=Q(status=VisitValidationStatus.approved)),
        pending=Count("id", filter=Q(status__in=[VisitValidationStatus.pending, VisitValidationStatus.duplicate])),
        rejected=Count("id", filter=Q(status=VisitValidationStatus.rejected)),
        flagged=Count("id", filter=Q(flagged=True)),
        total=Count("*"),
    )
    return user_visit_counts


class VisitVerificationTableView(OrganizationUserMixin, SingleTableView):
    model = UserVisit
    table_class = UserVisitVerificationTable
    template_name = "opportunity/user_visit_verification_table.html"
    exclude_columns = []

    def get_paginate_by(self, table_data):
        return get_validated_page_size(self.request)

    def get_table(self, **kwargs):
        kwargs["exclude"] = self.exclude_columns
        self.table = super().get_table(**kwargs)
        return self.table

    def dispatch(self, request, *args, **kwargs):
        response = super().dispatch(request, *args, **kwargs)
        url = reverse(
            "opportunity:user_visits_list",
            args=[request.org.slug, self.kwargs["opp_id"], self.kwargs["pk"]],
        )
        query_params = request.GET.urlencode()
        response["HX-Replace-Url"] = f"{url}?{query_params}"
        return response

    def get_table_kwargs(self):
        kwargs = super().get_table_kwargs()
        kwargs["organization"] = self.request.org
        kwargs["is_opportunity_pm"] = self.request.is_opportunity_pm
        return kwargs

    def get_context_data(self, **kwargs):
        user_visit_counts = get_user_visit_counts(self.kwargs["pk"], self.filter_date)

        if self.request.is_opportunity_pm:
            tabs = [
                {
                    "name": "pending_review",
                    "label": "Pending PM Review",
                    "count": user_visit_counts.get("pending_review", 0),
                },
                {
                    "name": "disagree",
                    "label": "Disagree",
                    "count": user_visit_counts.get("disagree", 0),
                },
                {
                    "name": "agree",
                    "label": "Agree",
                    "count": user_visit_counts.get("agree", 0),
                },
                {"name": "all", "label": "All", "count": user_visit_counts.get("total", 0)},
            ]
        else:
            tabs = [
                {
                    "name": "pending",
                    "label": "Pending NM Review",
                    "count": user_visit_counts.get("pending", 0),
                }
            ]

            if self.opportunity.managed:
                dynamic_tabs = [
                    {
                        "name": "pending_review",
                        "label": "Pending PM Review",
                        "count": user_visit_counts.get("pending_review", 0),
                    },
                    {
                        "name": "disagree",
                        "label": "Revalidate",
                        "count": user_visit_counts.get("disagree", 0),
                    },
                    {
                        "name": "agree",
                        "label": "Approved",
                        "count": user_visit_counts.get("agree", 0),
                    },
                ]
            else:
                dynamic_tabs = [
                    {
                        "name": "approved",
                        "label": "Approved",
                        "count": user_visit_counts.get("approved", 0),
                    },
                ]

            tabs.extend(dynamic_tabs)
            tabs.extend(
                [
                    {
                        "name": "rejected",
                        "label": "Rejected",
                        "count": user_visit_counts.get("rejected", 0),
                    },
                    {"name": "all", "label": "All", "count": user_visit_counts.get("total", 0)},
                ]
            )

        context = super().get_context_data(**kwargs)
        context["opportunity_access"] = self.opportunity_access
        context["tabs"] = tabs
        return context

    def get_queryset(self):
        self.opportunity = get_opportunity_or_404(self.kwargs["opp_id"], self.kwargs["org_slug"])
        self.opportunity_access = get_object_or_404(
            OpportunityAccess, opportunity=self.opportunity, pk=self.kwargs["pk"]
        )

        self.filter_status = self.request.GET.get("filter_status")
        self.filter_date = self.request.GET.get("filter_date")
        filter_kwargs = {"opportunity_access": self.opportunity_access}
        if self.filter_date:
            date = datetime.datetime.strptime(self.filter_date, "%Y-%m-%d")
            filter_kwargs.update({"visit_date__date": date})

        if self.filter_status == "pending":
            filter_kwargs.update({"status__in": [VisitValidationStatus.pending, VisitValidationStatus.duplicate]})
            self.exclude_columns = ["last_activity"]
        if self.filter_status == "approved":
            filter_kwargs.update({"status": VisitValidationStatus.approved})
        if self.filter_status == "rejected":
            filter_kwargs.update({"status": VisitValidationStatus.rejected})

        if self.filter_status == "pending_review":
            filter_kwargs.update(
                {
                    "review_status": VisitReviewStatus.pending,
                    "status": VisitValidationStatus.approved,
                    "review_created_on__isnull": False,
                }
            )
        if self.filter_status == "disagree":
            filter_kwargs.update(
                {
                    "review_status": VisitReviewStatus.disagree,
                    "review_created_on__isnull": False,
                }
            )
        if self.filter_status == "agree":
            filter_kwargs.update(
                {
                    "review_status": VisitReviewStatus.agree,
                    "status": VisitValidationStatus.approved,
                    "review_created_on__isnull": False,
                }
            )
        return UserVisit.objects.filter(**filter_kwargs).order_by("visit_date")


@org_viewer_required
def user_visit_details(request, org_slug, opp_id, pk):
    opportunity = get_opportunity_or_404(opp_id, org_slug)
    user_visit = get_object_or_404(UserVisit, pk=pk, opportunity=opportunity)
    verification_flags_config = opportunity.opportunityverificationflags
    deliver_unit_flags_config = DeliverUnitFlagRules.objects.filter(
        opportunity=opportunity, deliver_unit=user_visit.deliver_unit
    )

    serializer = XFormSerializer(data=user_visit.form_json)
    serializer.is_valid()
    xform = serializer.save()

    visit_data = {
        "entity_name": user_visit.entity_name,
        "user__name": user_visit.user.name,
        "status": user_visit.get_status_display(),
        "visit_date": user_visit.visit_date,
    }

    user_forms = []
    other_forms = []
    closest_distance = sys.maxsize

    if user_visit.location:
        lat, lon, _, precision = user_visit.location.split(" ")
        lat = float(lat)
        lon = float(lon)

        # Bounding box delta for 250m
        lat_delta = 0.00225
        lon_delta = 0.00225

        class SplitPart(Func):
            function = "SPLIT_PART"
            arity = 3

        # Fetch only points within 250m
        qs = (
            UserVisit.objects.filter(opportunity=opportunity)
            .exclude(pk=user_visit.pk)
            .annotate(
                lat_val=Cast(SplitPart("location", Value(" "), Value(1)), FloatField()),
                lon_val=Cast(SplitPart("location", Value(" "), Value(2)), FloatField()),
            )
            .filter(
                lat_val__range=(lat - lat_delta, lat + lat_delta),
                lon_val__range=(lon - lon_delta, lon + lon_delta),
            )
            .select_related("user")
        )

        for loc in qs:
            if not loc.location:
                continue
            try:
                other_lat, other_lon, *_ = loc.location.split()
                dist = distance.distance((lat, lon), (float(other_lat), float(other_lon))).m
                closest_distance = int(min(closest_distance, dist))
                if dist <= 250:
                    visit_info = {
                        "entity_name": loc.entity_name,
                        "user__name": loc.user.name,
                        "status": loc.get_status_display(),
                        "visit_date": loc.visit_date,
                        "url": reverse(
                            "opportunity:user_visit_details",
                            kwargs={"org_slug": request.org.slug, "opp_id": loc.opportunity_id, "pk": loc.pk},
                        ),
                    }
                    form = (visit_info, dist, other_lat, other_lon, precision)
                    if user_visit.user_id == loc.user_id:
                        user_forms.append(form)
                    else:
                        other_forms.append(form)
            except Exception:
                continue

        user_forms.sort(key=lambda x: x[1])
        other_forms.sort(key=lambda x: x[1])
        visit_data.update({"lat": lat, "lon": lon, "precision": precision})

    flags = []
    if user_visit.flagged and user_visit.flag_reason:
        flags = [
            (FlagLabels.get_label(flag), description) for flag, description in user_visit.flag_reason.get("flags", [])
        ]

    return render(
        request,
        "opportunity/user_visit_details.html",
        context=dict(
            user_visit=user_visit,
            xform=xform,
            user_forms=user_forms[:5],
            other_forms=other_forms[:5],
            visit_data=visit_data,
            closest_distance=closest_distance,
            verification_flags_config=verification_flags_config,
            deliver_unit_flags_config=deliver_unit_flags_config,
            flags=flags,
        ),
    )


<<<<<<< HEAD
class BaseWorkerListView(OrganizationUserMixin, OpportunityObjectMixin, View):
    template_name = "opportunity/opportunity_worker.html"
    hx_template_name = "opportunity/workers.html"
    active_tab = "workers"
    tabs = [
        {"key": "workers", "label": "Workers", "url_name": "opportunity:worker_list"},
        {"key": "learn", "label": "Learn", "url_name": "opportunity:worker_learn"},
        {"key": "deliver", "label": "Deliver", "url_name": "opportunity:worker_deliver"},
        {"key": "payments", "label": "Payments", "url_name": "opportunity:worker_payments"},
=======
@org_viewer_required
def opportunity_worker(request, org_slug=None, opp_id=None):
    opp = get_opportunity_or_404(opp_id, org_slug)
    base_kwargs = {"org_slug": org_slug, "opp_id": opp_id}
    export_form = PaymentExportForm()
    visit_export_form = VisitExportForm()
    review_visit_export_form = ReviewVisitExportForm()

    path = []
    if opp.managed:
        path.append({"title": "Programs", "url": reverse("program:home", args=(org_slug,))})
        path.append({"title": opp.managedopportunity.program.name, "url": reverse("program:home", args=(org_slug,))})
    path.extend(
        [
            {"title": "Opportunities", "url": reverse("opportunity:list", args=(org_slug,))},
            {"title": opp.name, "url": reverse("opportunity:detail", args=(org_slug, opp_id))},
            {"title": "Connect Workers", "url": reverse("opportunity:worker_list", args=(org_slug, opp_id))},
        ]
    )

    raw_qs = request.GET.urlencode()
    query = f"?{raw_qs}" if raw_qs else ""

    workers_count = UserInvite.objects.filter(opportunity_id=opp_id).exclude(status=UserInviteStatus.not_found).count()
    tabs = [
        {
            "key": "workers",
            "label": f"Connect Workers ({workers_count})",
            "url": reverse("opportunity:worker_table", kwargs=base_kwargs) + query,
            "trigger": "loadWorkers",
        },
        {
            "key": "learn",
            "label": "Learn",
            "url": reverse("opportunity:learn_table", kwargs=base_kwargs) + query,
            "trigger": "loadLearn",
        },
        {
            "key": "delivery",
            "label": "Delivery",
            "url": reverse("opportunity:delivery_table", kwargs=base_kwargs) + query,
            "trigger": "loadDelivery",
        },
        {
            "key": "payments",
            "label": "Payments",
            "url": reverse("opportunity:payments_table", kwargs=base_kwargs) + query,
            "trigger": "loadPayments",
        },
>>>>>>> d5060d63
    ]

    def get_tabs(self, org_slug, opportunity):
        tabs_with_urls = []
        # Pass along query-params for active tab url
        for tab in self.tabs:
            url = reverse(tab["url_name"], args=(org_slug, opportunity.id))
            if tab["key"] == self.active_tab:
                query_params = self.request.GET.dict()
                query_string = urlencode(query_params) if query_params else ""
                if query_string:
                    url = f"{url}?{query_string}"
            tabs_with_urls.append({**tab, "url": url})
        # Label with count for workers tab
        workers_count = (
            UserInvite.objects.filter(opportunity=opportunity).exclude(status=UserInviteStatus.not_found).count()
        )
        tabs_with_urls[0]["label"] = f"Workers ({workers_count})"
        return tabs_with_urls

    def get(self, request, org_slug, opp_id):
        opportunity = self.get_opportunity()
        context = self.get_context_data(opportunity, org_slug)
        context.update(self.get_extra_context(opportunity, org_slug))
        return render(
            request,
            self.hx_template_name if request.htmx else self.template_name,
            context,
        )

    def get_context_data(self, opportunity, org_slug):
        path = []
        if opportunity.managed:
            path.append({"title": "Programs", "url": reverse("program:home", args=(org_slug,))})
            path.append(
                {
                    "title": opportunity.program_name,
                    "url": reverse("program:home", args=(org_slug,)),
                }
            )
        path.extend(
            [
                {"title": "Opportunities", "url": reverse("opportunity:list", args=(org_slug,))},
                {"title": opportunity.name, "url": reverse("opportunity:detail", args=(org_slug, opportunity.id))},
                {"title": "Workers", "url": reverse("opportunity:worker_list", args=(org_slug, opportunity.id))},
            ]
        )

        context = {
            "path": path,
            "opportunity": opportunity,
            "active_tab": self.active_tab,
            "tabs": self.get_tabs(org_slug, opportunity),
            "export_task_id": self.request.GET.get("export_task_id"),
        }
        if self.request.htmx:
            context["table"] = self.get_table(opportunity, org_slug)
        return context

    def get_extra_context(self, opportunity, org_slug):
        return {}

    def get_table(self, opportunity, org_slug):
        raise NotImplementedError


class WorkerView(BaseWorkerListView):
    hx_template_name = "opportunity/workers.html"
    active_tab = "workers"

    def get_extra_context(self, opportunity, org_slug):
        return {"export_form": PaymentExportForm()}

    def get_table(self, opportunity, org_slug):
        data = get_worker_table_data(opportunity)
        table = WorkerStatusTable(data)
        RequestConfig(self.request, paginate={"per_page": get_validated_page_size(self.request)}).configure(table)
        return table


class WorkerLearnView(BaseWorkerListView):
    hx_template_name = "opportunity/learn.html"
    active_tab = "learn"

    def get_table(self, opportunity, org_slug):
        data = get_worker_learn_table_data(opportunity)
        table = WorkerLearnTable(data, org_slug=org_slug, opp_id=opportunity.id)
        RequestConfig(self.request, paginate={"per_page": get_validated_page_size(self.request)}).configure(table)
        return table


class WorkerDeliverView(BaseWorkerListView):
    hx_template_name = "opportunity/deliver.html"
    active_tab = "deliver"

    def get_extra_context(self, opportunity, org_slug):
        return {
            "visit_export_form": VisitExportForm(),
            "review_visit_export_form": ReviewVisitExportForm(),
            "import_export_delivery_urls": {
                "export_url_for_pm": reverse(
                    "opportunity:review_visit_export",
                    args=(org_slug, opportunity.id),
                ),
                "export_url_for_nm": reverse(
                    "opportunity:visit_export",
                    args=(org_slug, opportunity.id),
                ),
                "import_url": reverse(
                    "opportunity:review_visit_import"
                    if (opportunity.managed and self.request.is_opportunity_pm)
                    else "opportunity:visit_import",
                    args=(org_slug, opportunity.id),
                ),
            },
            "import_visit_helper_text": _(
                'The file must contain at least the "Visit ID"{extra} and "Status" column. The import is case-insensitive.'  # noqa: E501
            ).format(extra=_(', "Justification"') if opportunity.managed else ""),
            "export_user_visit_title": _(
                "Import PM Review Sheet"
                if (opportunity.managed and self.request.is_opportunity_pm)
                else "Import Verified Visits"
            ),
        }

    def get_table(self, opportunity, org_slug):
        data = get_annotated_opportunity_access_deliver_status(opportunity)
        table = WorkerDeliveryTable(data, org_slug=org_slug, opp_id=opportunity.id)
        RequestConfig(self.request, paginate={"per_page": get_validated_page_size(self.request)}).configure(table)
        return table


class WorkerPaymentsView(BaseWorkerListView):
    hx_template_name = "opportunity/payments.html"
    active_tab = "payments"

    def get_extra_context(self, opportunity, org_slug):
        return {"export_form": PaymentExportForm()}

    def get_table(self, opportunity, org_slug):
        def get_payment_subquery(confirmed: bool = False) -> Subquery:
            qs = Payment.objects.filter(opportunity_access=OuterRef("pk"))
            if confirmed:
                qs = qs.filter(confirmed=True)
            subquery = qs.values("opportunity_access").annotate(total=Sum("amount")).values("total")[:1]
            return Coalesce(Subquery(subquery), Value(0), output_field=DecimalField())

        query_set = OpportunityAccess.objects.filter(
            opportunity=opportunity, payment_accrued__gte=0, accepted=True
        ).order_by("-payment_accrued")
        query_set = query_set.annotate(
            last_paid=Max("payment__date_paid"),
            total_paid_d=get_payment_subquery(),
            confirmed_paid_d=get_payment_subquery(True),
        )
        table = WorkerPaymentsTable(query_set, org_slug=org_slug, opp_id=opportunity.id)
        RequestConfig(self.request, paginate={"per_page": get_validated_page_size(self.request)}).configure(table)
        return table


@org_viewer_required
def worker_learn_status_view(request, org_slug, opp_id, access_id):
    access = get_object_or_404(OpportunityAccess, opportunity__id=opp_id, pk=access_id)
    completed_modules = CompletedModule.objects.filter(opportunity_access=access)
    total_duration = datetime.timedelta(0)
    for cm in completed_modules:
        total_duration += cm.duration
    total_duration = get_duration_min(total_duration.total_seconds())

    table = WorkerLearnStatusTable(completed_modules)

    return render(
        request,
        "opportunity/opportunity_worker_learn.html",
        {"total_learn_duration": total_duration, "table": table, "access": access},
    )


@org_viewer_required
def worker_payment_history(request, org_slug, opp_id, access_id):
    access = get_object_or_404(OpportunityAccess, opportunity__id=opp_id, pk=access_id)
    queryset = Payment.objects.filter(opportunity_access=access).order_by("-date_paid")
    payments = queryset.values("date_paid", "amount")

    return render(
        request,
        "components/worker_page/payment_history.html",
        context=dict(access=access, payments=payments, latest_payment=queryset.first()),
    )


@org_viewer_required
def worker_flag_counts(request, org_slug, opp_id):
    access_id = request.GET.get("access_id", None)
    filters = {}
    if access_id:
        access = get_object_or_404(OpportunityAccess, opportunity__id=opp_id, pk=access_id)
        filters["completed_work__opportunity_access"] = access
    else:
        opportunity = get_object_or_404(Opportunity, id=opp_id)
        filters["completed_work__opportunity_access__opportunity"] = opportunity

    status = request.GET.get("status", CompletedWorkStatus.pending)
    payment_unit_id = request.GET.get("payment_unit_id")
    filters["completed_work__status"] = status
    if payment_unit_id:
        filters["completed_work__payment_unit__id"] = payment_unit_id

    visits = UserVisit.objects.filter(**filters)
    all_flags = [flag for visit in visits.all() for flag in visit.flags]
    counts = dict(Counter(all_flags))

    completed_work_ids = visits.values_list("completed_work_id", flat=True)
    duplicate_count = CompletedWork.objects.filter(id__in=completed_work_ids, saved_completed_count__gt=1).count()
    if duplicate_count:
        counts["Duplicate"] = duplicate_count

    return render(
        request,
        "components/worker_page/flag_counts.html",
        context=dict(
            flag_counts=counts.items(),
        ),
    )


@org_viewer_required
def learn_module_table(request, org_slug=None, opp_id=None):
    opp = get_opportunity_or_404(opp_id, org_slug)
    data = LearnModule.objects.filter(app=opp.learn_app)
    table = LearnModuleTable(data)
    return render(request, "tables/single_table.html", {"table": table})


@org_viewer_required
def deliver_unit_table(request, org_slug=None, opp_id=None):
    opp = get_opportunity_or_404(opp_id, org_slug)
    unit = DeliverUnit.objects.filter(app=opp.deliver_app)
    table = DeliverUnitTable(unit)
    return render(
        request,
        "tables/single_table.html",
        {
            "table": table,
        },
    )


class OpportunityPaymentUnitTableView(OrganizationUserMixin, OrgContextSingleTableView):
    model = PaymentUnit
    table_class = PaymentUnitTable
    template_name = "tables/single_table.html"

    def get_queryset(self):
        opportunity_id = self.kwargs["opp_id"]
        org_slug = self.kwargs["org_slug"]
        self.opportunity = get_opportunity_or_404(org_slug=org_slug, pk=opportunity_id)
        return PaymentUnit.objects.filter(opportunity=self.opportunity).prefetch_related("deliver_units")

    def get_table_kwargs(self):
        kwargs = super().get_table_kwargs()
        kwargs["org_slug"] = self.request.org.slug
        program_manager = self.request.is_opportunity_pm
        kwargs["can_edit"] = (
            not self.opportunity.managed and self.request.org_membership and not self.request.org_membership.is_viewer
        ) or program_manager
        if self.opportunity.managed:
            kwargs["org_pay_per_visit"] = self.opportunity.org_pay_per_visit
        return kwargs


@org_viewer_required
def opportunity_funnel_progress(request, org_slug, opp_id):
    result = get_opportunity_funnel_progress(opp_id)

    accepted = result.workers_invited - result.pending_invites

    funnel_progress = [
        {
            "stage": "Invited",
            "count": header_with_tooltip(
                result.workers_invited,
                "Number of phone numbers to whom an SMS or push notification was sent and ConnectID exists",
            ),
            "icon": "envelope",
        },
        {
            "stage": "Accepted",
            "count": header_with_tooltip(
                accepted, "Connect Workers that have clicked on the SMS or push notification or gone into Learn app"
            ),
            "icon": "circle-check",
        },
        {
            "stage": "Started Learning",
            "count": header_with_tooltip(result.started_learning_count, "Started download of the Learn app"),
            "icon": "book-open",
        },
        {
            "stage": "Completed Learning",
            "count": header_with_tooltip(
                result.completed_learning, "Connect Workers that have completed all Learn modules but not assessment"
            ),
            "icon": "book",
        },
        {
            "stage": "Completed Assessment",
            "count": header_with_tooltip(result.completed_assessments, "Connect Workers that passed the assessment"),
            "icon": "award",
        },
        {
            "stage": "Claimed Job",
            "count": header_with_tooltip(
                result.claimed_job,
                "Connect Workers that have read the Opportunity terms and started download of the Deliver app",
            ),
            "icon": "user-check",
        },
        {
            "stage": "Started Delivery",
            "count": header_with_tooltip(
                result.started_deliveries, "Connect Workers that have submitted at least 1 Learn form"
            ),
            "icon": "house-chimney-user",
        },
    ]

    return render(
        request,
        "opportunity/opportunity_funnel_progress.html",
        {"funnel_progress": funnel_progress},
    )


@org_viewer_required
def opportunity_worker_progress(request, org_slug, opp_id):
    result = get_opportunity_worker_progress(opp_id)

    def safe_percent(numerator, denominator):
        percent = (numerator / denominator) * 100 if denominator else 0
        return 100 if percent > 100 else percent

    verified_percentage = safe_percent(result.approved_deliveries or 0, result.total_deliveries or 0)
    rejected_percentage = safe_percent(result.rejected_deliveries or 0, result.total_deliveries or 0)
    earned_percentage = safe_percent(result.total_accrued or 0, result.total_budget or 0)
    paid_percentage = safe_percent(result.total_paid or 0, result.total_accrued or 0)

    def amount_with_currency(amount):
        return f"{result.currency + ' ' if result.currency else ''}{intcomma(amount or 0)}"

    worker_progress = [
        {
            "title": "Verification",
            "progress": [
                {
                    "title": "Approved",
                    "total": header_with_tooltip(
                        result.approved_deliveries,
                        "Number of Service Deliveries Approved by both PM and NM or Auto-approved",
                    ),
                    "value": header_with_tooltip(
                        f"{verified_percentage:.2f}%", "Percentage Approved out of Delivered"
                    ),
                    "badge_type": True,
                    "percent": verified_percentage,
                },
                {
                    "title": "Rejected",
                    "total": header_with_tooltip(result.rejected_deliveries, "Number of Service Deliveries Rejected"),
                    "value": header_with_tooltip(
                        f"{rejected_percentage:.2f}%", "Percentage Rejected out of Delivered"
                    ),
                    "badge_type": True,
                    "percent": rejected_percentage,
                },
            ],
        },
        {
            "title": "Payments to Connect Workers",
            "progress": [
                {
                    "title": "Earned",
                    "total": header_with_tooltip(amount_with_currency(result.total_accrued), "Earned Amount"),
                    "value": header_with_tooltip(
                        f"{earned_percentage:.2f}%",
                        "Percentage Earned by all workers out of Max Budget in the Opportunity",
                    ),
                    "badge_type": True,
                    "percent": earned_percentage,
                },
                {
                    "title": "Paid",
                    "total": header_with_tooltip(
                        amount_with_currency(result.total_paid), "Paid Amount to All Connect Workers"
                    ),
                    "value": header_with_tooltip(
                        f"{paid_percentage:.2f}%", "Percentage Paid to all  workers out of Earned amount"
                    ),
                    "badge_type": True,
                    "percent": paid_percentage,
                },
            ],
        },
    ]

    return render(
        request,
        "opportunity/opportunity_worker_progress.html",
        {"worker_progress": worker_progress},
    )


@org_viewer_required
def opportunity_delivery_stats(request, org_slug, opp_id):
    panel_type_2 = {
        "body": "bg-brand-marigold/10 border border-brand-marigold",
        "icon_bg": "!bg-orange-300",
        "text_color": "!text-orange-500",
    }

    opportunity = get_opportunity_or_404(opp_id, org_slug)

    stats = get_opportunity_delivery_progress(opportunity.id)

    worker_list_url = reverse("opportunity:worker_list", args=(org_slug, opp_id))
    status_url = worker_list_url + "?sort=-last_active"
    delivery_url = reverse("opportunity:worker_deliver", args=(org_slug, opp_id)) + "?sort=-last_active"
    payment_url = reverse("opportunity:worker_payments", args=(org_slug, opp_id))

    deliveries_panels = [
        {
            "icon": "fa-clipboard-list",
            "name": "Services Delivered",
            "status": "Total",
            "value": header_with_tooltip(stats.total_deliveries, "Total delivered so far excluding duplicates"),
            "url": delivery_url,
            "incr": stats.deliveries_from_yesterday,
        },
        {
            "icon": "fa-clipboard-list",
            "name": "Services Delivered",
            "status": "Pending NM Review",
            "value": header_with_tooltip(
                stats.flagged_deliveries_waiting_for_review, "Flagged and pending review with NM"
            ),
            "incr": stats.flagged_deliveries_waiting_for_review_since_yesterday,
        },
    ]

    if opportunity.managed:
        deliveries_panels.append(
            {
                "icon": "fa-clipboard-list",
                "name": "Services Delivered",
                "status": "Pending PM Review",
                "value": header_with_tooltip(stats.visits_pending_for_pm_review, "Flagged and pending review with PM"),
                "incr": stats.visits_pending_for_pm_review_since_yesterday,
            }
        )

    opp_stats = [
        {
            "title": "Connect Workers",
            "sub_heading": "",
            "value": "",
            "panels": [
                {
                    "icon": "fa-user-group",
                    "name": "Connect Workers",
                    "status": "Invited",
                    "value": stats.workers_invited,
                    "url": status_url,
                },
                {
                    "icon": "fa-user-check",
                    "name": "Connect Workers",
                    "status": "Yet to Accept Invitation",
                    "value": stats.pending_invites,
                },
                {
                    "icon": "fa-clipboard-list",
                    "name": "Connect Workers",
                    "status": "Inactive last 3 days",
                    "value": header_with_tooltip(
                        stats.inactive_workers, "Did not submit a Learn or Deliver form in the last 3 days"
                    ),
                    **panel_type_2,
                },
            ],
        },
        {
            "title": "Services Delivered",
            "sub_heading": "Last Delivery",
            "value": stats.most_recent_delivery or "--",
            "panels": deliveries_panels,
        },
        {
            "title": f"Worker Payments ({opportunity.currency})",
            "sub_heading": "Last Payment",
            "value": stats.recent_payment or "--",
            "panels": [
                {
                    "icon": "fa-hand-holding-dollar",
                    "name": "Payments",
                    "status": "Earned",
                    "value": header_with_tooltip(
                        intcomma(stats.total_accrued), "Worker payment accrued based on approved service deliveries"
                    ),
                    "url": payment_url,
                    "incr": stats.accrued_since_yesterday,
                },
                {
                    "icon": "fa-hand-holding-droplet",
                    "name": "Payments",
                    "status": "Due",
                    "value": header_with_tooltip(
                        intcomma(stats.payments_due), "Worker payments earned but yet unpaid"
                    ),
                },
            ],
        },
    ]

    return render(request, "opportunity/opportunity_delivery_stat.html", {"opp_stats": opp_stats})


@require_POST
def exchange_rate_preview(request, org_slug, opp_id):
    opp = get_opportunity_or_404(opp_id, org_slug)

    rate_date = request.POST.get("date")
    usd_currency = request.POST.get("usd_currency", False) == "true"
    replace_amount = request.POST.get("should_replace_amount", False) == "true"  # condition when user toggles
    amount = None

    rate_date = datetime.datetime.strptime(rate_date, "%Y-%m-%d").date()
    try:
        amount = Decimal(request.POST.get("amount") or 0)
    except InvalidOperation:
        amount = Decimal(0)

    converted_amount = amount

    if not rate_date:
        exchange_info = "Please select a date for exchange rate."
        converted_amount_display = ""
    else:
        exchange_rate = ExchangeRate.latest_exchange_rate(opp.currency, rate_date)
        if exchange_rate:
            exchange_info = format_html(
                "Exchange Rate on {}: <b>{}</b>",
                rate_date.strftime("%d-%m-%Y"),
                exchange_rate.rate,
            )
            other_currency_amount = None
            currency = opp.currency

            if usd_currency:
                if replace_amount:
                    converted_amount = amount / exchange_rate.rate
                other_currency_amount = converted_amount * exchange_rate.rate
            else:
                if replace_amount:
                    converted_amount = amount * exchange_rate.rate
                other_currency_amount = converted_amount / exchange_rate.rate
                currency = "USD"

            converted_amount = round(converted_amount, 2)
            other_currency_amount = round(other_currency_amount, 2)

            converted_amount_display = format_html("Amount in {}: <b>{}</b>", currency, other_currency_amount)
        else:
            exchange_info = "Exchange rate not available for selected date."
            converted_amount_display = ""

    html = format_html(
        """
            <div id="exchange-rate-display" data-converted-amount="{converted_amount}">{exchange_info}</div>
            <div id="converted-amount">{converted_amount_display}</div>
        """,
        exchange_info=exchange_info,
        converted_amount_display=converted_amount_display,
        converted_amount=converted_amount,
    )
    return HttpResponse(html)


@login_required
@require_POST
def add_api_key(request, org_slug):
    form = HQApiKeyCreateForm(data=request.POST, auto_id="api_key_form_id_for_%s")

    if form.is_valid():
        api_key = form.save(commit=False)
        api_key.user = request.user
        api_key.save()
        form = HQApiKeyCreateForm(auto_id="api_key_form_id_for_%s")
    return HttpResponse(render_crispy_form(form))<|MERGE_RESOLUTION|>--- conflicted
+++ resolved
@@ -1355,13 +1355,8 @@
             {"title": "Opportunities", "url": reverse("opportunity:list", args=(org_slug,))},
             {"title": opportunity.name, "url": reverse("opportunity:detail", args=(org_slug, opp_id))},
             {
-<<<<<<< HEAD
-                "title": "Workers",
+                "title": "Connect Workers",
                 "url": reverse("opportunity:worker_deliver", args=(org_slug, opp_id)),
-=======
-                "title": "Connect Workers",
-                "url": reverse("opportunity:worker_list", args=(org_slug, opp_id)) + "?active_tab=delivery",
->>>>>>> d5060d63
             },
             {"title": opportunity_access.user.name, "url": request.path},
         ]
@@ -1687,67 +1682,15 @@
     )
 
 
-<<<<<<< HEAD
 class BaseWorkerListView(OrganizationUserMixin, OpportunityObjectMixin, View):
     template_name = "opportunity/opportunity_worker.html"
     hx_template_name = "opportunity/workers.html"
     active_tab = "workers"
     tabs = [
-        {"key": "workers", "label": "Workers", "url_name": "opportunity:worker_list"},
+        {"key": "workers", "label": "Connect Workers", "url_name": "opportunity:worker_list"},
         {"key": "learn", "label": "Learn", "url_name": "opportunity:worker_learn"},
         {"key": "deliver", "label": "Deliver", "url_name": "opportunity:worker_deliver"},
         {"key": "payments", "label": "Payments", "url_name": "opportunity:worker_payments"},
-=======
-@org_viewer_required
-def opportunity_worker(request, org_slug=None, opp_id=None):
-    opp = get_opportunity_or_404(opp_id, org_slug)
-    base_kwargs = {"org_slug": org_slug, "opp_id": opp_id}
-    export_form = PaymentExportForm()
-    visit_export_form = VisitExportForm()
-    review_visit_export_form = ReviewVisitExportForm()
-
-    path = []
-    if opp.managed:
-        path.append({"title": "Programs", "url": reverse("program:home", args=(org_slug,))})
-        path.append({"title": opp.managedopportunity.program.name, "url": reverse("program:home", args=(org_slug,))})
-    path.extend(
-        [
-            {"title": "Opportunities", "url": reverse("opportunity:list", args=(org_slug,))},
-            {"title": opp.name, "url": reverse("opportunity:detail", args=(org_slug, opp_id))},
-            {"title": "Connect Workers", "url": reverse("opportunity:worker_list", args=(org_slug, opp_id))},
-        ]
-    )
-
-    raw_qs = request.GET.urlencode()
-    query = f"?{raw_qs}" if raw_qs else ""
-
-    workers_count = UserInvite.objects.filter(opportunity_id=opp_id).exclude(status=UserInviteStatus.not_found).count()
-    tabs = [
-        {
-            "key": "workers",
-            "label": f"Connect Workers ({workers_count})",
-            "url": reverse("opportunity:worker_table", kwargs=base_kwargs) + query,
-            "trigger": "loadWorkers",
-        },
-        {
-            "key": "learn",
-            "label": "Learn",
-            "url": reverse("opportunity:learn_table", kwargs=base_kwargs) + query,
-            "trigger": "loadLearn",
-        },
-        {
-            "key": "delivery",
-            "label": "Delivery",
-            "url": reverse("opportunity:delivery_table", kwargs=base_kwargs) + query,
-            "trigger": "loadDelivery",
-        },
-        {
-            "key": "payments",
-            "label": "Payments",
-            "url": reverse("opportunity:payments_table", kwargs=base_kwargs) + query,
-            "trigger": "loadPayments",
-        },
->>>>>>> d5060d63
     ]
 
     def get_tabs(self, org_slug, opportunity):
@@ -1765,7 +1708,7 @@
         workers_count = (
             UserInvite.objects.filter(opportunity=opportunity).exclude(status=UserInviteStatus.not_found).count()
         )
-        tabs_with_urls[0]["label"] = f"Workers ({workers_count})"
+        tabs_with_urls[0]["label"] = f"Connect Workers ({workers_count})"
         return tabs_with_urls
 
     def get(self, request, org_slug, opp_id):
@@ -1792,7 +1735,10 @@
             [
                 {"title": "Opportunities", "url": reverse("opportunity:list", args=(org_slug,))},
                 {"title": opportunity.name, "url": reverse("opportunity:detail", args=(org_slug, opportunity.id))},
-                {"title": "Workers", "url": reverse("opportunity:worker_list", args=(org_slug, opportunity.id))},
+                {
+                    "title": "Connect Workers",
+                    "url": reverse("opportunity:worker_list", args=(org_slug, opportunity.id)),
+                },
             ]
         )
 

--- conflicted
+++ resolved
@@ -1077,69 +1077,6 @@
     return redirect("opportunity:detail", org_slug, pk)
 
 
-<<<<<<< HEAD
-@require_POST
-@org_admin_required
-def apply_or_decline_application(request, application_id, action, org_slug=None, pk=None):
-    application = get_object_or_404(
-        ManagedOpportunityApplication, id=application_id, status=ManagedOpportunityApplicationStatus.INVITED
-    )
-
-    redirect_url = reverse("opportunity:list", kwargs={"org_slug": org_slug})
-
-    action_map = {
-        "apply": {
-            "status": ManagedOpportunityApplicationStatus.APPLIED,
-            "message": f"Application for the opportunity '{application.managed_opportunity.name}' has been "
-            f"successfully submitted.",
-        },
-        "decline": {
-            "status": ManagedOpportunityApplicationStatus.DECLINED,
-            "message": f"The application for the opportunity '{application.managed_opportunity.name}' has been marked "
-            f"as 'Declined'.",
-        },
-    }
-
-    if action not in action_map:
-        messages.error(request, "Action not allowed.")
-        return redirect(redirect_url)
-
-    application.status = action_map[action]["status"]
-    application.modified_by = request.user.email
-    application.save()
-    messages.success(request, action_map[action]["message"])
-    return redirect(redirect_url)
-
-
-@org_member_required
-def user_visit_review(request, org_slug, opp_id):
-    opportunity = get_opportunity_or_404(opp_id, org_slug)
-    if not opportunity.managed:
-        return redirect("opportunity:detail", org_slug, opp_id)
-    is_program_manager = (
-        request.org_membership != None  # noqa: E711
-        and request.org_membership.is_admin
-        and request.org.program_manager
-    )
-    user_visit_reviews = UserVisit.objects.filter(opportunity=opportunity, review_created_on__isnull=False).order_by(
-        "visit_date"
-    )
-    table = UserVisitReviewTable(user_visit_reviews)
-    if not is_program_manager:
-        table.exclude = ("pk",)
-    if request.POST and is_program_manager:
-        review_status = request.POST.get("review_status").lower()
-        updated_reviews = request.POST.getlist("pk")
-        user_visits = UserVisit.objects.filter(pk__in=updated_reviews)
-        if review_status in ["agree", "disagree"]:
-            user_visits.update(review_status=review_status)
-            update_payment_accrued(opportunity=opportunity, users=[visit.user for visit in user_visits])
-
-    return render(
-        request,
-        "opportunity/user_visit_review.html",
-        context=dict(table=table, user_visit_ids=[v.pk for v in user_visit_reviews], opportunity=opportunity),
-=======
 @org_member_required
 def opportunity_user_invite(request, org_slug=None, pk=None):
     opportunity = get_object_or_404(Opportunity, organization=request.org, id=pk)
@@ -1155,5 +1092,35 @@
         request,
         "form.html",
         dict(title=f"{request.org.slug} - {opportunity.name}", form_title="Invite Users", form=form),
->>>>>>> cf92ff50
+    )
+
+
+@org_member_required
+def user_visit_review(request, org_slug, opp_id):
+    opportunity = get_opportunity_or_404(opp_id, org_slug)
+    if not opportunity.managed:
+        return redirect("opportunity:detail", org_slug, opp_id)
+    is_program_manager = (
+        request.org_membership != None  # noqa: E711
+        and request.org_membership.is_admin
+        and request.org.program_manager
+    )
+    user_visit_reviews = UserVisit.objects.filter(opportunity=opportunity, review_created_on__isnull=False).order_by(
+        "visit_date"
+    )
+    table = UserVisitReviewTable(user_visit_reviews)
+    if not is_program_manager:
+        table.exclude = ("pk",)
+    if request.POST and is_program_manager:
+        review_status = request.POST.get("review_status").lower()
+        updated_reviews = request.POST.getlist("pk")
+        user_visits = UserVisit.objects.filter(pk__in=updated_reviews)
+        if review_status in ["agree", "disagree"]:
+            user_visits.update(review_status=review_status)
+            update_payment_accrued(opportunity=opportunity, users=[visit.user for visit in user_visits])
+
+    return render(
+        request,
+        "opportunity/user_visit_review.html",
+        context=dict(table=table, user_visit_ids=[v.pk for v in user_visit_reviews], opportunity=opportunity),
     )
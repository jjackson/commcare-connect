import datetime
import json
import sys
from collections import Counter, defaultdict
from datetime import timedelta
from decimal import Decimal, InvalidOperation
from http import HTTPStatus
from urllib.parse import urlencode, urlparse

from celery.result import AsyncResult
from crispy_forms.utils import render_crispy_form
from django.conf import settings
from django.contrib import messages
from django.contrib.auth.decorators import login_required
from django.contrib.humanize.templatetags.humanize import intcomma
from django.core.files.storage import default_storage, storages
from django.db.models import Count, DecimalField, FloatField, Func, Max, OuterRef, Q, Subquery, Sum, Value
from django.db.models.functions import Cast, Coalesce
from django.forms import modelformset_factory
from django.http import FileResponse, Http404, HttpResponse, HttpResponseBadRequest, JsonResponse
from django.middleware.csrf import get_token
from django.shortcuts import get_object_or_404, redirect, render
from django.template.loader import render_to_string
from django.urls import reverse
from django.utils.html import format_html
from django.utils.safestring import mark_safe
from django.utils.text import slugify
from django.utils.timezone import now
from django.utils.translation import gettext as _
from django.views import View
from django.views.decorators.csrf import csrf_exempt
from django.views.decorators.http import require_GET, require_http_methods, require_POST
from django.views.generic import CreateView, DetailView, UpdateView
from django_tables2 import RequestConfig, SingleTableView
from django_tables2.export import TableExport
from geopy import distance

from commcare_connect.connect_id_client import fetch_users
from commcare_connect.form_receiver.serializers import XFormSerializer
from commcare_connect.opportunity.api.serializers import remove_opportunity_access_cache
from commcare_connect.opportunity.app_xml import AppNoBuildException
from commcare_connect.opportunity.filters import DeliverFilterSet, FilterMixin, OpportunityListFilterSet
from commcare_connect.opportunity.forms import (
    AddBudgetExistingUsersForm,
    AddBudgetNewUsersForm,
    DeliverUnitFlagsForm,
    FormJsonValidationRulesForm,
    HQApiKeyCreateForm,
    OpportunityChangeForm,
    OpportunityFinalizeForm,
    OpportunityInitForm,
    OpportunityInitUpdateForm,
    OpportunityUserInviteForm,
    OpportunityVerificationFlagsConfigForm,
    PaymentExportForm,
    PaymentInvoiceForm,
    PaymentUnitForm,
    SendMessageMobileUsersForm,
    VisitExportForm,
)
from commcare_connect.opportunity.helpers import (
    OpportunityData,
    get_annotated_opportunity_access_deliver_status,
    get_opportunity_delivery_progress,
    get_opportunity_funnel_progress,
    get_opportunity_worker_progress,
    get_payment_report_data,
    get_worker_learn_table_data,
    get_worker_table_data,
)
from commcare_connect.opportunity.models import (
    BlobMeta,
    CompletedModule,
    CompletedWork,
    CompletedWorkStatus,
    DeliverUnit,
    DeliverUnitFlagRules,
    ExchangeRate,
    FormJsonValidationRules,
    LearnModule,
    Opportunity,
    OpportunityAccess,
    OpportunityClaim,
    OpportunityClaimLimit,
    OpportunityVerificationFlags,
    Payment,
    PaymentInvoice,
    PaymentUnit,
    UserInvite,
    UserInviteStatus,
    UserVisit,
    VisitReviewStatus,
    VisitValidationStatus,
)
from commcare_connect.opportunity.tables import (
    CompletedWorkTable,
    DeliverUnitTable,
    LearnModuleTable,
    OpportunityTable,
    PaymentInvoiceTable,
    PaymentReportTable,
    PaymentUnitTable,
    ProgramManagerOpportunityTable,
    SuspendedUsersTable,
    UserVisitVerificationTable,
    WorkerDeliveryTable,
    WorkerLearnStatusTable,
    WorkerLearnTable,
    WorkerPaymentsTable,
    WorkerStatusTable,
    header_with_tooltip,
)
from commcare_connect.opportunity.tasks import (
    add_connect_users,
    bulk_update_payments_task,
    bulk_update_visit_status_task,
    create_learn_modules_and_deliver_units,
    generate_catchment_area_export,
    generate_deliver_status_export,
    generate_payment_export,
    generate_review_visit_export,
    generate_user_status_export,
    generate_visit_export,
    generate_work_status_export,
    invite_user,
    send_push_notification_task,
    update_user_and_send_invite,
)
from commcare_connect.opportunity.utils.completed_work import get_uninvoiced_visit_items
from commcare_connect.opportunity.visit_import import (
    ImportException,
    bulk_update_catchments,
    bulk_update_completed_work_status,
    bulk_update_visit_review_status,
    update_payment_accrued,
)
from commcare_connect.organization.decorators import (
    OrganizationUserMemberRoleMixin,
    OrganizationUserMixin,
    opportunity_required,
    org_admin_required,
    org_member_required,
    org_viewer_required,
)
from commcare_connect.program.forms import ManagedOpportunityInitUpdateForm
from commcare_connect.program.models import ManagedOpportunity
from commcare_connect.program.utils import is_program_manager
from commcare_connect.users.models import User
from commcare_connect.utils.analytics import GA_CUSTOM_DIMENSIONS, Event, GATrackingInfo, send_event_to_ga
from commcare_connect.utils.celery import CELERY_TASK_SUCCESS, get_task_progress_message
from commcare_connect.utils.file import get_file_extension
from commcare_connect.utils.flags import FlagLabels, Flags
from commcare_connect.utils.tables import get_duration_min, get_validated_page_size

EXPORT_ROW_LIMIT = 10_000


def get_opportunity_or_404(pk, org_slug):
    opp = get_object_or_404(Opportunity, id=pk)

    if (opp.organization and opp.organization.slug == org_slug) or (
        opp.managed and opp.managedopportunity.program.organization.slug == org_slug
    ):
        return opp

    raise Http404("Opportunity not found.")


class OpportunityObjectMixin:
    def get_opportunity(self):
        if not hasattr(self, "_opportunity"):
            opp_id = self.kwargs.get("opp_id")
            org_slug = self.kwargs.get("org_slug")
            self._opportunity = get_opportunity_or_404(opp_id, org_slug)
        return self._opportunity

    def get_object(self, queryset=None):
        return self.get_opportunity()


class OrgContextSingleTableView(SingleTableView):
    def get_table_kwargs(self):
        kwargs = super().get_table_kwargs()
        kwargs["org_slug"] = self.request.org.slug
        return kwargs


class OpportunityList(OrganizationUserMixin, FilterMixin, SingleTableView):
    model = Opportunity
    table_class = ProgramManagerOpportunityTable
    template_name = "opportunity/opportunities_list.html"
    paginate_by = 15
    filter_class = OpportunityListFilterSet

    def get_context_data(self, *args, **kwargs):
        context = super().get_context_data(*args, **kwargs)
        context.update(self.get_filter_context())
        return context

    def get_table_class(self):
        if self.request.org.program_manager:
            return ProgramManagerOpportunityTable
        return OpportunityTable

    def get_paginate_by(self, table):
        return get_validated_page_size(self.request)

    def get_table_kwargs(self):
        kwargs = super().get_table_kwargs()
        kwargs["org_slug"] = self.request.org.slug
        return kwargs

    def get_table_data(self):
        org = self.request.org
        is_program_manager = org.program_manager
        return OpportunityData(org, is_program_manager, self.get_filter_values()).get_data()


class OpportunityInit(OrganizationUserMemberRoleMixin, CreateView):
    template_name = "opportunity/opportunity_init.html"
    form_class = OpportunityInitForm

    def get_success_url(self):
        return reverse("opportunity:add_payment_units", args=(self.request.org.slug, self.object.id))

    def get_form_kwargs(self):
        kwargs = super().get_form_kwargs()
        kwargs["user"] = self.request.user
        kwargs["org_slug"] = self.request.org.slug
        return kwargs

    def get_context_data(self, **kwargs):
        context = super().get_context_data(**kwargs)
        context["api_key_form"] = HQApiKeyCreateForm(auto_id="api_key_form_id_for_%s")
        context["is_update"] = False
        return context

    def form_valid(self, form: OpportunityInitForm):
        response = super().form_valid(form)
        create_learn_modules_and_deliver_units(self.object.id)
        return response


class OpportunityInitUpdate(OpportunityObjectMixin, OrganizationUserMemberRoleMixin, UpdateView):
    model = Opportunity
    template_name = "opportunity/opportunity_init.html"
    form_class = OpportunityInitUpdateForm
    context_object_name = "opportunity"

    def get_form_class(self):
        opportunity = getattr(self, "object", None)
        if opportunity is None:
            opportunity = self.get_object()
            self.object = opportunity
        if getattr(opportunity, "managed", False):
            return ManagedOpportunityInitUpdateForm
        return super().get_form_class()

    def get_success_url(self):
        return reverse("opportunity:add_payment_units", args=(self.request.org.slug, self.object.id))

    def get_form_kwargs(self):
        kwargs = super().get_form_kwargs()
        opportunity = getattr(self, "object", None)
        if opportunity is None:
            opportunity = self.get_object()
            self.object = opportunity
        kwargs["user"] = self.request.user
        kwargs["org_slug"] = self.request.org.slug
        if getattr(opportunity, "managed", False):
            kwargs["program"] = opportunity.managedopportunity.program
        return kwargs

    def get_context_data(self, **kwargs):
        context = super().get_context_data(**kwargs)
        context["api_key_form"] = HQApiKeyCreateForm(auto_id="api_key_form_id_for_%s")
        context["is_update"] = True
        return context


class OpportunityEdit(OpportunityObjectMixin, OrganizationUserMemberRoleMixin, UpdateView):
    model = Opportunity
    template_name = "opportunity/opportunity_edit.html"
    form_class = OpportunityChangeForm

    def get_success_url(self):
        return reverse("opportunity:detail", args=(self.request.org.slug, self.object.id))

    def form_valid(self, form):
        opportunity = form.instance
        opportunity.modified_by = self.request.user.email
        users = form.cleaned_data["users"]
        if users:
            add_connect_users.delay(users, form.instance.id)

        end_date = form.cleaned_data["end_date"]
        if end_date:
            opportunity.end_date = end_date
        response = super().form_valid(form)
        return response


class OpportunityFinalize(OpportunityObjectMixin, OrganizationUserMemberRoleMixin, UpdateView):
    model = Opportunity
    template_name = "opportunity/opportunity_finalize.html"
    form_class = OpportunityFinalizeForm

    def dispatch(self, request, *args, **kwargs):
        self.object = self.get_object()
        if self.object.paymentunit_set.count() == 0:
            messages.warning(request, "Please configure payment units before setting budget")
            return redirect("opportunity:add_payment_units", org_slug=request.org.slug, opp_id=self.object.id)
        return super().dispatch(request, *args, **kwargs)

    def get_success_url(self):
        return reverse("opportunity:detail", args=(self.request.org.slug, self.object.id))

    def get_form_kwargs(self):
        kwargs = super().get_form_kwargs()
        opportunity = self.object
        payment_units = opportunity.paymentunit_set.all()
        budget_per_user = 0
        payment_units_max_total = 0
        for pu in payment_units:
            budget_per_user += pu.amount * pu.max_total
            payment_units_max_total += pu.max_total
        kwargs["budget_per_user"] = budget_per_user
        kwargs["current_start_date"] = opportunity.start_date
        kwargs["opportunity"] = opportunity
        kwargs["payment_units_max_total"] = payment_units_max_total
        return kwargs

    def form_valid(self, form):
        opportunity = form.instance
        opportunity.modified_by = self.request.user.email
        start_date = form.cleaned_data["start_date"]
        end_date = form.cleaned_data["end_date"]
        if end_date:
            opportunity.end_date = end_date
        if start_date:
            opportunity.start_date = start_date

        if opportunity.managed:
            ManagedOpportunity.objects.filter(id=opportunity.id).update(
                org_pay_per_visit=form.cleaned_data["org_pay_per_visit"]
            )
        response = super().form_valid(form)
        return response


class OpportunityDashboard(OpportunityObjectMixin, OrganizationUserMixin, DetailView):
    model = Opportunity
    template_name = "opportunity/dashboard.html"

    def get(self, request, *args, **kwargs):
        self.object = self.get_object()
        if not self.object.is_setup_complete:
            messages.warning(request, "Please complete the opportunity setup to view it")
            return redirect("opportunity:add_payment_units", org_slug=request.org.slug, opp_id=self.object.id)
        context = self.get_context_data(object=self.object, request=request)
        return self.render_to_response(context)

    def get_context_data(self, object, request, **kwargs):
        context = super().get_context_data(**kwargs)

        learn_module_count = LearnModule.objects.filter(app=object.learn_app).count()
        deliver_unit_count = DeliverUnit.objects.filter(app=object.deliver_app).count()
        payment_unit_count = object.paymentunit_set.count()

        def safe_display(value):
            if value is None:
                return "---"
            if isinstance(value, datetime.date):
                return value.strftime("%Y-%m-%d")
            return str(value)

        context["path"] = [
            {"title": "Opportunities", "url": reverse("opportunity:list", kwargs={"org_slug": request.org.slug})},
            {"title": object.name, "url": reverse("opportunity:detail", args=(request.org.slug, object.id))},
        ]

        context["resources"] = [
            {"name": "Learn App", "count": learn_module_count, "icon": "fa-book-open"},
            {"name": "Deliver App", "count": deliver_unit_count, "icon": "fa-clipboard-check"},
            {"name": "Payments Units", "count": payment_unit_count, "icon": "fa-hand-holding-dollar"},
        ]

        context["basic_details"] = [
            {
                "name": "Delivery Type",
                "count": safe_display(object.delivery_type and object.delivery_type.name),
                "icon": "fa-file-circle-check",
            },
            {
                "name": "Start Date",
                "count": safe_display(object.start_date),
                "icon": "fa-calendar-days",
            },
            {
                "name": "End Date",
                "count": safe_display(object.end_date),
                "icon": "fa-arrow-right !text-brand-mango",  # color is also changed",
            },
            {
                "name": "Max Connect Workers",
                "count": header_with_tooltip(
                    safe_display(int(object.number_of_users)), "Maximum allowed workers in the Opportunity"
                ),
                "icon": "fa-users",
            },
            {
                "name": "Max Service Deliveries",
                "count": header_with_tooltip(
                    safe_display(int(object.allotted_visits)),
                    "Maximum number of payment units that can be delivered. Each payment unit is a service delivery",
                ),
                "icon": "fa-gears",
            },
            {
                "name": "Max Budget",
                "count": header_with_tooltip(
                    f"{object.currency} {intcomma(object.total_budget)}",
                    "Maximum payments that can be made for workers and organization",
                ),
                "icon": "fa-money-bill",
            },
        ]
        context["export_form"] = PaymentExportForm()
        context["export_task_id"] = request.GET.get("export_task_id")
        return context


@org_member_required
@opportunity_required
def export_user_visits(request, org_slug, opp_id):
    form = VisitExportForm(data=request.POST, opportunity=request.opportunity)
    if not form.is_valid():
        messages.error(request, form.errors)
        return redirect("opportunity:worker_list", request.org.slug, opp_id)

    export_format = form.cleaned_data["format"]
    from_date = form.cleaned_data["from_date"]
    to_date = form.cleaned_data["to_date"]
    status = form.cleaned_data["status"]
    flatten = form.cleaned_data["flatten_form_data"]
    result = generate_visit_export.delay(opp_id, from_date, to_date, status, export_format, flatten)
    redirect_url = reverse("opportunity:worker_deliver", args=(request.org.slug, opp_id))
    return redirect(f"{redirect_url}?export_task_id={result.id}")


@org_member_required
@opportunity_required
def review_visit_export(request, org_slug, opp_id):
    form = VisitExportForm(data=request.POST, opportunity=request.opportunity, review_export=True)
    redirect_url = reverse("opportunity:worker_deliver", args=(org_slug, opp_id))
    if not form.is_valid():
        messages.error(request, form.errors)
        return redirect(redirect_url)

    export_format = form.cleaned_data["format"]
    from_date = form.cleaned_data["from_date"]
    to_date = form.cleaned_data["to_date"]
    status = form.cleaned_data["status"]

    result = generate_review_visit_export.delay(opp_id, from_date, to_date, status, export_format)
    return redirect(f"{redirect_url}?export_task_id={result.id}")


@org_member_required
@require_GET
def export_status(request, org_slug, task_id):
    task = AsyncResult(task_id)
    task_meta = task._get_task_meta()
    opportunity_id = task_meta.get("args")[0]
    # Make sure opportunity exists for the given org_slug
    get_opportunity_or_404(org_slug=org_slug, pk=opportunity_id)
    status = task_meta.get("status")
    progress = {"complete": status == CELERY_TASK_SUCCESS, "message": get_task_progress_message(task)}
    if status == "FAILURE":
        progress["error"] = task_meta.get("result")
    return render(
        request,
        "components/upload_progress_bar.html",
        {
            "task_id": task_id,
            "current_time": now().microsecond,
            "progress": progress,
        },
    )


@org_member_required
@require_GET
def download_export(request, org_slug, task_id):
    task_meta = AsyncResult(task_id)._get_task_meta()
    saved_filename = task_meta.get("result")
    opportunity_id = task_meta.get("args")[0]
    opportunity = get_opportunity_or_404(org_slug=org_slug, pk=opportunity_id)
    op_slug = slugify(opportunity.name)
    export_format = saved_filename.split(".")[-1]
    filename = f"{org_slug}_{op_slug}_export.{export_format}"

    export_file = storages["default"].open(saved_filename)
    return FileResponse(
        export_file, as_attachment=True, filename=filename, content_type=TableExport.FORMATS[export_format]
    )


@org_member_required
@opportunity_required
@require_POST
def update_visit_status_import(request, org_slug=None, opp_id=None):
    file = request.FILES.get("visits")
    file_format = get_file_extension(file)
    redirect_url = reverse("opportunity:worker_deliver", args=(org_slug, opp_id))

    if file_format not in ("csv", "xlsx"):
        messages.error(request, f"Invalid file format. Only 'CSV' and 'XLSX' are supported. Got {file_format}")
    else:
        file_path = f"{request.opportunity.pk}_{datetime.datetime.now().isoformat}_visit_import"
        saved_path = default_storage.save(file_path, file)
        tracking_info = GATrackingInfo.from_request(request).dict()
        result = bulk_update_visit_status_task.delay(request.opportunity.pk, saved_path, file_format, tracking_info)
        redirect_url = f"{redirect_url}?export_task_id={result.id}"
    return redirect(redirect_url)


@opportunity_required
def review_visit_import(request, org_slug=None, opp_id=None):
    file = request.FILES.get("visits")
    redirect_url = reverse("opportunity:worker_deliver", args=(org_slug, opp_id))
    try:
        status = bulk_update_visit_review_status(request.opportunity, file)
    except ImportException as e:
        messages.error(request, e.message)
    else:
        message = f"Visit review updated successfully for {len(status)} visits."
        if status.missing_visits:
            message += status.get_missing_message()
        messages.success(request, mark_safe(message))
    return redirect(redirect_url)


@org_member_required
@opportunity_required
def add_budget_existing_users(request, org_slug=None, opp_id=None):
    opportunity_access = OpportunityAccess.objects.filter(opportunity=request.opportunity)
    opportunity_claims = OpportunityClaim.objects.filter(opportunity_access__in=opportunity_access).annotate(
        total_max_visits=Coalesce(Sum("opportunityclaimlimit__max_visits"), Value(0))
    )

    form = AddBudgetExistingUsersForm(
        opportunity_claims=opportunity_claims,
        opportunity=request.opportunity,
        data=request.POST or None,
    )
    if form.is_valid():
        form.save()

        additional_visits = form.cleaned_data.get("additional_visits")
        selected_users = form.cleaned_data.get("selected_users")
        end_date = form.cleaned_data.get("end_date")
        message_parts = []

        if additional_visits and selected_users:
            visit_text = f"{additional_visits} visit{'s' if additional_visits != 1 else ''}"
            user_text = f"{len(selected_users)} worker{'s' if len(selected_users) != 1 else ''}"
            message_parts.append(f"Added {visit_text} to {user_text}.")
            if not request.opportunity.managed:
                message_parts.append(f"Budget increased by {form.budget_increase:.2f}.")

        if end_date:
            message_parts.append(f"Extended opportunity end date to {end_date} for selected workers.")

        messages.success(request, " ".join(message_parts))
        return redirect("opportunity:add_budget_existing_users", org_slug, opp_id)

    tabs = [
        {
            "key": "existing_workers",
            "label": "Existing Connect Workers",
        },
    ]
    # Nm are not allowed to increase the managed opportunity budget so do not provide that tab.
    if not request.opportunity.managed or request.is_opportunity_pm:
        tabs.append(
            {
                "key": "new_workers",
                "label": "New Connect Workers",
            }
        )

    path = [
        {"title": "Opportunities", "url": reverse("opportunity:list", args=(request.org.slug,))},
        {
            "title": request.opportunity.name,
            "url": reverse("opportunity:detail", args=(request.org.slug, request.opportunity.pk)),
        },
        {
            "title": "Add budget",
        },
    ]

    return render(
        request,
        "opportunity/add_visits_existing_users.html",
        {
            "form": form,
            "tabs": tabs,
            "path": path,
            "opportunity_claims": opportunity_claims,
            "budget_per_visit": request.opportunity.budget_per_visit,
            "opportunity": request.opportunity,
        },
    )


@org_member_required
@opportunity_required
def add_budget_new_users(request, org_slug=None, opp_id=None):
    program_manager = is_program_manager(request)

    form = AddBudgetNewUsersForm(
        opportunity=request.opportunity,
        program_manager=program_manager,
        data=request.POST or None,
    )

    if form.is_valid():
        form.save()
        budget_increase = form.budget_increase
        direction = "added to" if budget_increase >= 0 else "removed from"
        messages.success(
            request,
            f"{request.opportunity.currency} {abs(form.budget_increase)} was {direction} the opportunity budget.",
        )

        redirect_url = reverse("opportunity:add_budget_existing_users", args=[org_slug, opp_id])
        redirect_url += "?active_tab=new_users"
        response = HttpResponse()
        response["HX-Redirect"] = redirect_url
        return response

    csrf_token = get_token(request)
    form_html = f"""
        <form id="form-content"
              hx-post="{reverse('opportunity:add_budget_new_users', args=[org_slug, opp_id])}"
              hx-trigger="submit"
              hx-headers='{{"X-CSRFToken": "{csrf_token}"}}'>
            <input type="hidden" name="csrfmiddlewaretoken" value="{csrf_token}">
            {render_crispy_form(form)}
        </form>
        """

    return HttpResponse(mark_safe(form_html))


@org_member_required
@opportunity_required
def export_users_for_payment(request, org_slug, opp_id):
    form = PaymentExportForm(data=request.POST)
    if not form.is_valid():
        messages.error(request, form.errors)
        return redirect("opportunity:worker_payments", org_slug, opp_id)

    export_format = form.cleaned_data["format"]
    result = generate_payment_export.delay(opp_id, export_format)
    redirect_url = reverse("opportunity:worker_payments", args=(request.org.slug, opp_id))
    return redirect(f"{redirect_url}?export_task_id={result.id}")


@org_member_required
@opportunity_required
@require_POST
def payment_import(request, org_slug=None, opp_id=None):
    file = request.FILES.get("payments")
    file_format = get_file_extension(file)
    if file_format not in ("csv", "xlsx"):
        raise ImportException(f"Invalid file format. Only 'CSV' and 'XLSX' are supported. Got {file_format}")

    file_path = f"{request.opportunity.pk}_{datetime.datetime.now().isoformat}_payment_import"
    saved_path = default_storage.save(file_path, file)
    result = bulk_update_payments_task.delay(request.opportunity.pk, saved_path, file_format)
    redirect_url = reverse("opportunity:worker_payments", args=(org_slug, opp_id))
    return redirect(f"{redirect_url}?export_task_id={result.id}")


@org_member_required
@opportunity_required
def add_payment_units(request, org_slug=None, opp_id=None):
    if request.POST:
        return add_payment_unit(request, org_slug=org_slug, opp_id=opp_id)
    paymentunit_count = PaymentUnit.objects.filter(opportunity=request.opportunity).count()
    return render(
        request,
        "opportunity/add_payment_units.html",
        dict(opportunity=request.opportunity, paymentunit_count=paymentunit_count),
    )


@org_member_required
@opportunity_required
def add_payment_unit(request, org_slug=None, opp_id=None):
    deliver_units = DeliverUnit.objects.filter(
        Q(payment_unit__isnull=True) | Q(payment_unit__opportunity__active=False), app=request.opportunity.deliver_app
    )
    form = PaymentUnitForm(
        deliver_units=deliver_units,
        data=request.POST or None,
        payment_units=request.opportunity.paymentunit_set.filter(parent_payment_unit__isnull=True).all(),
        org_slug=org_slug,
        opportunity_id=request.opportunity.pk,
    )
    if form.is_valid():
        form.instance.opportunity = request.opportunity
        form.save()
        required_deliver_units = form.cleaned_data["required_deliver_units"]
        DeliverUnit.objects.filter(id__in=required_deliver_units, payment_unit__isnull=True).update(
            payment_unit=form.instance.id
        )
        optional_deliver_units = form.cleaned_data["optional_deliver_units"]
        DeliverUnit.objects.filter(id__in=optional_deliver_units, payment_unit__isnull=True).update(
            payment_unit=form.instance.id, optional=True
        )
        sub_payment_units = form.cleaned_data["payment_units"]
        PaymentUnit.objects.filter(id__in=sub_payment_units, parent_payment_unit__isnull=True).update(
            parent_payment_unit=form.instance.id
        )
        messages.success(request, f"Payment unit {form.instance.name} created.")
        claims = OpportunityClaim.objects.filter(opportunity_access__opportunity=request.opportunity)
        for claim in claims:
            OpportunityClaimLimit.create_claim_limits(request.opportunity, claim)
        return redirect("opportunity:add_payment_units", org_slug=request.org.slug, opp_id=request.opportunity.id)
    elif request.POST:
        messages.error(request, "Invalid Data")
        return redirect("opportunity:add_payment_units", org_slug=request.org.slug, opp_id=request.opportunity.id)

    path = [
        {"title": "Opportunities", "url": reverse("opportunity:list", args=(request.org.slug,))},
        {
            "title": request.opportunity.name,
            "url": reverse("opportunity:detail", args=(request.org.slug, request.opportunity.pk)),
        },
        {
            "title": "Payment unit",
        },
    ]
    return render(
        request,
        "components/partial_form.html" if request.GET.get("partial") == "True" else "components/form.html",
        dict(
            title=f"{request.org.slug} - {request.opportunity.name}",
            form_title="Payment Unit Create",
            form=form,
            path=path,
        ),
    )


@org_member_required
@opportunity_required
def edit_payment_unit(request, org_slug=None, opp_id=None, pk=None):
    payment_unit = get_object_or_404(PaymentUnit, id=pk, opportunity=request.opportunity)
    deliver_units = DeliverUnit.objects.filter(
        Q(payment_unit__isnull=True) | Q(payment_unit=payment_unit) | Q(payment_unit__opportunity__active=False),
        app=request.opportunity.deliver_app,
    )
    exclude_payment_units = [payment_unit.pk]
    if payment_unit.parent_payment_unit_id:
        exclude_payment_units.append(payment_unit.parent_payment_unit_id)
    payment_unit_deliver_units = {deliver_unit.pk for deliver_unit in payment_unit.deliver_units.all()}
    opportunity_payment_units = (
        request.opportunity.paymentunit_set.filter(
            Q(parent_payment_unit=payment_unit.pk) | Q(parent_payment_unit__isnull=True)
        )
        .exclude(pk__in=exclude_payment_units)
        .all()
    )
    form = PaymentUnitForm(
        deliver_units=deliver_units,
        instance=payment_unit,
        data=request.POST or None,
        payment_units=opportunity_payment_units,
        org_slug=org_slug,
        opportunity_id=request.opportunity.pk,
    )
    if form.is_valid():
        form.save()
        required_deliver_units = form.cleaned_data["required_deliver_units"]
        DeliverUnit.objects.filter(id__in=required_deliver_units).update(payment_unit=form.instance.id, optional=False)
        optional_deliver_units = form.cleaned_data["optional_deliver_units"]
        DeliverUnit.objects.filter(id__in=optional_deliver_units).update(payment_unit=form.instance.id, optional=True)
        sub_payment_units = form.cleaned_data["payment_units"]
        PaymentUnit.objects.filter(id__in=sub_payment_units, parent_payment_unit__isnull=True).update(
            parent_payment_unit=form.instance.id
        )
        # Remove deliver units which are not selected anymore
        deliver_units = required_deliver_units + optional_deliver_units
        removed_deliver_units = payment_unit_deliver_units - {int(deliver_unit) for deliver_unit in deliver_units}
        DeliverUnit.objects.filter(id__in=removed_deliver_units).update(payment_unit=None, optional=False)
        removed_payment_units = {payment_unit.id for payment_unit in opportunity_payment_units} - {
            int(payment_unit_id) for payment_unit_id in sub_payment_units
        }
        PaymentUnit.objects.filter(id__in=removed_payment_units, parent_payment_unit=form.instance.id).update(
            parent_payment_unit=None
        )
        messages.success(request, f"Payment unit {form.instance.name} updated. Please reset the budget")
        return redirect("opportunity:finalize", org_slug=request.org.slug, opp_id=request.opportunity.id)

    path = [
        {"title": "Opportunities", "url": reverse("opportunity:list", args=(request.org.slug,))},
        {
            "title": request.opportunity.name,
            "url": reverse("opportunity:detail", args=(request.org.slug, request.opportunity.pk)),
        },
        {
            "title": "Payment unit",
        },
    ]
    return render(
        request,
        "components/form.html",
        dict(
            title=f"{request.org.slug} - {request.opportunity.name}",
            form_title="Payment Unit Edit",
            form=form,
            path=path,
        ),
    )


@org_member_required
@opportunity_required
def export_user_status(request, org_slug, opp_id):
    form = PaymentExportForm(data=request.POST)
    if not form.is_valid():
        messages.error(request, form.errors)
        return redirect("opportunity:worker_list", request.org.slug, opp_id)

    export_format = form.cleaned_data["format"]
    result = generate_user_status_export.delay(opp_id, export_format)
    redirect_url = reverse("opportunity:worker_list", args=(request.org.slug, opp_id))
    return redirect(f"{redirect_url}?export_task_id={result.id}")


@org_member_required
@opportunity_required
def export_deliver_status(request, org_slug, opp_id):
    form = PaymentExportForm(data=request.POST)
    if not form.is_valid():
        messages.error(request, form.errors)
        return redirect("opportunity:detail", request.org.slug, opp_id)

    export_format = form.cleaned_data["format"]
    result = generate_deliver_status_export.delay(opp_id, export_format)
    redirect_url = reverse("opportunity:detail", args=(request.org.slug, opp_id))
    return redirect(f"{redirect_url}?export_task_id={result.id}")


@org_member_required
@opportunity_required
@require_POST
def payment_delete(request, org_slug=None, opp_id=None, access_id=None, pk=None):
    opportunity_access = get_object_or_404(OpportunityAccess, pk=access_id, opportunity=request.opportunity)
    payment = get_object_or_404(Payment, opportunity_access=opportunity_access, pk=pk)
    payment.delete()
    return redirect("opportunity:worker_payments", org_slug, opp_id)


@org_admin_required
@opportunity_required
def send_message_mobile_users(request, org_slug=None, opp_id=None):
    user_ids = OpportunityAccess.objects.filter(opportunity=request.opportunity, accepted=True).values_list(
        "user_id", flat=True
    )
    users = User.objects.filter(pk__in=user_ids)
    form = SendMessageMobileUsersForm(users=users, data=request.POST or None)

    if form.is_valid():
        selected_user_ids = form.cleaned_data["selected_users"]
        title = form.cleaned_data["title"]
        body = form.cleaned_data["body"]
        send_push_notification_task.delay(selected_user_ids, title, body)

        return redirect("opportunity:detail", org_slug=request.org.slug, opp_id=opp_id)

    path = [
        {"title": "Opportunities", "url": reverse("opportunity:list", args=(org_slug,))},
        {
            "title": request.opportunity.name,
            "url": reverse("opportunity:detail", args=(org_slug, request.opportunity.id)),
        },
        {"title": "Send Message", "url": request.path},
    ]
    return render(
        request,
        "opportunity/send_message.html",
        context=dict(
            title=f"{request.org.slug} - {request.opportunity.name}",
            form_title="Send Message",
            form=form,
            users=users,
            user_ids=list(user_ids),
            path=path,
        ),
    )


@org_member_required
@require_POST
@opportunity_required
def approve_visits(request, org_slug, opp_id):
    visit_ids = request.POST.getlist("visit_ids[]")

    visits = (
        UserVisit.objects.filter(id__in=visit_ids, opportunity=request.opportunity)
        .filter(~Q(status=VisitValidationStatus.approved) | Q(review_status=VisitReviewStatus.disagree))
        .prefetch_related("opportunity")
        .only("status", "review_status", "flagged", "justification", "review_created_on")
    )

    if len({visit.user_id for visit in visits}) > 1:
        return HttpResponseBadRequest(
            "All visits must belong to the same user.",
            headers={"HX-Trigger": "form_error"},
        )

    today = now()
    for visit in visits:
        visit.status = VisitValidationStatus.approved
        if visit.opportunity.managed:
            visit.review_created_on = today
            if visit.review_status == VisitReviewStatus.disagree:
                visit.review_status = VisitReviewStatus.pending
            if visit.flagged:
                justification = request.POST.get("justification")
                if not justification:
                    return HttpResponse(
                        "Justification is mandatory for flagged visits.",
                        status=400,
                        headers={"HX-Trigger": "form_error"},
                    )
                visit.justification = justification

    approved_count = UserVisit.objects.bulk_update(
        visits, ["status", "review_created_on", "review_status", "justification"]
    )
    if visits:
        update_payment_accrued(opportunity=visits[0].opportunity, users=[visits[0].user], incremental=True)
    send_event_to_ga(request, Event("bulk_approve_confirm", {"updated": approved_count, "total": len(visit_ids)}))

    return HttpResponse(status=200, headers={"HX-Trigger": "reload_table"})


@org_member_required
@opportunity_required
@require_POST
def reject_visits(request, org_slug=None, opp_id=None):
    visit_ids = request.POST.getlist("visit_ids[]")
    reason = request.POST.get("reason", "").strip()

    updated_count = (
        UserVisit.objects.filter(id__in=visit_ids, opportunity=request.opportunity)
        .exclude(status=VisitValidationStatus.rejected)
        .update(status=VisitValidationStatus.rejected, reason=reason)
    )
    if visit_ids:
        visit = UserVisit.objects.get(id=visit_ids[0])
        update_payment_accrued(opportunity=request.opportunity, users=[visit.user])

    send_event_to_ga(request, Event("bulk_reject_confirm", {"updated": updated_count, "total": len(visit_ids)}))

    return HttpResponse(status=200, headers={"HX-Trigger": "reload_table"})


@org_member_required
def fetch_attachment(self, org_slug, blob_id):
    blob_meta = BlobMeta.objects.get(blob_id=blob_id)
    attachment = storages["default"].open(blob_id)
    return FileResponse(attachment, filename=blob_meta.name, content_type=blob_meta.content_type)


@org_member_required
@opportunity_required
def verification_flags_config(request, org_slug=None, opp_id=None):
    if request.opportunity.managed and not request.is_opportunity_pm:
        return redirect("opportunity:detail", org_slug=org_slug, opp_id=opp_id)
    verification_flags = OpportunityVerificationFlags.objects.filter(opportunity=request.opportunity).first()
    form = OpportunityVerificationFlagsConfigForm(instance=verification_flags, data=request.POST or None)
    deliver_unit_count = DeliverUnit.objects.filter(app=request.opportunity.deliver_app).count()
    DeliverUnitFlagsFormset = modelformset_factory(
        DeliverUnitFlagRules, DeliverUnitFlagsForm, extra=deliver_unit_count, max_num=deliver_unit_count
    )
    deliver_unit_flags = DeliverUnitFlagRules.objects.filter(opportunity=request.opportunity)
    deliver_unit_formset = DeliverUnitFlagsFormset(
        form_kwargs={"opportunity": request.opportunity},
        prefix="deliver_unit",
        queryset=deliver_unit_flags,
        data=request.POST or None,
        initial=[
            {"deliver_unit": du}
            for du in request.opportunity.deliver_app.deliver_units.exclude(
                id__in=deliver_unit_flags.values_list("deliver_unit")
            )
        ],
    )
    FormJsonValidationRulesFormset = modelformset_factory(
        FormJsonValidationRules,
        FormJsonValidationRulesForm,
        extra=1,
    )
    form_json_formset = FormJsonValidationRulesFormset(
        form_kwargs={"opportunity": request.opportunity},
        prefix="form_json",
        queryset=FormJsonValidationRules.objects.filter(opportunity=request.opportunity),
        data=request.POST or None,
    )
    if (
        request.method == "POST"
        and form.is_valid()
        and deliver_unit_formset.is_valid()
        and form_json_formset.is_valid()
    ):
        verification_flags = form.save(commit=False)
        verification_flags.opportunity = request.opportunity
        verification_flags.save()
        for du_form in deliver_unit_formset.forms:
            if du_form.is_valid() and du_form.cleaned_data != {}:
                du_form.instance.opportunity = request.opportunity
                du_form.save()
        for fj_form in form_json_formset.forms:
            if fj_form.is_valid() and fj_form.cleaned_data != {}:
                fj_form.instance.opportunity = request.opportunity
                fj_form.save()
        messages.success(request, "Verification flags saved successfully.")

    path = [
        {"title": "Opportunities", "url": reverse("opportunity:list", args=(org_slug,))},
        {
            "title": request.opportunity.name,
            "url": reverse("opportunity:detail", args=(org_slug, request.opportunity.id)),
        },
        {"title": "Verification Flags Config", "url": request.path},
    ]
    return render(
        request,
        "opportunity/verification_flags_config.html",
        context=dict(
            opportunity=request.opportunity,
            title=f"{request.org.slug} - {request.opportunity.name}",
            form=form,
            deliver_unit_formset=deliver_unit_formset,
            form_json_formset=form_json_formset,
            path=path,
        ),
    )


@org_member_required
@csrf_exempt
@require_http_methods(["DELETE"])
@opportunity_required
def delete_form_json_rule(request, org_slug=None, opp_id=None, pk=None):
    form_json_rule = FormJsonValidationRules.objects.get(
        opportunity=opp_id, pk=pk, opportunity__organization=request.org
    )
    form_json_rule.delete()
    return HttpResponse(status=200)


class OpportunityCompletedWorkTable(OrganizationUserMixin, OpportunityObjectMixin, SingleTableView):
    model = CompletedWork
    paginate_by = 25
    table_class = CompletedWorkTable
    template_name = "tables/single_table.html"

    def get_queryset(self):
        access_objects = OpportunityAccess.objects.filter(opportunity=self.get_opportunity())
        return list(
            filter(lambda cw: cw.completed, CompletedWork.objects.filter(opportunity_access__in=access_objects))
        )


@org_member_required
@opportunity_required
def export_completed_work(request, org_slug, opp_id):
    form = PaymentExportForm(data=request.POST)
    if not form.is_valid():
        messages.error(request, form.errors)
        return redirect("opportunity:detail", request.org.slug, opp_id)

    export_format = form.cleaned_data["format"]
    result = generate_work_status_export.delay(opp_id, export_format)
    redirect_url = reverse("opportunity:detail", args=(request.org.slug, opp_id))
    return redirect(f"{redirect_url}?export_task_id={result.id}")


@org_member_required
@opportunity_required
@require_POST
def update_completed_work_status_import(request, org_slug=None, opp_id=None):
    file = request.FILES.get("visits")
    try:
        status = bulk_update_completed_work_status(request.opportunity, file)
    except ImportException as e:
        messages.error(request, e.message)
    else:
        message = f"Payment Verification status updated successfully for {len(status)} completed works."
        if status.missing_completed_works:
            message += status.get_missing_message()
        messages.success(request, mark_safe(message))
    return redirect("opportunity:detail", org_slug, opp_id)


@org_member_required
@opportunity_required
@require_POST
def suspend_user(request, org_slug=None, opp_id=None, pk=None):
    access = get_object_or_404(OpportunityAccess, opportunity=request.opportunity, id=pk)
    access.suspended = True
    access.suspension_date = now()
    access.suspension_reason = request.POST.get("reason", "")
    access.save()

    # Clear the cached opportunity access for the suspended user
    remove_opportunity_access_cache(access.user, access.opportunity)

    return redirect("opportunity:user_visits_list", org_slug, opp_id, pk)


@require_POST
@org_member_required
@opportunity_required
def revoke_user_suspension(request, org_slug=None, opp_id=None, pk=None):
    access = get_object_or_404(OpportunityAccess, opportunity=request.opportunity, id=pk)
    access.suspended = False
    access.save()
    remove_opportunity_access_cache(access.user, access.opportunity)
    return HttpResponse(headers={"HX-Redirect": request.POST.get("next", "/")})


@org_member_required
@opportunity_required
def suspended_users_list(request, org_slug=None, opp_id=None):
    access_objects = OpportunityAccess.objects.filter(opportunity=request.opportunity, suspended=True)
    table = SuspendedUsersTable(access_objects)
    path = []
    if request.opportunity.managed:
        path.append({"title": "Programs", "url": reverse("program:home", args=(org_slug,))})
        path.append(
            {
                "title": request.opportunity.managedopportunity.program.name,
                "url": reverse("program:home", args=(org_slug,)),
            }
        )
    path.extend(
        [
            {"title": "Opportunities", "url": reverse("opportunity:list", args=(org_slug,))},
            {"title": request.opportunity.name, "url": reverse("opportunity:detail", args=(org_slug, opp_id))},
            {"title": "Suspended Users", "url": request.path},
        ]
    )
    return render(
        request, "opportunity/suspended_users.html", dict(table=table, opportunity=request.opportunity, path=path)
    )


@org_member_required
@opportunity_required
def export_catchment_area(request, org_slug, opp_id):
    form = PaymentExportForm(data=request.POST)
    if not form.is_valid():
        messages.error(request, form.errors)
        return redirect("opportunity:detail", request.org.slug, opp_id)

    export_format = form.cleaned_data["format"]
    result = generate_catchment_area_export.delay(opp_id, export_format)
    redirect_url = reverse("opportunity:detail", args=(request.org.slug, opp_id))
    return redirect(f"{redirect_url}?export_task_id={result.id}")


@org_member_required
@opportunity_required
@require_POST
def import_catchment_area(request, org_slug=None, opp_id=None):
    file = request.FILES.get("catchments")
    try:
        status = bulk_update_catchments(request.opportunity, file)
    except ImportException as e:
        messages.error(request, e.message)
    else:
        message = f"{len(status)} catchment areas were updated successfully and {status.new_catchments} were created."
        messages.success(request, mark_safe(message))
    return redirect("opportunity:detail", org_slug, opp_id)


@org_member_required
@opportunity_required
def opportunity_user_invite(request, org_slug=None, opp_id=None):
    form = OpportunityUserInviteForm(data=request.POST or None, opportunity=request.opportunity)
    if form.is_valid():
        users = form.cleaned_data["users"]
        if users:
            add_connect_users.delay(users, request.opportunity.id)
        return redirect("opportunity:detail", request.org.slug, opp_id)
    return render(
        request,
        "components/form.html",
        dict(title=f"{request.org.slug} - {request.opportunity.name}", form_title="Invite Connect Workers", form=form),
    )


@org_member_required
@opportunity_required
def user_visit_review(request, org_slug, opp_id):
    if request.POST and request.is_opportunity_pm:
        review_status = request.POST.get("review_status").lower()
        updated_reviews = request.POST.getlist("pk")
        user_visits = UserVisit.objects.filter(pk__in=updated_reviews)
        if review_status in [VisitReviewStatus.agree.value, VisitReviewStatus.disagree.value]:
            user_visits.update(review_status=review_status)
            update_payment_accrued(opportunity=request.opportunity, users=[visit.user for visit in user_visits])

    return HttpResponse(status=200, headers={"HX-Trigger": "reload_table"})


@org_member_required
@opportunity_required
def payment_report(request, org_slug, opp_id):
    usd = request.GET.get("usd", False)

    if not request.opportunity.managed:
        return redirect("opportunity:detail", org_slug, opp_id)

    amount_field = "amount"
    currency = request.opportunity.currency
    if usd:
        amount_field = "amount_usd"
        currency = "USD"

    total_paid_users = Payment.objects.filter(
        opportunity_access__opportunity=request.opportunity, organization__isnull=True
    ).aggregate(total=Sum(amount_field))["total"] or Decimal("0.00")
    total_paid_nm = Payment.objects.filter(
        organization=request.opportunity.organization, invoice__opportunity=request.opportunity
    ).aggregate(total=Sum(amount_field))["total"] or Decimal("0.00")
    data, total_user_payment_accrued, total_nm_payment_accrued = get_payment_report_data(request.opportunity, usd)
    table = PaymentReportTable(data)
    RequestConfig(request, paginate={"per_page": get_validated_page_size(request)}).configure(table)

    def render_amount(amount):
        return f"{currency} {intcomma(amount or 0)}"

    cards = [
        {
            "amount": render_amount(total_user_payment_accrued),
            "icon": "fa-user-friends",
            "label": "Connect Worker",
            "subtext": "Total Accrued",
        },
        {
            "amount": render_amount(total_paid_users),
            "icon": "fa-user-friends",
            "label": "Connect Worker",
            "subtext": "Total Paid",
        },
        {
            "amount": render_amount(total_nm_payment_accrued),
            "icon": "fa-building",
            "label": "Organization",
            "subtext": "Total Accrued",
        },
        {
            "amount": render_amount(total_paid_nm),
            "icon": "fa-building",
            "label": "Organization",
            "subtext": "Total Paid",
        },
    ]

    return render(
        request,
        "opportunity/invoice_payment_report.html",
        context=dict(
            table=table,
            opportunity=request.opportunity,
            cards=cards,
        ),
    )


@org_member_required
@opportunity_required
def invoice_list(request, org_slug, opp_id):
    if not request.opportunity.managed:
        return redirect("opportunity:detail", org_slug, opp_id)

    filter_kwargs = dict(opportunity=request.opportunity)

    queryset = PaymentInvoice.objects.filter(**filter_kwargs).order_by("date")
    csrf_token = get_token(request)

    table = PaymentInvoiceTable(
        queryset,
        org_slug=org_slug,
        opportunity=request.opportunity,
        exclude=("actions",) if not request.is_opportunity_pm else tuple(),
        csrf_token=csrf_token,
    )

    RequestConfig(request, paginate={"per_page": get_validated_page_size(request)}).configure(table)
    return render(
        request,
        "opportunity/invoice_list.html",
        {
            "opportunity": request.opportunity,
            "table": table,
            "new_invoice_url": reverse("opportunity:invoice_create", args=(org_slug, opp_id)),
            "path": [
                {"title": "Opportunities", "url": reverse("opportunity:list", args=(org_slug,))},
                {"title": request.opportunity.name, "url": reverse("opportunity:detail", args=(org_slug, opp_id))},
                {"title": "Invoices", "url": reverse("opportunity:invoice_list", args=(org_slug, opp_id))},
            ],
        },
    )


class InvoiceCreateView(OrganizationUserMixin, OpportunityObjectMixin, CreateView):
    model = PaymentInvoice
    form_class = PaymentInvoiceForm
    template_name = "opportunity/invoice_create.html"

    def get_context_data(self, **kwargs):
        context = super().get_context_data(**kwargs)
        opportunity = self.get_opportunity()
        org_slug = self.request.org.slug

        context.update(
            {
                "opportunity": opportunity,
                "is_service_delivery": self.request.GET.get("invoice_type")
                == PaymentInvoice.InvoiceType.service_delivery,
                "path": [
                    {"title": "Opportunities", "url": reverse("opportunity:list", args=(org_slug,))},
                    {"title": opportunity.name, "url": reverse("opportunity:detail", args=(org_slug, opportunity.id))},
                    {"title": "Invoices", "url": reverse("opportunity:invoice_list", args=(org_slug, opportunity.id))},
                    {
                        "title": self.breadcrumb_title,
                        "url": reverse("opportunity:invoice_create", args=(org_slug, opportunity.id)),
                    },
                ],
            }
        )
        return context

    @property
    def breadcrumb_title(self):
        service_delivery = PaymentInvoice.InvoiceType.service_delivery
        if self.request.GET.get("invoice_type", service_delivery) == service_delivery:
            return "New Service Delivery Invoice"
        return "New Custom Invoice"

    def post(self, request, org_slug, opp_id, **kwargs):
        opportunity = self.get_opportunity()
        if not opportunity.managed or request.is_opportunity_pm:
            return redirect("opportunity:detail", org_slug, opp_id)

        form = self.get_form()
        if not form.is_valid():
            return self.get(request, org_slug, opp_id, **kwargs)

        form.save()
        return redirect(reverse("opportunity:invoice_list", args=[org_slug, opp_id]))

    def get_form_kwargs(self):
        kwargs = super().get_form_kwargs()
        kwargs["opportunity"] = self.get_opportunity()
        kwargs["invoice_type"] = self.request.GET.get("invoice_type", PaymentInvoice.InvoiceType.service_delivery)
        return kwargs

    def get_success_url(self):
        return reverse("opportunity:invoice_list", args=(self.request.org.slug, self.get_opportunity().id))


@org_member_required
@opportunity_required
@require_POST
def invoice_approve(request, org_slug, opp_id):
    if not request.opportunity.managed or not (request.org_membership and request.org_membership.is_program_manager):
        return redirect("opportunity:detail", org_slug, opp_id)
    invoice_ids = request.POST.getlist("pk")
    invoices = PaymentInvoice.objects.filter(opportunity=request.opportunity, pk__in=invoice_ids, payment__isnull=True)

    for invoice in invoices:
        payment = Payment(
            amount=invoice.amount,
            organization=request.opportunity.organization,
            amount_usd=invoice.amount_usd,
            invoice=invoice,
        )
        payment.save()
    return redirect("opportunity:invoice_list", org_slug, opp_id)


@org_member_required
@require_POST
@csrf_exempt
@opportunity_required
def delete_user_invites(request, org_slug, opp_id):
    invite_ids = request.POST.getlist("user_invite_ids")
    if not invite_ids:
        return HttpResponseBadRequest()

    user_invites = (
        UserInvite.objects.filter(id__in=invite_ids, opportunity=request.opportunity)
        .exclude(status=UserInviteStatus.accepted)
        .select_related("opportunity_access")
    )

    opportunity_access_ids = [invite.opportunity_access.id for invite in user_invites if invite.opportunity_access]
    deleted_count = user_invites.count()
    cannot_delete_count = len(invite_ids) - deleted_count
    user_invites.delete()
    OpportunityAccess.objects.filter(id__in=opportunity_access_ids).delete()

    event = Event(
        name="user_invites_deleted",
        params={
            GA_CUSTOM_DIMENSIONS.TOTAL.value: len(invite_ids),
            GA_CUSTOM_DIMENSIONS.SUCCESS_COUNT.value: deleted_count,
        },
    )
    send_event_to_ga(request, event)

    if deleted_count > 0:
        messages.success(request, mark_safe(f"Successfully deleted {deleted_count} invite(s)."))
    if cannot_delete_count > 0:
        messages.warning(
            request,
            mark_safe(f"Cannot delete {cannot_delete_count} invite(s). Accepted invites cannot be deleted."),
        )

    redirect_url = reverse("opportunity:worker_list", args=(request.org.slug, opp_id))
    return HttpResponse(headers={"HX-Redirect": redirect_url})


@org_member_required
@require_POST
@opportunity_required
def resend_user_invites(request, org_slug, opp_id):
    invite_ids = request.POST.getlist("user_invite_ids")
    if not invite_ids:
        return HttpResponseBadRequest()

    user_invites = UserInvite.objects.filter(id__in=invite_ids, opportunity=request.opportunity).select_related(
        "opportunity_access__user"
    )

    recent_invites = []
    accepted_invites = []
    not_found_phone_numbers = set()
    valid_phone_numbers = []
    for user_invite in user_invites:
        if user_invite.status == UserInviteStatus.accepted:
            accepted_invites.append(user_invite.phone_number)
            continue
        if user_invite.notification_date and (now() - user_invite.notification_date) < timedelta(days=1):
            recent_invites.append(user_invite.phone_number)
            continue
        if user_invite.status == UserInviteStatus.not_found:
            not_found_phone_numbers.add(user_invite.phone_number)
            continue
        valid_phone_numbers.append(user_invite.phone_number)

    resent_count = 0
    if valid_phone_numbers:
        users = User.objects.filter(phone_number__in=valid_phone_numbers)
        for user in users:
            access, _ = OpportunityAccess.objects.get_or_create(user=user, opportunity=request.opportunity)
            invite_user.delay(user.id, access.pk)
            resent_count += 1

    if not_found_phone_numbers:
        found_user_list = fetch_users(not_found_phone_numbers)
        for found_user in found_user_list:
            not_found_phone_numbers.remove(found_user.phone_number)
            update_user_and_send_invite(found_user, opp_id)
            resent_count += 1

    event = Event(
        name="user_invites_resent",
        params={
            GA_CUSTOM_DIMENSIONS.TOTAL.value: len(invite_ids),
            GA_CUSTOM_DIMENSIONS.SUCCESS_COUNT.value: resent_count,
        },
    )
    send_event_to_ga(request, event)

    if resent_count > 0:
        messages.success(request, mark_safe(f"Successfully resent {resent_count} invite(s)."))
    if recent_invites:
        messages.warning(
            request,
            mark_safe(
                "The following invites were skipped, as they were sent in the "
                f"last 24 hours: {', '.join(recent_invites)}"
            ),
        )
    if not_found_phone_numbers:
        messages.warning(
            request,
            mark_safe(
                "The following invites were skipped, as they are not "
                f"registered on PersonalID: {', '.join(not_found_phone_numbers)}"
            ),
        )
    if accepted_invites:
        messages.warning(
            request,
            mark_safe(
                f"The following invites were skipped, as they have already accepted: {', '.join(accepted_invites)}"
            ),
        )

    redirect_url = reverse("opportunity:worker_list", args=(request.org.slug, opp_id))
    return HttpResponse(headers={"HX-Redirect": redirect_url})


@require_POST
@opportunity_required
def sync_deliver_units(request, org_slug, opp_id):
    status = HTTPStatus.OK
    message = "Delivery unit sync completed."
    try:
        create_learn_modules_and_deliver_units(opp_id)
    except AppNoBuildException:
        status = HTTPStatus.BAD_REQUEST
        message = "Failed to retrieve updates. No available build at the moment."

    return HttpResponse(content=message, status=status)


@org_viewer_required
@opportunity_required
def user_visit_verification(request, org_slug, opp_id, pk):
    opportunity_access = get_object_or_404(OpportunityAccess, opportunity=request.opportunity, pk=pk)

    user_visit_counts = get_user_visit_counts(opportunity_access_id=pk)
    visits = UserVisit.objects.filter(opportunity_access=opportunity_access, flagged=True, flag_reason__isnull=False)
    flagged_info = defaultdict(lambda: {"name": "", "approved": 0, "pending": 0, "rejected": 0})
    for visit in visits:
        for flag, _description in visit.flag_reason.get("flags", []):
            flag_label = FlagLabels.get_label(flag)
            if visit.status == VisitValidationStatus.approved:
                if request.opportunity.managed and visit.review_created_on is not None:
                    if visit.review_status == VisitReviewStatus.agree:
                        flagged_info[flag_label]["approved"] += 1
                    else:
                        flagged_info[flag_label]["pending"] += 1
                else:
                    flagged_info[flag_label]["approved"] += 1
            if visit.status in (VisitValidationStatus.pending, VisitValidationStatus.duplicate):
                flagged_info[flag_label]["pending"] += 1
            if visit.status == VisitValidationStatus.rejected:
                flagged_info[flag_label]["rejected"] += 1
            flagged_info[flag_label]["name"] = flag_label
    flagged_info = flagged_info.values()
    last_payment_details = Payment.objects.filter(opportunity_access=opportunity_access).order_by("-date_paid").first()
    pending_payment = max(opportunity_access.payment_accrued - opportunity_access.total_paid, 0)
    pending_completed_work_count = CompletedWork.objects.filter(
        opportunity_access=opportunity_access, status=CompletedWorkStatus.pending, saved_approved_count__gt=0
    ).count()

    path = []
    if request.opportunity.managed:
        path.append({"title": "Programs", "url": reverse("program:home", args=(org_slug,))})
        path.append(
            {
                "title": request.opportunity.managedopportunity.program.name,
                "url": reverse("program:home", args=(org_slug,)),
            }
        )
    path.extend(
        [
            {"title": "Opportunities", "url": reverse("opportunity:list", args=(org_slug,))},
            {"title": request.opportunity.name, "url": reverse("opportunity:detail", args=(org_slug, opp_id))},
            {
                "title": "Connect Workers",
                "url": reverse("opportunity:worker_deliver", args=(org_slug, opp_id)),
            },
            {"title": opportunity_access.user.name, "url": request.path},
        ]
    )

    response = render(
        request,
        "opportunity/user_visit_verification.html",
        context={
            "opportunity_access": opportunity_access,
            "counts": user_visit_counts,
            "flagged_info": flagged_info,
            "last_payment_details": last_payment_details,
            "MAPBOX_TOKEN": settings.MAPBOX_TOKEN,
            "opportunity": opportunity_access.opportunity,
            "pending_completed_work_count": pending_completed_work_count,
            "pending_payment": pending_payment,
            "path": path,
        },
    )
    return response


def get_user_visit_counts(opportunity_access_id: int, date=None):
    opportunity_access = OpportunityAccess.objects.get(id=opportunity_access_id)
    visit_count_kwargs = {}
    if opportunity_access.opportunity.managed:
        visit_count_kwargs = dict(
            pending_review=Count(
                "id",
                filter=Q(
                    review_status=VisitReviewStatus.pending,
                    status=VisitValidationStatus.approved,
                    review_created_on__isnull=False,
                ),
            ),
            disagree=Count(
                "id",
                filter=Q(
                    review_status=VisitReviewStatus.disagree,
                    review_created_on__isnull=False,
                ),
            ),
            agree=Count(
                "id",
                filter=Q(
                    status=VisitValidationStatus.approved,
                    review_status=VisitReviewStatus.agree,
                    review_created_on__isnull=False,
                ),
            ),
        )

    filter_kwargs = {"opportunity_access": opportunity_access}
    if date:
        filter_kwargs.update({"visit_date__date": date})

    user_visit_counts = UserVisit.objects.filter(**filter_kwargs).aggregate(
        **visit_count_kwargs,
        approved=Count("id", filter=Q(status=VisitValidationStatus.approved)),
        pending=Count("id", filter=Q(status__in=[VisitValidationStatus.pending, VisitValidationStatus.duplicate])),
        rejected=Count("id", filter=Q(status=VisitValidationStatus.rejected)),
        flagged=Count("id", filter=Q(flagged=True)),
        total=Count("*"),
    )
    return user_visit_counts


class VisitVerificationTableView(OrganizationUserMixin, OpportunityObjectMixin, SingleTableView):
    model = UserVisit
    table_class = UserVisitVerificationTable
    template_name = "opportunity/user_visit_verification_table.html"
    exclude_columns = []

    def get_paginate_by(self, table_data):
        return get_validated_page_size(self.request)

    def get_table(self, **kwargs):
        kwargs["exclude"] = self.exclude_columns
        self.table = super().get_table(**kwargs)
        return self.table

    def dispatch(self, request, *args, **kwargs):
        response = super().dispatch(request, *args, **kwargs)
        url = reverse(
            "opportunity:user_visits_list",
            args=[request.org.slug, self.kwargs["opp_id"], self.kwargs["pk"]],
        )
        query_params = request.GET.urlencode()
        response["HX-Replace-Url"] = f"{url}?{query_params}"
        return response

    def get_table_kwargs(self):
        kwargs = super().get_table_kwargs()
        kwargs["organization"] = self.request.org
        kwargs["is_opportunity_pm"] = self.request.is_opportunity_pm
        return kwargs

    def get_context_data(self, **kwargs):
        user_visit_counts = get_user_visit_counts(self.kwargs["pk"], self.filter_date)

        if self.request.is_opportunity_pm:
            tabs = [
                {
                    "name": "pending_review",
                    "label": "Pending PM Review",
                    "count": user_visit_counts.get("pending_review", 0),
                },
                {
                    "name": "disagree",
                    "label": "Disagree",
                    "count": user_visit_counts.get("disagree", 0),
                },
                {
                    "name": "agree",
                    "label": "Agree",
                    "count": user_visit_counts.get("agree", 0),
                },
                {"name": "all", "label": "All", "count": user_visit_counts.get("total", 0)},
            ]
        else:
            tabs = [
                {
                    "name": "pending",
                    "label": "Pending NM Review",
                    "count": user_visit_counts.get("pending", 0),
                }
            ]

            if self.get_opportunity().managed:
                dynamic_tabs = [
                    {
                        "name": "pending_review",
                        "label": "Pending PM Review",
                        "count": user_visit_counts.get("pending_review", 0),
                    },
                    {
                        "name": "disagree",
                        "label": "Revalidate",
                        "count": user_visit_counts.get("disagree", 0),
                    },
                    {
                        "name": "agree",
                        "label": "Approved",
                        "count": user_visit_counts.get("agree", 0),
                    },
                ]
            else:
                dynamic_tabs = [
                    {
                        "name": "approved",
                        "label": "Approved",
                        "count": user_visit_counts.get("approved", 0),
                    },
                ]

            tabs.extend(dynamic_tabs)
            tabs.extend(
                [
                    {
                        "name": "rejected",
                        "label": "Rejected",
                        "count": user_visit_counts.get("rejected", 0),
                    },
                    {"name": "all", "label": "All", "count": user_visit_counts.get("total", 0)},
                ]
            )

        context = super().get_context_data(**kwargs)
        context["opportunity_access"] = self.opportunity_access
        context["tabs"] = tabs
        return context

    def get_queryset(self):
        self.opportunity_access = get_object_or_404(
            OpportunityAccess, opportunity=self.get_opportunity(), pk=self.kwargs["pk"]
        )

        self.filter_status = self.request.GET.get("filter_status")
        self.filter_date = self.request.GET.get("filter_date")
        filter_kwargs = {"opportunity_access": self.opportunity_access}
        if self.filter_date:
            date = datetime.datetime.strptime(self.filter_date, "%Y-%m-%d")
            filter_kwargs.update({"visit_date__date": date})

        if self.filter_status == "pending":
            filter_kwargs.update({"status__in": [VisitValidationStatus.pending, VisitValidationStatus.duplicate]})
            self.exclude_columns = ["last_activity"]
        if self.filter_status == "approved":
            filter_kwargs.update({"status": VisitValidationStatus.approved})
        if self.filter_status == "rejected":
            filter_kwargs.update({"status": VisitValidationStatus.rejected})

        if self.filter_status == "pending_review":
            filter_kwargs.update(
                {
                    "review_status": VisitReviewStatus.pending,
                    "status": VisitValidationStatus.approved,
                    "review_created_on__isnull": False,
                }
            )
        if self.filter_status == "disagree":
            filter_kwargs.update(
                {
                    "review_status": VisitReviewStatus.disagree,
                    "review_created_on__isnull": False,
                }
            )
        if self.filter_status == "agree":
            filter_kwargs.update(
                {
                    "review_status": VisitReviewStatus.agree,
                    "status": VisitValidationStatus.approved,
                    "review_created_on__isnull": False,
                }
            )
        return UserVisit.objects.filter(**filter_kwargs).order_by("visit_date")


@org_viewer_required
@opportunity_required
def user_visit_details(request, org_slug, opp_id, pk):
    user_visit = get_object_or_404(UserVisit, pk=pk, opportunity=request.opportunity)
    verification_flags_config = request.opportunity.opportunityverificationflags

    serializer = XFormSerializer(data=user_visit.form_json)
    serializer.is_valid()
    xform = serializer.save()

    visit_data = {
        "entity_name": user_visit.entity_name,
        "user__name": user_visit.user.name,
        "status": user_visit.get_status_display(),
        "visit_date": user_visit.visit_date,
    }

    user_forms = []
    other_forms = []
    closest_distance = sys.maxsize

    if user_visit.location:
        lat, lon, _, precision = user_visit.location.split(" ")
        lat = float(lat)
        lon = float(lon)

        # Bounding box delta for 250m
        lat_delta = 0.00225
        lon_delta = 0.00225

        class SplitPart(Func):
            function = "SPLIT_PART"
            arity = 3

        # Fetch only points within 250m
        qs = (
            UserVisit.objects.filter(opportunity=request.opportunity)
            .exclude(pk=user_visit.pk)
            .annotate(
                lat_val=Cast(SplitPart("location", Value(" "), Value(1)), FloatField()),
                lon_val=Cast(SplitPart("location", Value(" "), Value(2)), FloatField()),
            )
            .filter(
                lat_val__range=(lat - lat_delta, lat + lat_delta),
                lon_val__range=(lon - lon_delta, lon + lon_delta),
            )
            .select_related("user")
        )

        for loc in qs:
            if not loc.location:
                continue
            try:
                other_lat, other_lon, *_ = loc.location.split()
                dist = distance.distance((lat, lon), (float(other_lat), float(other_lon))).m
                closest_distance = int(min(closest_distance, dist))
                if dist <= 250:
                    visit_info = {
                        "entity_name": loc.entity_name,
                        "user__name": loc.user.name,
                        "status": loc.get_status_display(),
                        "visit_date": loc.visit_date,
                        "url": reverse(
                            "opportunity:user_visit_details",
                            kwargs={"org_slug": request.org.slug, "opp_id": loc.opportunity_id, "pk": loc.pk},
                        ),
                    }
                    form = (visit_info, dist, other_lat, other_lon, precision)
                    if user_visit.user_id == loc.user_id:
                        user_forms.append(form)
                    else:
                        other_forms.append(form)
            except Exception:
                continue

        user_forms.sort(key=lambda x: x[1])
        other_forms.sort(key=lambda x: x[1])
        visit_data.update({"lat": lat, "lon": lon, "precision": precision})

    flags = []
    attachment_flagged = False
    if user_visit.flagged and user_visit.flag_reason:
        for flag, description in user_visit.flag_reason.get("flags", []):
            if flag == Flags.ATTACHMENT_MISSING.value:
                attachment_flagged = True
                continue
            flags.append((FlagLabels.get_label(flag), description))
    flag_count = len(flags) + attachment_flagged

    return render(
        request,
        "opportunity/user_visit_details.html",
        context=dict(
            user_visit=user_visit,
            xform=xform,
            user_forms=user_forms[:5],
            other_forms=other_forms[:5],
            visit_data=visit_data,
            closest_distance=closest_distance,
            verification_flags_config=verification_flags_config,
            flags=flags,
            flag_count=flag_count,
            attachment_flagged=attachment_flagged,
        ),
    )


class BaseWorkerListView(OrganizationUserMixin, OpportunityObjectMixin, View):
    template_name = "opportunity/opportunity_worker.html"
    hx_template_name = "opportunity/workers.html"
    active_tab = "workers"
    tabs = [
        {"key": "workers", "label": "Connect Workers", "url_name": "opportunity:worker_list"},
        {"key": "learn", "label": "Learn", "url_name": "opportunity:worker_learn"},
        {"key": "deliver", "label": "Deliver", "url_name": "opportunity:worker_deliver"},
        {"key": "payments", "label": "Payments", "url_name": "opportunity:worker_payments"},
    ]

    def _is_navigating_between_tabs(self, org_slug, opportunity):
        referer = self.request.headers.get("referer")
        is_tab_navigation = False
        if referer:
            path = urlparse(referer).path
            for tab in self.tabs:
                if path.endswith(reverse(tab["url_name"], args=(org_slug, opportunity.id))):
                    is_tab_navigation = True
                    break
        return is_tab_navigation

    def get_tabs(self, org_slug, opportunity):
        tabs_with_urls = []
        # Persist url-params when navigating in between tabs, but not other pages
        is_tab_navigation = self._is_navigating_between_tabs(org_slug, opportunity)
        session_key_prefix = "worker_tab_params"

        params = {}
        if not is_tab_navigation:
            # Clear url params
            for key in [t["key"] for t in self.tabs]:
                self.request.session.pop(f"{session_key_prefix}:{key}", None)
        if self.request.GET:
            # Save url params
            params = self.request.GET.dict()
            self.request.session[f"{session_key_prefix}:{self.active_tab}"] = params
        elif is_tab_navigation:
            # Persist
            params = self.request.session.get(f"{session_key_prefix}:{self.active_tab}", {})

        # build urls with params
        for tab in self.tabs:
            url = reverse(tab["url_name"], args=(org_slug, opportunity.id))
            if tab["key"] == self.active_tab:
                tab_params = params
            else:
                tab_params = self.request.session.get(f"worker_tab_params:{tab['key']}", {})
            if tab_params:
                url = f"{url}?{urlencode(tab_params)}"
            tabs_with_urls.append({**tab, "url": url})

        # Label with count for workers tab
        workers_count = (
            UserInvite.objects.filter(opportunity=opportunity).exclude(status=UserInviteStatus.not_found).count()
        )
        tabs_with_urls[0]["label"] = f"Connect Workers ({workers_count})"
        return tabs_with_urls

    def get(self, request, org_slug, opp_id):
        opportunity = self.get_opportunity()
        context = self.get_context_data(opportunity, org_slug)
        context.update(self.get_extra_context(opportunity, org_slug))
        return render(
            request,
            self.hx_template_name if request.htmx else self.template_name,
            context,
        )

    def get_context_data(self, opportunity, org_slug):
        path = []
        if opportunity.managed:
            path.append({"title": "Programs", "url": reverse("program:home", args=(org_slug,))})
            path.append(
                {
                    "title": opportunity.program_name,
                    "url": reverse("program:home", args=(org_slug,)),
                }
            )
        path.extend(
            [
                {"title": "Opportunities", "url": reverse("opportunity:list", args=(org_slug,))},
                {"title": opportunity.name, "url": reverse("opportunity:detail", args=(org_slug, opportunity.id))},
                {
                    "title": "Connect Workers",
                    "url": reverse("opportunity:worker_list", args=(org_slug, opportunity.id)),
                },
            ]
        )

        context = {
            "path": path,
            "opportunity": opportunity,
            "active_tab": self.active_tab,
            "tabs": self.get_tabs(org_slug, opportunity),
            "export_task_id": self.request.GET.get("export_task_id"),
        }
        if self.request.htmx:
            context["table"] = self.get_table(opportunity, org_slug)
        return context

    def get_extra_context(self, opportunity, org_slug):
        return {}

    def get_table(self, opportunity, org_slug):
        raise NotImplementedError


class WorkerView(BaseWorkerListView):
    hx_template_name = "opportunity/workers.html"
    active_tab = "workers"

    def get_extra_context(self, opportunity, org_slug):
        return {"export_form": PaymentExportForm()}

    def get_table(self, opportunity, org_slug):
        data = get_worker_table_data(opportunity)
        table = WorkerStatusTable(data)
        RequestConfig(self.request, paginate={"per_page": get_validated_page_size(self.request)}).configure(table)
        return table


class WorkerLearnView(BaseWorkerListView):
    hx_template_name = "opportunity/learn.html"
    active_tab = "learn"

    def get_table(self, opportunity, org_slug):
        data = get_worker_learn_table_data(opportunity)
        table = WorkerLearnTable(data, org_slug=org_slug, opp_id=opportunity.id)
        RequestConfig(self.request, paginate={"per_page": get_validated_page_size(self.request)}).configure(table)
        return table


class WorkerDeliverView(BaseWorkerListView, FilterMixin):
    hx_template_name = "opportunity/deliver.html"
    active_tab = "deliver"
    filter_class = DeliverFilterSet

    def get_extra_context(self, opportunity, org_slug):
        context = {
            "visit_export_form": VisitExportForm(opportunity=opportunity),
            "review_visit_export_form": VisitExportForm(opportunity=opportunity, review_export=True),
            "import_export_delivery_urls": {
                "export_url_for_pm": reverse(
                    "opportunity:review_visit_export",
                    args=(org_slug, opportunity.id),
                ),
                "export_url_for_nm": reverse(
                    "opportunity:visit_export",
                    args=(org_slug, opportunity.id),
                ),
                "import_url": reverse(
                    "opportunity:review_visit_import"
                    if (opportunity.managed and self.request.is_opportunity_pm)
                    else "opportunity:visit_import",
                    args=(org_slug, opportunity.id),
                ),
            },
            "import_visit_helper_text": _(
                'The file must contain at least the "Visit ID"{extra} and "Status" column. The import is case-insensitive.'  # noqa: E501
            ).format(extra=_(', "Justification"') if opportunity.managed else ""),
            "export_user_visit_title": _(
                "Import PM Review Sheet"
                if (opportunity.managed and self.request.is_opportunity_pm)
                else "Import Verified Visits"
            ),
        }
        context.update(self.get_filter_context())
        return context

    def get_table(self, opportunity, org_slug):
        data = get_annotated_opportunity_access_deliver_status(opportunity, self.get_filter_values())
        table = WorkerDeliveryTable(data, org_slug=org_slug, opp_id=opportunity.id)
        RequestConfig(self.request, paginate={"per_page": get_validated_page_size(self.request)}).configure(table)
        return table


class WorkerPaymentsView(BaseWorkerListView):
    hx_template_name = "opportunity/payments.html"
    active_tab = "payments"

    def get_extra_context(self, opportunity, org_slug):
        return {"export_form": PaymentExportForm()}

    def get_table(self, opportunity, org_slug):
        def get_payment_subquery(confirmed: bool = False) -> Subquery:
            qs = Payment.objects.filter(opportunity_access=OuterRef("pk"))
            if confirmed:
                qs = qs.filter(confirmed=True)
            subquery = qs.values("opportunity_access").annotate(total=Sum("amount")).values("total")[:1]
            return Coalesce(Subquery(subquery), Value(0), output_field=DecimalField())

        query_set = OpportunityAccess.objects.filter(
            opportunity=opportunity, payment_accrued__gte=0, accepted=True
        ).order_by("-payment_accrued")
        query_set = query_set.annotate(
            last_paid=Max("payment__date_paid"),
            total_paid_d=get_payment_subquery(),
            confirmed_paid_d=get_payment_subquery(True),
        )
        table = WorkerPaymentsTable(query_set, org_slug=org_slug, opp_id=opportunity.id)
        RequestConfig(self.request, paginate={"per_page": get_validated_page_size(self.request)}).configure(table)
        return table


@org_viewer_required
@opportunity_required
def worker_learn_status_view(request, org_slug, opp_id, access_id):
    access = get_object_or_404(OpportunityAccess, opportunity=request.opportunity, pk=access_id)
    completed_modules = CompletedModule.objects.filter(opportunity_access=access)
    total_duration = datetime.timedelta(0)
    for cm in completed_modules:
        total_duration += cm.duration
    total_duration = get_duration_min(total_duration.total_seconds())

    table = WorkerLearnStatusTable(completed_modules)

    return render(
        request,
        "opportunity/opportunity_worker_learn.html",
        {"total_learn_duration": total_duration, "table": table, "access": access},
    )


@org_viewer_required
@opportunity_required
def worker_payment_history(request, org_slug, opp_id, access_id):
    access = get_object_or_404(OpportunityAccess, opportunity=request.opportunity, pk=access_id)
    queryset = Payment.objects.filter(opportunity_access=access).order_by("-date_paid")
    payments = queryset.values("date_paid", "amount")

    return render(
        request,
        "components/worker_page/payment_history.html",
        context=dict(access=access, payments=payments, latest_payment=queryset.first()),
    )


@org_viewer_required
@opportunity_required
def worker_flag_counts(request, org_slug, opp_id):
    access_id = request.GET.get("access_id", None)
    filters = {}
    if access_id:
        access = get_object_or_404(OpportunityAccess, opportunity=request.opportunity, pk=access_id)
        filters["completed_work__opportunity_access"] = access
    else:
        filters["completed_work__opportunity_access__opportunity"] = request.opportunity

    status = request.GET.get("status", CompletedWorkStatus.pending)
    payment_unit_id = request.GET.get("payment_unit_id")
    filters["completed_work__status"] = status
    if payment_unit_id:
        filters["completed_work__payment_unit__id"] = payment_unit_id

    visits = UserVisit.objects.filter(**filters)
    all_flags = [flag for visit in visits.all() for flag in visit.flags]
    counts = dict(Counter(all_flags))

    completed_work_ids = visits.values_list("completed_work_id", flat=True)
    duplicate_count = CompletedWork.objects.filter(id__in=completed_work_ids, saved_completed_count__gt=1).count()
    if duplicate_count:
        counts["Duplicate"] = duplicate_count

    return render(
        request,
        "components/worker_page/flag_counts.html",
        context=dict(
            flag_counts=counts.items(),
        ),
    )


@org_viewer_required
@opportunity_required
def learn_module_table(request, org_slug=None, opp_id=None):
    data = LearnModule.objects.filter(app=request.opportunity.learn_app)
    table = LearnModuleTable(data)
    return render(request, "tables/single_table.html", {"table": table})


@org_viewer_required
@opportunity_required
def deliver_unit_table(request, org_slug=None, opp_id=None):
    unit = DeliverUnit.objects.filter(app=request.opportunity.deliver_app)
    table = DeliverUnitTable(unit)
    return render(
        request,
        "tables/single_table.html",
        {
            "table": table,
        },
    )


class OpportunityPaymentUnitTableView(OrganizationUserMixin, OpportunityObjectMixin, OrgContextSingleTableView):
    model = PaymentUnit
    table_class = PaymentUnitTable
    template_name = "tables/single_table.html"

    def get_queryset(self):
        return PaymentUnit.objects.filter(opportunity=self.get_opportunity()).prefetch_related("deliver_units")

    def get_table_kwargs(self):
        kwargs = super().get_table_kwargs()
        kwargs["org_slug"] = self.request.org.slug
        program_manager = self.request.is_opportunity_pm
        kwargs["can_edit"] = (
            not self.get_opportunity().managed
            and self.request.org_membership
            and not self.request.org_membership.is_viewer
        ) or program_manager
        if self.get_opportunity().managed:
            kwargs["org_pay_per_visit"] = self.get_opportunity().org_pay_per_visit
        return kwargs


@org_viewer_required
@opportunity_required
def opportunity_funnel_progress(request, org_slug, opp_id):
    result = get_opportunity_funnel_progress(opp_id)

    accepted = result.workers_invited - result.pending_invites

    funnel_progress = [
        {
            "stage": "Invited",
            "count": header_with_tooltip(
                result.workers_invited,
                "Number of phone numbers to whom an SMS or push notification was sent and ConnectID exists",
            ),
            "icon": "envelope",
        },
        {
            "stage": "Accepted",
            "count": header_with_tooltip(
                accepted, "Connect Workers that have clicked on the SMS or push notification or gone into Learn app"
            ),
            "icon": "circle-check",
        },
        {
            "stage": "Started Learning",
            "count": header_with_tooltip(result.started_learning_count, "Started download of the Learn app"),
            "icon": "book-open",
        },
        {
            "stage": "Completed Learning",
            "count": header_with_tooltip(
                result.completed_learning, "Connect Workers that have completed all Learn modules but not assessment"
            ),
            "icon": "book",
        },
        {
            "stage": "Completed Assessment",
            "count": header_with_tooltip(result.completed_assessments, "Connect Workers that passed the assessment"),
            "icon": "award",
        },
        {
            "stage": "Claimed Job",
            "count": header_with_tooltip(
                result.claimed_job,
                "Connect Workers that have read the Opportunity terms and started download of the Deliver app",
            ),
            "icon": "user-check",
        },
        {
            "stage": "Started Delivery",
            "count": header_with_tooltip(
                result.started_deliveries, "Connect Workers that have submitted at least 1 Learn form"
            ),
            "icon": "house-chimney-user",
        },
    ]

    return render(
        request,
        "opportunity/opportunity_funnel_progress.html",
        {"funnel_progress": funnel_progress},
    )


@org_viewer_required
@opportunity_required
def opportunity_worker_progress(request, org_slug, opp_id):
    result = get_opportunity_worker_progress(opp_id)

    def safe_percent(numerator, denominator):
        percent = (numerator / denominator) * 100 if denominator else 0
        return 100 if percent > 100 else percent

    verified_percentage = safe_percent(result.approved_deliveries or 0, result.total_deliveries or 0)
    rejected_percentage = safe_percent(result.rejected_deliveries or 0, result.total_deliveries or 0)
    earned_percentage = safe_percent(result.total_accrued or 0, result.total_budget or 0)
    paid_percentage = safe_percent(result.total_paid or 0, result.total_accrued or 0)

    def amount_with_currency(amount):
        return f"{result.currency + ' ' if result.currency else ''}{intcomma(amount or 0)}"

    worker_progress = [
        {
            "title": "Verification",
            "progress": [
                {
                    "title": "Approved",
                    "total": header_with_tooltip(
                        result.approved_deliveries,
                        "Number of Service Deliveries Approved by both PM and NM or Auto-approved",
                    ),
                    "value": header_with_tooltip(
                        f"{verified_percentage:.0f}%", "Percentage Approved out of Delivered"
                    ),
                    "badge_type": True,
                    "percent": verified_percentage,
                },
                {
                    "title": "Rejected",
                    "total": header_with_tooltip(result.rejected_deliveries, "Number of Service Deliveries Rejected"),
                    "value": header_with_tooltip(
                        f"{rejected_percentage:.0f}%", "Percentage Rejected out of Delivered"
                    ),
                    "badge_type": True,
                    "percent": rejected_percentage,
                },
            ],
        },
        {
            "title": "Payments to Connect Workers",
            "progress": [
                {
                    "title": "Earned",
                    "total": header_with_tooltip(amount_with_currency(result.total_accrued), "Earned Amount"),
                    "value": header_with_tooltip(
                        f"{earned_percentage:.0f}%",
                        "Percentage Earned by all workers out of Max Budget in the Opportunity",
                    ),
                    "badge_type": True,
                    "percent": earned_percentage,
                },
                {
                    "title": "Paid",
                    "total": header_with_tooltip(
                        amount_with_currency(result.total_paid), "Paid Amount to All Connect Workers"
                    ),
                    "value": header_with_tooltip(
                        f"{paid_percentage:.0f}%", "Percentage Paid to all  workers out of Earned amount"
                    ),
                    "badge_type": True,
                    "percent": paid_percentage,
                },
            ],
        },
    ]

    return render(
        request,
        "opportunity/opportunity_worker_progress.html",
        {"worker_progress": worker_progress},
    )


@org_viewer_required
@opportunity_required
def opportunity_delivery_stats(request, org_slug, opp_id):
    panel_type_2 = {
        "body": "bg-brand-marigold/10 border border-brand-marigold",
        "icon_bg": "!bg-orange-300",
        "text_color": "!text-orange-500",
    }

    stats = get_opportunity_delivery_progress(request.opportunity.id)

    worker_list_url = reverse("opportunity:worker_list", args=(org_slug, opp_id))
    status_url = f"{worker_list_url}?{urlencode({'sort': '-last_active'})}"
    delivery_url = reverse("opportunity:worker_deliver", args=(org_slug, opp_id))
    payment_url = reverse("opportunity:worker_payments", args=(org_slug, opp_id))

    deliveries_panels = [
        {
            "icon": "fa-clipboard-list",
            "name": "Services Delivered",
            "status": "Total",
            "value": header_with_tooltip(stats.total_deliveries, "Total delivered so far excluding duplicates"),
            "url": f"{delivery_url}?{urlencode({'sort': '-last_active'})}",
            "incr": stats.deliveries_from_yesterday,
        },
        {
            "icon": "fa-clipboard-list",
            "name": "Services Delivered",
            "status": "Pending NM Review",
            "value": header_with_tooltip(
                stats.flagged_deliveries_waiting_for_review, "Flagged and pending review with NM"
            ),
            "url": f"{delivery_url}?{urlencode({'review_pending': 'True'})}",
            "incr": stats.flagged_deliveries_waiting_for_review_since_yesterday,
        },
    ]

    if request.opportunity.managed:
        deliveries_panels.append(
            {
                "icon": "fa-clipboard-list",
                "name": "Services Delivered",
                "status": "Pending PM Review",
                "url": f"{delivery_url}?{urlencode({'review_pending': 'True'})}",
                "value": header_with_tooltip(
                    stats.deliveries_pending_for_pm_review, "Flagged and pending review with PM"
                ),
                "incr": stats.deliveries_pending_for_pm_review_since_yesterday,
            }
        )

    opp_stats = [
        {
            "title": "Connect Workers",
            "sub_heading": "",
            "value": "",
            "panels": [
                {
                    "icon": "fa-user-group",
                    "name": "Connect Workers",
                    "status": "Invited",
                    "value": stats.workers_invited,
                    "url": status_url,
                },
                {
                    "icon": "fa-user-check",
                    "name": "Connect Workers",
                    "status": "Yet to Accept Invitation",
                    "value": stats.pending_invites,
                },
                {
                    "icon": "fa-clipboard-list",
                    "name": "Connect Workers",
                    "status": "Inactive last 3 days",
                    "url": f"{delivery_url}?{urlencode({'last_active': '3'})}",
                    "value": header_with_tooltip(
                        stats.inactive_workers, "Did not submit a Learn or Deliver form in the last 3 days"
                    ),
                    **panel_type_2,
                },
            ],
        },
        {
            "title": "Services Delivered",
            "sub_heading": "Last Delivery",
            "value": stats.most_recent_delivery or "--",
            "panels": deliveries_panels,
        },
        {
            "title": f"Worker Payments ({request.opportunity.currency})",
            "sub_heading": "Last Payment",
            "value": stats.recent_payment or "--",
            "panels": [
                {
                    "icon": "fa-hand-holding-dollar",
                    "name": "Payments",
                    "status": "Earned",
                    "value": header_with_tooltip(
                        intcomma(stats.total_accrued), "Worker payment accrued based on approved service deliveries"
                    ),
                    "url": payment_url,
                    "incr": stats.accrued_since_yesterday,
                },
                {
                    "icon": "fa-hand-holding-droplet",
                    "name": "Payments",
                    "status": "Due",
                    "value": header_with_tooltip(
                        intcomma(stats.payments_due), "Worker payments earned but yet unpaid"
                    ),
                },
            ],
        },
    ]

    return render(request, "opportunity/opportunity_delivery_stat.html", {"opp_stats": opp_stats})


@require_POST
@opportunity_required
def exchange_rate_preview(request, org_slug, opp_id):
    rate_date = request.POST.get("date")
    usd_currency = request.POST.get("usd_currency", False) == "true"
    replace_amount = request.POST.get("should_replace_amount", False) == "true"  # condition when user toggles
    amount = None

    rate_date = datetime.datetime.strptime(rate_date, "%Y-%m-%d").date()
    try:
        amount = Decimal(request.POST.get("amount") or 0)
    except InvalidOperation:
        amount = Decimal(0)

    converted_amount = amount

    if not rate_date:
        exchange_info = "Please select a date for exchange rate."
        converted_amount_display = ""
    else:
        exchange_rate = ExchangeRate.latest_exchange_rate(request.opportunity.currency, rate_date)
        if exchange_rate:
            exchange_info = format_html(
                "Exchange Rate on {}: <b>{}</b>",
                rate_date.strftime("%d-%m-%Y"),
                exchange_rate.rate,
            )
            other_currency_amount = None
            currency = request.opportunity.currency

            if usd_currency:
                if replace_amount:
                    converted_amount = amount / exchange_rate.rate
                other_currency_amount = converted_amount * exchange_rate.rate
            else:
                if replace_amount:
                    converted_amount = amount * exchange_rate.rate
                other_currency_amount = converted_amount / exchange_rate.rate
                currency = "USD"

            converted_amount = round(converted_amount, 2)
            other_currency_amount = round(other_currency_amount, 2)

            converted_amount_display = format_html("Amount in {}: <b>{}</b>", currency, other_currency_amount)
        else:
            exchange_info = "Exchange rate not available for selected date."
            converted_amount_display = ""

    html = format_html(
        """
            <div id="exchange-rate-display" data-converted-amount="{converted_amount}">{exchange_info}</div>
            <div id="converted-amount">{converted_amount_display}</div>
        """,
        exchange_info=exchange_info,
        converted_amount_display=converted_amount_display,
        converted_amount=converted_amount,
    )
    return HttpResponse(html)


@login_required
@require_POST
def add_api_key(request, org_slug):
    form = HQApiKeyCreateForm(data=request.POST, auto_id="api_key_form_id_for_%s")

    if form.is_valid():
        api_key = form.save(commit=False)
        api_key.user = request.user
        api_key.save()
        form = HQApiKeyCreateForm(auto_id="api_key_form_id_for_%s")
    return HttpResponse(render_crispy_form(form))


<<<<<<< HEAD
@require_POST
@opportunity_required
def invoice_items(request, *args, **kwargs):
    body = json.loads(request.body)
    start_date_str = body.get("start_date", None)
    end_date_str = body.get("end_date", None)

    if not start_date_str or not end_date_str:
        return JsonResponse({"error": _("Start date and end date are required.")})

    start_date = datetime.datetime.strptime(start_date_str, "%Y-%m-%d").date()
    end_date = datetime.datetime.strptime(end_date_str, "%Y-%m-%d").date()

    line_items = get_uninvoiced_visit_items(request.opportunity, start_date, end_date)
    total_local_amount = sum(item["total_amount_local"] for item in line_items)
    total_usd_amount = sum(item["total_amount_usd"] for item in line_items)

    html = render_to_string(
        "opportunity/partials/invoice_line_items.html",
        {"line_items": line_items},
        request=request,
    )

    return JsonResponse(
        {
            "line_items_table_html": html,
            "total_amount": total_local_amount,
            "total_usd_amount": total_usd_amount,
        }
    )
=======
@login_required
@require_GET
@org_member_required
@opportunity_required
def visit_export_count(request, org_slug, opp_id):
    from_date = request.GET.get("from_date")
    if not from_date:
        return HttpResponse({"error": "Please select a From Date first."}, status=400)

    to_date = request.GET.get("to_date", datetime.date.today())
    status = request.GET.get("status", None)
    review_export = request.GET.get("review_export") == "true"
    format = request.GET.get("format", "csv")

    visits = UserVisit.objects.filter(opportunity_id=opp_id, visit_date__gte=from_date, visit_date__lte=to_date)

    if review_export:
        visits = visits.filter(review_created_on__isnull=False)
        if status in VisitReviewStatus:
            visits = visits.filter(review_status=status)
    else:
        if status in VisitValidationStatus:
            visits = visits.filter(status=status)

    count = visits.count()

    message_class = "text-green-600"
    message = f"{count:,} visits match your filters."
    button_disabled = ""

    if format == "xlsx" and count > EXPORT_ROW_LIMIT:
        button_disabled = "disabled"
        message = (
            f"You have {count} visits matching your filters. "
            f"The maximum export limit for Excel is {EXPORT_ROW_LIMIT}. Please narrow your filters."
        )
        message_class = "text-red-600"

    html = format_html(
        """
        <div class='{message_class} mb-3'>{message}</div>
        <button id="export-submit-btn"
                type="submit"
                {button_disabled}
                class="button button-md primary-dark"
                hx-swap-oob="true">
            <i class="bi bi-filetype-xls"></i>
            Export
        </button>
        """,
        message_class=message_class,
        message=message,
        button_disabled=button_disabled,
    )

    return HttpResponse(html)
>>>>>>> 29f5213c
<|MERGE_RESOLUTION|>--- conflicted
+++ resolved
@@ -2564,7 +2564,6 @@
     return HttpResponse(render_crispy_form(form))
 
 
-<<<<<<< HEAD
 @require_POST
 @opportunity_required
 def invoice_items(request, *args, **kwargs):
@@ -2595,7 +2594,8 @@
             "total_usd_amount": total_usd_amount,
         }
     )
-=======
+
+
 @login_required
 @require_GET
 @org_member_required
@@ -2651,5 +2651,4 @@
         button_disabled=button_disabled,
     )
 
-    return HttpResponse(html)
->>>>>>> 29f5213c
+    return HttpResponse(html)
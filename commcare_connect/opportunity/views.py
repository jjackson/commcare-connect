import datetime
import json
import sys
from collections import Counter, defaultdict
from functools import reduce
from http import HTTPStatus

from celery.result import AsyncResult
from crispy_forms.utils import render_crispy_form
from django.conf import settings
from django.contrib import messages
from django.contrib.auth.mixins import LoginRequiredMixin, UserPassesTestMixin
from django.contrib.humanize.templatetags.humanize import intcomma
from django.core.files.base import ContentFile
from django.core.files.storage import default_storage, storages
from django.db.models import Count, FloatField, Func, Max, OuterRef, Q, Subquery, Sum, Value
from django.db.models.functions import Cast, Coalesce
from django.forms import modelformset_factory
from django.http import FileResponse, Http404, HttpResponse
from django.middleware.csrf import get_token
from django.shortcuts import get_object_or_404, redirect, render
from django.urls import reverse
from django.utils.html import format_html
from django.utils.safestring import mark_safe
from django.utils.text import slugify
from django.utils.timezone import now
from django.utils.translation import gettext as _
from django.views.decorators.csrf import csrf_exempt
from django.views.decorators.http import require_GET, require_http_methods, require_POST
from django.views.generic import CreateView, DetailView, UpdateView
from django_tables2 import RequestConfig, SingleTableView
from django_tables2.export import TableExport
from geopy import distance

from commcare_connect.connect_id_client import fetch_users
from commcare_connect.form_receiver.serializers import XFormSerializer
from commcare_connect.opportunity.api.serializers import remove_opportunity_access_cache
from commcare_connect.opportunity.app_xml import AppNoBuildException
from commcare_connect.opportunity.forms import (
    AddBudgetExistingUsersForm,
    AddBudgetNewUsersForm,
    DateRanges,
    DeliverUnitFlagsForm,
    FormJsonValidationRulesForm,
    OpportunityChangeForm,
    OpportunityCreationForm,
    OpportunityFinalizeForm,
    OpportunityInitForm,
    OpportunityUserInviteForm,
    OpportunityVerificationFlagsConfigForm,
    PaymentExportForm,
    PaymentInvoiceForm,
    PaymentUnitForm,
    ReviewVisitExportForm,
    SendMessageMobileUsersForm,
    VisitExportForm,
)
from commcare_connect.opportunity.helpers import (
    get_annotated_opportunity_access,
    get_annotated_opportunity_access_deliver_status,
    get_opportunity_delivery_progress,
    get_opportunity_funnel_progress,
    get_opportunity_list_data_lite,
    get_opportunity_worker_progress,
    get_payment_report_data,
    get_worker_learn_table_data,
    get_worker_table_data,
)
from commcare_connect.opportunity.models import (
    BlobMeta,
    CatchmentArea,
    CompletedModule,
    CompletedWork,
    CompletedWorkStatus,
    DeliverUnit,
    DeliverUnitFlagRules,
    FormJsonValidationRules,
    LearnModule,
    Opportunity,
    OpportunityAccess,
    OpportunityClaim,
    OpportunityClaimLimit,
    OpportunityVerificationFlags,
    Payment,
    PaymentInvoice,
    PaymentUnit,
    UserInvite,
    UserInviteStatus,
    UserVisit,
    VisitReviewStatus,
    VisitValidationStatus,
)
from commcare_connect.opportunity.tables import (
    BaseOpportunityList,
    CompletedWorkTable,
    DeliverStatusTable,
    DeliverUnitTable,
    LearnModuleTable,
    LearnStatusTable,
    OpportunityPaymentTable,
    PaymentInvoiceTable,
    PaymentReportTable,
    PaymentUnitTable,
    SuspendedUsersTable,
    UserStatusTable,
    UserVisitVerificationTable,
    WorkerDeliveryTable,
    WorkerLearnStatusTable,
    WorkerLearnTable,
    WorkerPaymentsTable,
    WorkerStatusTable,
    header_with_tooltip,
)
from commcare_connect.opportunity.tasks import (
    add_connect_users,
    bulk_update_payments_task,
    create_learn_modules_and_deliver_units,
    generate_catchment_area_export,
    generate_deliver_status_export,
    generate_payment_export,
    generate_review_visit_export,
    generate_user_status_export,
    generate_visit_export,
    generate_work_status_export,
    invite_user,
    send_push_notification_task,
    send_sms_task,
    update_user_and_send_invite,
)
from commcare_connect.opportunity.visit_import import (
    ImportException,
    bulk_update_catchments,
    bulk_update_completed_work_status,
    bulk_update_visit_review_status,
    bulk_update_visit_status,
    get_exchange_rate,
    update_payment_accrued,
)
from commcare_connect.organization.decorators import org_admin_required, org_member_required, org_viewer_required
from commcare_connect.program.models import ManagedOpportunity
from commcare_connect.program.utils import is_program_manager, is_program_manager_of_opportunity
from commcare_connect.users.models import User
from commcare_connect.utils.celery import CELERY_TASK_SUCCESS, get_task_progress_message
from commcare_connect.utils.commcarehq_api import get_applications_for_user_by_domain, get_domains_for_user
from commcare_connect.utils.file import get_file_extension
from commcare_connect.utils.flags import FlagLabels
from commcare_connect.utils.tables import get_duration_min, get_validated_page_size


class OrganizationUserMixin(LoginRequiredMixin, UserPassesTestMixin):
    def test_func(self):
        # request.org_membership is a SimpleLazyObject object so `is not None` is always `True`
        return self.request.org_membership != None or self.request.user.is_superuser  # noqa: E711


class OrganizationUserMemberRoleMixin(LoginRequiredMixin, UserPassesTestMixin):
    def test_func(self):
        return (
            self.request.org_membership != None and not self.request.org_membership.is_viewer  # noqa: E711
        ) or self.request.user.is_superuser


def get_opportunity_or_404(pk, org_slug):
    opp = get_object_or_404(Opportunity, id=pk)

    if (opp.organization and opp.organization.slug == org_slug) or (
        opp.managed and opp.managedopportunity.program.organization.slug == org_slug
    ):
        return opp

    raise Http404("Opportunity not found.")


class OrgContextSingleTableView(SingleTableView):
    def get_table_kwargs(self):
        kwargs = super().get_table_kwargs()
        kwargs["org_slug"] = self.request.org.slug
        return kwargs


class OpportunityList(OrganizationUserMixin, SingleTableView):
    model = Opportunity
    table_class = BaseOpportunityList
    template_name = "tailwind/pages/opportunities_list.html"
    paginate_by = 15

    def get_paginate_by(self, table):
        return get_validated_page_size(self.request)

    def get_table_kwargs(self):
        kwargs = super().get_table_kwargs()
        kwargs["org_slug"] = self.request.org.slug
        return kwargs

    def get_table_data(self):
        org = self.request.org
        is_program_manager = self.request.org.program_manager
        return get_opportunity_list_data_lite(org, is_program_manager)


class OpportunityCreate(OrganizationUserMemberRoleMixin, CreateView):
    template_name = "opportunity/opportunity_create.html"
    form_class = OpportunityCreationForm

    def get_success_url(self):
        return reverse("opportunity:list", args=(self.request.org.slug,))

    def get_form_kwargs(self):
        kwargs = super().get_form_kwargs()
        kwargs["domains"] = get_domains_for_user(self.request.user)
        kwargs["user"] = self.request.user
        kwargs["org_slug"] = self.request.org.slug
        return kwargs

    def form_valid(self, form: OpportunityCreationForm) -> HttpResponse:
        response = super().form_valid(form)
        create_learn_modules_and_deliver_units.delay(self.object.id)
        return response


class OpportunityInit(OrganizationUserMemberRoleMixin, CreateView):
    template_name = "opportunity/opportunity_init.html"
    form_class = OpportunityInitForm

    def get_success_url(self):
        return reverse("opportunity:add_payment_units", args=(self.request.org.slug, self.object.id))

    def get_form_kwargs(self):
        kwargs = super().get_form_kwargs()
        kwargs["domains"] = get_domains_for_user(self.request.user)
        kwargs["user"] = self.request.user
        kwargs["org_slug"] = self.request.org.slug
        return kwargs

    def form_valid(self, form: OpportunityInitForm):
        response = super().form_valid(form)
        create_learn_modules_and_deliver_units(self.object.id)
        return response


class OpportunityEdit(OrganizationUserMemberRoleMixin, UpdateView):
    model = Opportunity
    template_name = "opportunity/opportunity_edit.html"
    form_class = OpportunityChangeForm

    def get_success_url(self):
        return reverse("opportunity:detail", args=(self.request.org.slug, self.object.id))

    def form_valid(self, form):
        opportunity = form.instance
        opportunity.modified_by = self.request.user.email
        users = form.cleaned_data["users"]
        if users:
            add_connect_users.delay(users, form.instance.id)

        end_date = form.cleaned_data["end_date"]
        if end_date:
            opportunity.end_date = end_date
        response = super().form_valid(form)
        return response


class OpportunityFinalize(OrganizationUserMemberRoleMixin, UpdateView):
    model = Opportunity
    template_name = "opportunity/opportunity_finalize.html"
    form_class = OpportunityFinalizeForm

    def dispatch(self, request, *args, **kwargs):
        self.object = self.get_object()
        if self.object.paymentunit_set.count() == 0:
            messages.warning(request, "Please configure payment units before setting budget")
            return redirect("opportunity:add_payment_units", org_slug=request.org.slug, pk=self.object.id)
        return super().dispatch(request, *args, **kwargs)

    def get_success_url(self):
        return reverse("opportunity:detail", args=(self.request.org.slug, self.object.id))

    def get_form_kwargs(self):
        kwargs = super().get_form_kwargs()
        opportunity = self.object
        payment_units = opportunity.paymentunit_set.all()
        budget_per_user = 0
        payment_units_max_total = 0
        for pu in payment_units:
            budget_per_user += pu.amount * pu.max_total
            payment_units_max_total += pu.max_total
        kwargs["budget_per_user"] = budget_per_user
        kwargs["current_start_date"] = opportunity.start_date
        kwargs["opportunity"] = opportunity
        kwargs["payment_units_max_total"] = payment_units_max_total
        return kwargs

    def form_valid(self, form):
        opportunity = form.instance
        opportunity.modified_by = self.request.user.email
        start_date = form.cleaned_data["start_date"]
        end_date = form.cleaned_data["end_date"]
        if end_date:
            opportunity.end_date = end_date
        if start_date:
            opportunity.start_date = start_date

        if opportunity.managed:
            ManagedOpportunity.objects.filter(id=opportunity.id).update(
                org_pay_per_visit=form.cleaned_data["org_pay_per_visit"]
            )
        response = super().form_valid(form)
        return response


class OpportunityDashboard(OrganizationUserMixin, DetailView):
    model = Opportunity
    template_name = "tailwind/pages/opportunity_dashboard/dashboard.html"

    def get(self, request, *args, **kwargs):
        self.object = self.get_object()
        if not self.object.is_setup_complete:
            messages.warning(request, "Please complete the opportunity setup to view it")
            return redirect("opportunity:add_payment_units", org_slug=request.org.slug, pk=self.object.id)
        context = self.get_context_data(object=self.object, request=request)
        return self.render_to_response(context)

    def get_context_data(self, object, request, **kwargs):
        context = super().get_context_data(**kwargs)

        learn_module_count = LearnModule.objects.filter(app=object.learn_app).count()
        deliver_unit_count = DeliverUnit.objects.filter(app=object.deliver_app).count()
        payment_unit_count = object.paymentunit_set.count()

        def safe_display(value):
            if value is None:
                return "---"
            if isinstance(value, datetime.date):
                return value.strftime("%Y-%m-%d")
            return str(value)

        context["path"] = [
            {"title": "Opportunities", "url": reverse("opportunity:list", kwargs={"org_slug": request.org.slug})},
            {"title": object.name, "url": reverse("opportunity:detail", args=(request.org.slug, object.id))},
        ]

        context["resources"] = [
            {"name": "Learn App", "count": learn_module_count, "icon": "fa-book-open-cover"},
            {"name": "Deliver App", "count": deliver_unit_count, "icon": "fa-clipboard-check"},
            {"name": "Payments Units", "count": payment_unit_count, "icon": "fa-hand-holding-dollar"},
        ]

        context["basic_details"] = [
            {
                "name": "Delivery Type",
                "count": safe_display(object.delivery_type and object.delivery_type.name),
                "icon": "fa-file-check",
            },
            {
                "name": "Start Date",
                "count": safe_display(object.start_date),
                "icon": "fa-calendar-range",
            },
            {
                "name": "End Date",
                "count": safe_display(object.end_date),
                "icon": "fa-arrow-right !text-brand-mango",  # color is also changed",
            },
            {
                "name": "Max Workers",
                "count": header_with_tooltip(
                    safe_display(object.number_of_users), "Maximum allowed workers in the Opportunity"
                ),
                "icon": "fa-users",
            },
            {
                "name": "Max Service Deliveries",
                "count": header_with_tooltip(
                    safe_display(object.allotted_visits),
                    "Maximum number of payment units that can be delivered. Each payment unit is a service delivery",
                ),
                "icon": "fa-gears",
            },
            {
                "name": "Max Budget",
                "count": header_with_tooltip(
                    f"{object.currency} {intcomma(object.total_budget)}",
                    "Maximum payments that can be made for workers and organization",
                ),
                "icon": "fa-money-bill",
            },
        ]
        context["is_program_manager"] = is_program_manager_of_opportunity(request, object)
        context["export_form"] = PaymentExportForm()
        context["export_task_id"] = request.GET.get("export_task_id")
        return context


class OpportunityLearnStatusTableView(OrganizationUserMixin, OrgContextSingleTableView):
    model = OpportunityAccess
    paginate_by = 25
    table_class = LearnStatusTable
    template_name = "tables/single_table.html"

    def get_queryset(self):
        opportunity_id = self.kwargs["pk"]
        opportunity = get_opportunity_or_404(org_slug=self.request.org.slug, pk=opportunity_id)
        return OpportunityAccess.objects.filter(opportunity=opportunity).order_by("user__name")


class OpportunityPaymentTableView(OrganizationUserMixin, OrgContextSingleTableView):
    model = OpportunityAccess
    paginate_by = 25
    table_class = OpportunityPaymentTable
    template_name = "tables/single_table.html"

    def get_queryset(self):
        opportunity_id = self.kwargs["pk"]
        org_slug = self.kwargs["org_slug"]
        opportunity = get_opportunity_or_404(org_slug=org_slug, pk=opportunity_id)
        return OpportunityAccess.objects.filter(opportunity=opportunity, payment_accrued__gte=0).order_by(
            "-payment_accrued"
        )


class OpportunityUserLearnProgress(OrganizationUserMixin, DetailView):
    template_name = "opportunity/user_learn_progress.html"

    def get_queryset(self):
        return OpportunityAccess.objects.filter(opportunity_id=self.kwargs.get("opp_id"))


@org_member_required
def export_user_visits(request, org_slug, pk):
    get_opportunity_or_404(org_slug=request.org.slug, pk=pk)
    form = VisitExportForm(data=request.POST)
    if not form.is_valid():
        messages.error(request, form.errors)
        return redirect("opportunity:worker_list", request.org.slug, pk)

    export_format = form.cleaned_data["format"]
    date_range = DateRanges(form.cleaned_data["date_range"])
    status = form.cleaned_data["status"]
    flatten = form.cleaned_data["flatten_form_data"]
    result = generate_visit_export.delay(pk, date_range, status, export_format, flatten)
    redirect_url = reverse("opportunity:worker_list", args=(request.org.slug, pk))
    return redirect(f"{redirect_url}?active_tab=delivery&export_task_id={result.id}")


@org_member_required
def review_visit_export(request, org_slug, pk):
    get_opportunity_or_404(org_slug=request.org.slug, pk=pk)
    form = ReviewVisitExportForm(data=request.POST)
    redirect_url = reverse("opportunity:worker_list", args=(org_slug, pk))
    redirect_url = f"{redirect_url}?active_tab=delivery"
    if not form.is_valid():
        messages.error(request, form.errors)
        return redirect(redirect_url)

    export_format = form.cleaned_data["format"]
    date_range = DateRanges(form.cleaned_data["date_range"])
    status = form.cleaned_data["status"]

    result = generate_review_visit_export.delay(pk, date_range, status, export_format)
    return redirect(f"{redirect_url}&export_task_id={result.id}")


@org_member_required
@require_GET
def export_status(request, org_slug, task_id):
    task = AsyncResult(task_id)
    task_meta = task._get_task_meta()
    status = task_meta.get("status")
    progress = {"complete": status == CELERY_TASK_SUCCESS, "message": get_task_progress_message(task)}
    if status == "FAILURE":
        progress["error"] = task_meta.get("result")
    return render(
        request,
        "tailwind/components/upload_progress_bar.html",
        {
            "task_id": task_id,
            "current_time": now().microsecond,
            "progress": progress,
        },
    )


@org_member_required
@require_GET
def download_export(request, org_slug, task_id):
    task_meta = AsyncResult(task_id)._get_task_meta()
    saved_filename = task_meta.get("result")
    opportunity_id = task_meta.get("args")[0]
    opportunity = get_opportunity_or_404(org_slug=org_slug, pk=opportunity_id)
    op_slug = slugify(opportunity.name)
    export_format = saved_filename.split(".")[-1]
    filename = f"{org_slug}_{op_slug}_export.{export_format}"

    export_file = storages["default"].open(saved_filename)
    return FileResponse(
        export_file, as_attachment=True, filename=filename, content_type=TableExport.FORMATS[export_format]
    )


@org_member_required
@require_POST
def update_visit_status_import(request, org_slug=None, pk=None):
    opportunity = get_opportunity_or_404(org_slug=org_slug, pk=pk)
    file = request.FILES.get("visits")
    try:
        status = bulk_update_visit_status(opportunity, file)
    except ImportException as e:
        messages.error(request, e.message)
    else:
        message = f"Visit status updated successfully for {len(status)} visits."
        if status.missing_visits:
            message += status.get_missing_message()
        messages.success(request, mark_safe(message))
    url = reverse("opportunity:worker_list", args=(org_slug, pk)) + "?active_tab=delivery"
    return redirect(url)


def review_visit_import(request, org_slug=None, pk=None):
    opportunity = get_opportunity_or_404(org_slug=org_slug, pk=pk)
    file = request.FILES.get("visits")
    redirect_url = reverse("opportunity:worker_list", args=(org_slug, pk))
    redirect_url = f"{redirect_url}?active_tab=delivery"
    try:
        status = bulk_update_visit_review_status(opportunity, file)
    except ImportException as e:
        messages.error(request, e.message)
    else:
        message = f"Visit review updated successfully for {len(status)} visits."
        if status.missing_visits:
            message += status.get_missing_message()
        messages.success(request, mark_safe(message))
    return redirect(redirect_url)


@org_member_required
def add_budget_existing_users(request, org_slug=None, pk=None):
    opportunity = get_opportunity_or_404(org_slug=org_slug, pk=pk)
    opportunity_access = OpportunityAccess.objects.filter(opportunity=opportunity)
    opportunity_claims = OpportunityClaim.objects.filter(opportunity_access__in=opportunity_access)

    form = AddBudgetExistingUsersForm(
        opportunity_claims=opportunity_claims,
        opportunity=opportunity,
        data=request.POST or None,
    )
    if form.is_valid():
        form.save()

        additional_visits = form.cleaned_data.get("additional_visits")
        selected_users = form.cleaned_data.get("selected_users")
        end_date = form.cleaned_data.get("end_date")
        message_parts = []

        if additional_visits and selected_users:
            visit_text = f"{additional_visits} visit{'s' if additional_visits != 1 else ''}"
            user_text = f"{len(selected_users)} worker{'s' if len(selected_users) != 1 else ''}"
            message_parts.append(f"Added {visit_text} to {user_text}.")
            if not opportunity.managed:
                message_parts.append(f"Budget increased by {form.budget_increase:.2f}.")

        if end_date:
            message_parts.append(f"Extended opportunity end date to {end_date} for selected workers.")

        messages.success(request, " ".join(message_parts))
        return redirect("opportunity:add_budget_existing_users", org_slug, pk)

    tabs = [
        {
            "key": "existing_workers",
            "label": "Existing Workers",
        },
    ]
    # Nm are not allowed to increase the managed opportunity budget so do not provide that tab.
    if not opportunity.managed or is_program_manager_of_opportunity(request, opportunity):
        tabs.append(
            {
                "key": "new_workers",
                "label": "New Workers",
            }
        )

    path = [
        {"title": "Opportunities", "url": reverse("opportunity:list", args=(request.org.slug,))},
        {"title": opportunity.name, "url": reverse("opportunity:detail", args=(request.org.slug, opportunity.pk))},
        {
            "title": "Add budget",
        },
    ]

    return render(
        request,
        "opportunity/add_visits_existing_users.html",
        {
            "form": form,
            "tabs": tabs,
            "path": path,
            "opportunity_claims": opportunity_claims,
            "budget_per_visit": opportunity.budget_per_visit_new,
            "opportunity": opportunity,
        },
    )


@org_member_required
def add_budget_new_users(request, org_slug=None, pk=None):
    opportunity = get_opportunity_or_404(org_slug=org_slug, pk=pk)
    program_manager = is_program_manager(request)

    form = AddBudgetNewUsersForm(
        opportunity=opportunity,
        program_manager=program_manager,
        data=request.POST or None,
    )

    if form.is_valid():
        form.save()
        budget_increase = form.budget_increase
        direction = "added to" if budget_increase >= 0 else "removed from"
        messages.success(
            request, f"{opportunity.currency} {abs(form.budget_increase)} was {direction} the opportunity budget."
        )

        redirect_url = reverse("opportunity:add_budget_existing_users", args=[org_slug, pk])
        redirect_url += "?active_tab=new_users"
        response = HttpResponse()
        response["HX-Redirect"] = redirect_url
        return response

    csrf_token = get_token(request)
    form_html = f"""
        <form id="form-content"
              hx-post="{reverse('opportunity:add_budget_new_users', args=[org_slug, pk])}"
              hx-trigger="submit"
              hx-headers='{{"X-CSRFToken": "{csrf_token}"}}'>
            <input type="hidden" name="csrfmiddlewaretoken" value="{csrf_token}">
            {render_crispy_form(form)}
        </form>
        """

    return HttpResponse(mark_safe(form_html))


class OpportunityUserStatusTableView(OrganizationUserMixin, OrgContextSingleTableView):
    model = OpportunityAccess
    paginate_by = 25
    table_class = UserStatusTable
    template_name = "tables/single_table.html"

    def get_queryset(self):
        opportunity_id = self.kwargs["pk"]
        org_slug = self.kwargs["org_slug"]
        opportunity = get_opportunity_or_404(org_slug=org_slug, pk=opportunity_id)
        access_objects = get_annotated_opportunity_access(opportunity)
        return access_objects


@org_member_required
def export_users_for_payment(request, org_slug, pk):
    get_opportunity_or_404(org_slug=request.org.slug, pk=pk)
    form = PaymentExportForm(data=request.POST)
    if not form.is_valid():
        messages.error(request, form.errors)
        return redirect(f"{reverse('opportunity:worker_list', args=[org_slug, pk])}?active_tab=payments")

    export_format = form.cleaned_data["format"]
    result = generate_payment_export.delay(pk, export_format)
    redirect_url = reverse("opportunity:worker_list", args=(request.org.slug, pk))
    return redirect(f"{redirect_url}?export_task_id={result.id}&active_tab=payments")


@org_member_required
@require_POST
def payment_import(request, org_slug=None, pk=None):
    opportunity = get_opportunity_or_404(org_slug=org_slug, pk=pk)
    file = request.FILES.get("payments")
    file_format = get_file_extension(file)
    if file_format not in ("csv", "xlsx"):
        raise ImportException(f"Invalid file format. Only 'CSV' and 'XLSX' are supported. Got {file_format}")

    file_path = f"{opportunity.pk}_{datetime.datetime.now().isoformat}_payment_import"
    saved_path = default_storage.save(file_path, ContentFile(file.read()))
    result = bulk_update_payments_task.delay(opportunity.pk, saved_path, file_format)

    return redirect(
        f"{reverse('opportunity:worker_list', args=[org_slug, pk])}?active_tab=payments&export_task_id={result.id}"
    )


@org_member_required
def add_payment_units(request, org_slug=None, pk=None):
    if request.POST:
        return add_payment_unit(request, org_slug=org_slug, pk=pk)
    opportunity = get_opportunity_or_404(org_slug=org_slug, pk=pk)
    paymentunit_count = PaymentUnit.objects.filter(opportunity=opportunity).count()
    return render(
        request,
        "opportunity/add_payment_units.html",
        dict(opportunity=opportunity, paymentunit_count=paymentunit_count),
    )


@org_member_required
def add_payment_unit(request, org_slug=None, pk=None):
    opportunity = get_opportunity_or_404(org_slug=org_slug, pk=pk)
    deliver_units = DeliverUnit.objects.filter(
        Q(payment_unit__isnull=True) | Q(payment_unit__opportunity__active=False), app=opportunity.deliver_app
    )
    form = PaymentUnitForm(
        deliver_units=deliver_units,
        data=request.POST or None,
        payment_units=opportunity.paymentunit_set.filter(parent_payment_unit__isnull=True).all(),
        org_slug=org_slug,
        opportunity_id=opportunity.pk,
    )
    if form.is_valid():
        form.instance.opportunity = opportunity
        form.save()
        required_deliver_units = form.cleaned_data["required_deliver_units"]
        DeliverUnit.objects.filter(id__in=required_deliver_units, payment_unit__isnull=True).update(
            payment_unit=form.instance.id
        )
        optional_deliver_units = form.cleaned_data["optional_deliver_units"]
        DeliverUnit.objects.filter(id__in=optional_deliver_units, payment_unit__isnull=True).update(
            payment_unit=form.instance.id, optional=True
        )
        sub_payment_units = form.cleaned_data["payment_units"]
        PaymentUnit.objects.filter(id__in=sub_payment_units, parent_payment_unit__isnull=True).update(
            parent_payment_unit=form.instance.id
        )
        messages.success(request, f"Payment unit {form.instance.name} created.")
        claims = OpportunityClaim.objects.filter(opportunity_access__opportunity=opportunity)
        for claim in claims:
            OpportunityClaimLimit.create_claim_limits(opportunity, claim)
        return redirect("opportunity:add_payment_units", org_slug=request.org.slug, pk=opportunity.id)
    elif request.POST:
        messages.error(request, "Invalid Data")
        return redirect("opportunity:add_payment_units", org_slug=request.org.slug, pk=opportunity.id)

    path = [
        {"title": "Opportunities", "url": reverse("opportunity:list", args=(request.org.slug,))},
        {"title": opportunity.name, "url": reverse("opportunity:detail", args=(request.org.slug, opportunity.pk))},
        {
            "title": "Payment unit",
        },
    ]
    return render(
        request,
        "partial_form.html" if request.GET.get("partial") == "True" else "form.html",
        dict(title=f"{request.org.slug} - {opportunity.name}", form_title="Payment Unit Create", form=form, path=path),
    )


@org_member_required
def edit_payment_unit(request, org_slug=None, opp_id=None, pk=None):
    opportunity = get_opportunity_or_404(pk=opp_id, org_slug=org_slug)
    payment_unit = get_object_or_404(PaymentUnit, id=pk, opportunity=opportunity)
    deliver_units = DeliverUnit.objects.filter(
        Q(payment_unit__isnull=True) | Q(payment_unit=payment_unit) | Q(payment_unit__opportunity__active=False),
        app=opportunity.deliver_app,
    )
    exclude_payment_units = [payment_unit.pk]
    if payment_unit.parent_payment_unit_id:
        exclude_payment_units.append(payment_unit.parent_payment_unit_id)
    payment_unit_deliver_units = {deliver_unit.pk for deliver_unit in payment_unit.deliver_units.all()}
    opportunity_payment_units = (
        opportunity.paymentunit_set.filter(
            Q(parent_payment_unit=payment_unit.pk) | Q(parent_payment_unit__isnull=True)
        )
        .exclude(pk__in=exclude_payment_units)
        .all()
    )
    form = PaymentUnitForm(
        deliver_units=deliver_units,
        instance=payment_unit,
        data=request.POST or None,
        payment_units=opportunity_payment_units,
        org_slug=org_slug,
        opportunity_id=opportunity.pk,
    )
    if form.is_valid():
        form.save()
        required_deliver_units = form.cleaned_data["required_deliver_units"]
        DeliverUnit.objects.filter(id__in=required_deliver_units).update(payment_unit=form.instance.id, optional=False)
        optional_deliver_units = form.cleaned_data["optional_deliver_units"]
        DeliverUnit.objects.filter(id__in=optional_deliver_units).update(payment_unit=form.instance.id, optional=True)
        sub_payment_units = form.cleaned_data["payment_units"]
        PaymentUnit.objects.filter(id__in=sub_payment_units, parent_payment_unit__isnull=True).update(
            parent_payment_unit=form.instance.id
        )
        # Remove deliver units which are not selected anymore
        deliver_units = required_deliver_units + optional_deliver_units
        removed_deliver_units = payment_unit_deliver_units - {int(deliver_unit) for deliver_unit in deliver_units}
        DeliverUnit.objects.filter(id__in=removed_deliver_units).update(payment_unit=None, optional=False)
        removed_payment_units = {payment_unit.id for payment_unit in opportunity_payment_units} - {
            int(payment_unit_id) for payment_unit_id in sub_payment_units
        }
        PaymentUnit.objects.filter(id__in=removed_payment_units, parent_payment_unit=form.instance.id).update(
            parent_payment_unit=None
        )
        messages.success(request, f"Payment unit {form.instance.name} updated. Please reset the budget")
        return redirect("opportunity:finalize", org_slug=request.org.slug, pk=opportunity.id)

    path = [
        {"title": "Opportunities", "url": reverse("opportunity:list", args=(request.org.slug,))},
        {"title": opportunity.name, "url": reverse("opportunity:detail", args=(request.org.slug, opportunity.pk))},
        {
            "title": "Payment unit",
        },
    ]
    return render(
        request,
        "form.html",
        dict(title=f"{request.org.slug} - {opportunity.name}", form_title="Payment Unit Edit", form=form, path=path),
    )


@org_member_required
def export_user_status(request, org_slug, pk):
    get_opportunity_or_404(org_slug=request.org.slug, pk=pk)
    form = PaymentExportForm(data=request.POST)
    if not form.is_valid():
        messages.error(request, form.errors)
        return redirect("opportunity:worker_list", request.org.slug, pk)

    export_format = form.cleaned_data["format"]
    result = generate_user_status_export.delay(pk, export_format)
    redirect_url = reverse("opportunity:worker_list", args=(request.org.slug, pk))
    return redirect(f"{redirect_url}?export_task_id={result.id}")


class OpportunityDeliverStatusTable(OrganizationUserMixin, OrgContextSingleTableView):
    model = OpportunityAccess
    paginate_by = 25
    table_class = DeliverStatusTable
    template_name = "tables/single_table.html"

    def get_queryset(self):
        opportunity_id = self.kwargs["pk"]
        org_slug = self.kwargs["org_slug"]
        opportunity = get_opportunity_or_404(pk=opportunity_id, org_slug=org_slug)
        access_objects = get_annotated_opportunity_access_deliver_status(opportunity)
        return access_objects


@org_member_required
def export_deliver_status(request, org_slug, pk):
    get_opportunity_or_404(pk=pk, org_slug=request.org.slug)
    form = PaymentExportForm(data=request.POST)
    if not form.is_valid():
        messages.error(request, form.errors)
        return redirect("opportunity:detail", request.org.slug, pk)

    export_format = form.cleaned_data["format"]
    result = generate_deliver_status_export.delay(pk, export_format)
    redirect_url = reverse("opportunity:detail", args=(request.org.slug, pk))
    return redirect(f"{redirect_url}?export_task_id={result.id}")


@org_member_required
@require_POST
def payment_delete(request, org_slug=None, opp_id=None, access_id=None, pk=None):
    opportunity = get_opportunity_or_404(pk=opp_id, org_slug=org_slug)
    opportunity_access = get_object_or_404(OpportunityAccess, pk=access_id, opportunity=opportunity)
    payment = get_object_or_404(Payment, opportunity_access=opportunity_access, pk=pk)
    payment.delete()
    redirect_url = reverse("opportunity:worker_list", args=(org_slug, opp_id))
    return redirect(f"{redirect_url}?active_tab=payments")


@org_viewer_required
def user_profile(request, org_slug=None, opp_id=None, pk=None):
    access = get_object_or_404(OpportunityAccess, pk=pk, accepted=True)
    user_visits = UserVisit.objects.filter(opportunity_access=access)
    user_catchments = CatchmentArea.objects.filter(opportunity_access=access)
    user_visit_data = []
    for user_visit in user_visits:
        if not user_visit.location:
            continue
        lat, lng, elevation, precision = list(map(float, user_visit.location.split(" ")))
        user_visit_data.append(
            dict(
                entity_name=user_visit.entity_name,
                visit_date=user_visit.visit_date.date(),
                lat=lat,
                lng=lng,
                precision=precision,
            )
        )
    # user for centering the User visits map
    lat_avg = 0.0
    lng_avg = 0.0
    if user_visit_data:
        lat_avg = reduce(lambda x, y: x + float(y["lat"]), user_visit_data, 0.0) / len(user_visit_data)
        lng_avg = reduce(lambda x, y: x + float(y["lng"]), user_visit_data, 0.0) / len(user_visit_data)

    pending_completed_work_count = len(
        [
            cw
            for cw in CompletedWork.objects.filter(opportunity_access=access, status=CompletedWorkStatus.pending)
            if cw.approved_count
        ]
    )
    user_catchment_data = [
        {
            "name": catchment.name,
            "lat": float(catchment.latitude),
            "lng": float(catchment.longitude),
            "radius": catchment.radius,
            "active": catchment.active,
        }
        for catchment in user_catchments
    ]
    pending_payment = max(access.payment_accrued - access.total_paid, 0)
    return render(
        request,
        "opportunity/user_profile.html",
        context=dict(
            access=access,
            user_visits=user_visit_data,
            lat_avg=lat_avg,
            lng_avg=lng_avg,
            MAPBOX_TOKEN=settings.MAPBOX_TOKEN,
            pending_completed_work_count=pending_completed_work_count,
            pending_payment=pending_payment,
            user_catchments=user_catchment_data,
        ),
    )


@org_admin_required
def send_message_mobile_users(request, org_slug=None, pk=None):
    opportunity = get_opportunity_or_404(pk=pk, org_slug=org_slug)
    user_ids = OpportunityAccess.objects.filter(opportunity=opportunity, accepted=True).values_list(
        "user_id", flat=True
    )
    users = User.objects.filter(pk__in=user_ids)
    form = SendMessageMobileUsersForm(users=users, data=request.POST or None)

    if form.is_valid():
        selected_user_ids = form.cleaned_data["selected_users"]
        title = form.cleaned_data["title"]
        body = form.cleaned_data["body"]
        message_type = form.cleaned_data["message_type"]
        if "notification" in message_type:
            send_push_notification_task.delay(selected_user_ids, title, body)
        if "sms" in message_type:
            send_sms_task.delay(selected_user_ids, body)
        return redirect("opportunity:detail", org_slug=request.org.slug, pk=pk)

    path = [
        {"title": "Opportunities", "url": reverse("opportunity:list", args=(org_slug,))},
        {"title": opportunity.name, "url": reverse("opportunity:detail", args=(org_slug, opportunity.id))},
        {"title": "Send Message", "url": request.path},
    ]
    return render(
        request,
        "opportunity/send_message.html",
        context=dict(
            title=f"{request.org.slug} - {opportunity.name}",
            form_title="Send Message",
            form=form,
            users=users,
            user_ids=list(user_ids),
            path=path,
        ),
    )


# used for loading learn_app and deliver_app dropdowns
@org_member_required
def get_application(request, org_slug=None):
    domain = request.GET.get("learn_app_domain") or request.GET.get("deliver_app_domain")
    applications = get_applications_for_user_by_domain(request.user, domain)
    active_opps = Opportunity.objects.filter(
        Q(learn_app__cc_domain=domain) | Q(deliver_app__cc_domain=domain),
        active=True,
        end_date__lt=datetime.date.today(),
    ).select_related("learn_app", "deliver_app")
    existing_apps = set()
    for opp in active_opps:
        if opp.learn_app.cc_domain == domain:
            existing_apps.add(opp.learn_app.cc_app_id)
        if opp.deliver_app.cc_domain == domain:
            existing_apps.add(opp.deliver_app.cc_app_id)
    options = []
    for app in applications:
        if app["id"] not in existing_apps:
            value = json.dumps(app)
            name = app["name"]
            options.append(format_html("<option value='{}'>{}</option>", value, name))
    return HttpResponse("\n".join(options))


@org_member_required
@require_POST
def approve_visit(request, org_slug=None, pk=None):
    user_visit = UserVisit.objects.get(pk=pk)
    if user_visit.status != VisitValidationStatus.approved or user_visit.review_status == VisitReviewStatus.disagree:
        user_visit.status = VisitValidationStatus.approved
        if user_visit.opportunity.managed:
            user_visit.review_created_on = now()
            if user_visit.review_status == VisitReviewStatus.disagree:
                user_visit.review_status = VisitReviewStatus.pending

            if user_visit.flagged:
                justification = request.POST.get("justification")
                if not justification:
                    messages.error(request, "Justification is mandatory for flagged visits.")
                user_visit.justification = justification

        user_visit.save()
        update_payment_accrued(opportunity=user_visit.opportunity, users=[user_visit.user])

    return HttpResponse(status=200, headers={"HX-Trigger": "reload_table"})


@org_member_required
@require_POST
def reject_visit(request, org_slug=None, pk=None):
    user_visit = UserVisit.objects.get(pk=pk)
    reason = request.POST.get("reason")
    user_visit.status = VisitValidationStatus.rejected
    user_visit.reason = reason
    user_visit.save()
    access = OpportunityAccess.objects.get(user_id=user_visit.user_id, opportunity_id=user_visit.opportunity_id)
    update_payment_accrued(opportunity=access.opportunity, users=[access.user])
    return HttpResponse(status=200, headers={"HX-Trigger": "reload_table"})


@org_member_required
def fetch_attachment(self, org_slug, blob_id):
    blob_meta = BlobMeta.objects.get(blob_id=blob_id)
    attachment = storages["default"].open(blob_id)
    return FileResponse(attachment, filename=blob_meta.name, content_type=blob_meta.content_type)


@org_member_required
def verification_flags_config(request, org_slug=None, pk=None):
    opportunity = get_opportunity_or_404(pk=pk, org_slug=org_slug)
    if opportunity.managed and not is_program_manager_of_opportunity(request, opportunity):
        return redirect("opportunity:detail", org_slug=org_slug, pk=pk)
    verification_flags = OpportunityVerificationFlags.objects.filter(opportunity=opportunity).first()
    form = OpportunityVerificationFlagsConfigForm(instance=verification_flags, data=request.POST or None)
    deliver_unit_count = DeliverUnit.objects.filter(app=opportunity.deliver_app).count()
    DeliverUnitFlagsFormset = modelformset_factory(
        DeliverUnitFlagRules, DeliverUnitFlagsForm, extra=deliver_unit_count, max_num=deliver_unit_count
    )
    deliver_unit_flags = DeliverUnitFlagRules.objects.filter(opportunity=opportunity)
    deliver_unit_formset = DeliverUnitFlagsFormset(
        form_kwargs={"opportunity": opportunity},
        prefix="deliver_unit",
        queryset=deliver_unit_flags,
        data=request.POST or None,
        initial=[
            {"deliver_unit": du}
            for du in opportunity.deliver_app.deliver_units.exclude(
                id__in=deliver_unit_flags.values_list("deliver_unit")
            )
        ],
    )
    FormJsonValidationRulesFormset = modelformset_factory(
        FormJsonValidationRules,
        FormJsonValidationRulesForm,
        extra=1,
    )
    form_json_formset = FormJsonValidationRulesFormset(
        form_kwargs={"opportunity": opportunity},
        prefix="form_json",
        queryset=FormJsonValidationRules.objects.filter(opportunity=opportunity),
        data=request.POST or None,
    )
    if (
        request.method == "POST"
        and form.is_valid()
        and deliver_unit_formset.is_valid()
        and form_json_formset.is_valid()
    ):
        verification_flags = form.save(commit=False)
        verification_flags.opportunity = opportunity
        verification_flags.save()
        for du_form in deliver_unit_formset.forms:
            if du_form.is_valid() and du_form.cleaned_data != {}:
                du_form.instance.opportunity = opportunity
                du_form.save()
        for fj_form in form_json_formset.forms:
            if fj_form.is_valid() and fj_form.cleaned_data != {}:
                fj_form.instance.opportunity = opportunity
                fj_form.save()
        messages.success(request, "Verification flags saved successfully.")

    path = [
        {"title": "Opportunities", "url": reverse("opportunity:list", args=(org_slug,))},
        {"title": opportunity.name, "url": reverse("opportunity:detail", args=(org_slug, opportunity.id))},
        {"title": "Verification Flags Config", "url": request.path},
    ]
    return render(
        request,
        "opportunity/verification_flags_config.html",
        context=dict(
            opportunity=opportunity,
            title=f"{request.org.slug} - {opportunity.name}",
            form=form,
            deliver_unit_formset=deliver_unit_formset,
            form_json_formset=form_json_formset,
            path=path,
        ),
    )


@org_member_required
@csrf_exempt
@require_http_methods(["DELETE"])
def delete_form_json_rule(request, org_slug=None, opp_id=None, pk=None):
    form_json_rule = FormJsonValidationRules.objects.get(opportunity=opp_id, pk=pk)
    form_json_rule.delete()
    return HttpResponse(status=200)


class OpportunityCompletedWorkTable(OrganizationUserMixin, SingleTableView):
    model = CompletedWork
    paginate_by = 25
    table_class = CompletedWorkTable
    template_name = "tables/single_table.html"

    def get_queryset(self):
        opportunity_id = self.kwargs["pk"]
        org_slug = self.kwargs["org_slug"]
        opportunity = get_opportunity_or_404(org_slug=org_slug, pk=opportunity_id)
        access_objects = OpportunityAccess.objects.filter(opportunity=opportunity)
        return list(
            filter(lambda cw: cw.completed, CompletedWork.objects.filter(opportunity_access__in=access_objects))
        )


@org_member_required
def export_completed_work(request, org_slug, pk):
    get_opportunity_or_404(org_slug=request.org.slug, pk=pk)
    form = PaymentExportForm(data=request.POST)
    if not form.is_valid():
        messages.error(request, form.errors)
        return redirect("opportunity:detail", request.org.slug, pk)

    export_format = form.cleaned_data["format"]
    result = generate_work_status_export.delay(pk, export_format)
    redirect_url = reverse("opportunity:detail", args=(request.org.slug, pk))
    return redirect(f"{redirect_url}?export_task_id={result.id}")


@org_member_required
@require_POST
def update_completed_work_status_import(request, org_slug=None, pk=None):
    opportunity = get_opportunity_or_404(org_slug=org_slug, pk=pk)
    file = request.FILES.get("visits")
    try:
        status = bulk_update_completed_work_status(opportunity, file)
    except ImportException as e:
        messages.error(request, e.message)
    else:
        message = f"Payment Verification status updated successfully for {len(status)} completed works."
        if status.missing_completed_works:
            message += status.get_missing_message()
        messages.success(request, mark_safe(message))
    return redirect("opportunity:detail", org_slug, pk)


@org_member_required
@require_POST
def suspend_user(request, org_slug=None, opp_id=None, pk=None):
    access = get_object_or_404(OpportunityAccess, opportunity_id=opp_id, id=pk)
    access.suspended = True
    access.suspension_date = now()
    access.suspension_reason = request.POST.get("reason", "")
    access.save()

    # Clear the cached opportunity access for the suspended user
    remove_opportunity_access_cache(access.user, access.opportunity)

    return redirect("opportunity:user_visits_list", org_slug, opp_id, pk)


@org_member_required
def revoke_user_suspension(request, org_slug=None, opp_id=None, pk=None):
    access = get_object_or_404(OpportunityAccess, opportunity_id=opp_id, id=pk)
    access.suspended = False
    access.save()
    remove_opportunity_access_cache(access.user, access.opportunity)
    next = request.GET.get("next", "/")
    return redirect(next)


@org_member_required
def suspended_users_list(request, org_slug=None, pk=None):
    opportunity = get_opportunity_or_404(org_slug=org_slug, pk=pk)
    access_objects = OpportunityAccess.objects.filter(opportunity=opportunity, suspended=True)
    table = SuspendedUsersTable(access_objects)
    return render(request, "opportunity/suspended_users.html", dict(table=table, opportunity=opportunity))


@org_member_required
def export_catchment_area(request, org_slug, pk):
    get_opportunity_or_404(org_slug=request.org.slug, pk=pk)
    form = PaymentExportForm(data=request.POST)
    if not form.is_valid():
        messages.error(request, form.errors)
        return redirect("opportunity:detail", request.org.slug, pk)

    export_format = form.cleaned_data["format"]
    result = generate_catchment_area_export.delay(pk, export_format)
    redirect_url = reverse("opportunity:detail", args=(request.org.slug, pk))
    return redirect(f"{redirect_url}?export_task_id={result.id}")


@org_member_required
@require_POST
def import_catchment_area(request, org_slug=None, pk=None):
    opportunity = get_opportunity_or_404(org_slug=org_slug, pk=pk)
    file = request.FILES.get("catchments")
    try:
        status = bulk_update_catchments(opportunity, file)
    except ImportException as e:
        messages.error(request, e.message)
    else:
        message = f"{len(status)} catchment areas were updated successfully and {status.new_catchments} were created."
        messages.success(request, mark_safe(message))
    return redirect("opportunity:detail", org_slug, pk)


@org_member_required
def opportunity_user_invite(request, org_slug=None, pk=None):
    opportunity = get_opportunity_or_404(org_slug=request.org.slug, pk=pk)
    form = OpportunityUserInviteForm(data=request.POST or None, opportunity=opportunity)
    if form.is_valid():
        users = form.cleaned_data["users"]
        if users:
            add_connect_users.delay(users, opportunity.id)
        return redirect("opportunity:detail", request.org.slug, pk)
    return render(
        request,
        "form.html",
        dict(title=f"{request.org.slug} - {opportunity.name}", form_title="Invite Workers", form=form),
    )


@org_member_required
def user_visit_review(request, org_slug, opp_id):
    opportunity = get_opportunity_or_404(opp_id, org_slug)
    is_program_manager = is_program_manager_of_opportunity(request, opportunity)
    if request.POST and is_program_manager:
        review_status = request.POST.get("review_status").lower()
        updated_reviews = request.POST.getlist("pk")
        user_visits = UserVisit.objects.filter(pk__in=updated_reviews)
        if review_status in [VisitReviewStatus.agree.value, VisitReviewStatus.disagree.value]:
            user_visits.update(review_status=review_status)
            update_payment_accrued(opportunity=opportunity, users=[visit.user for visit in user_visits])

    return HttpResponse(status=200, headers={"HX-Trigger": "reload_table"})


@org_member_required
def payment_report(request, org_slug, pk):
    opportunity = get_opportunity_or_404(pk, org_slug)
    usd = request.GET.get("usd")
    amount_field = "amount_usd" if usd else "amount"
    if not opportunity.managed:
        return redirect("opportunity:detail", org_slug, pk)
    total_paid_users = (
<<<<<<< HEAD
        Payment.objects.filter(opportunity_access__opportunity=opportunity).aggregate(total=Sum(amount_field))["total"]
        or 0
    )
    total_paid_nm = (
        Payment.objects.filter(organization=opportunity.organization).aggregate(total=Sum(amount_field))["total"] or 0
=======
        Payment.objects.filter(opportunity_access__opportunity=opportunity, organization__isnull=True).aggregate(
            total=Sum("amount")
        )["total"]
        or 0
    )
    total_paid_nm = (
        Payment.objects.filter(organization=opportunity.organization, invoice__opportunity=opportunity).aggregate(
            total=Sum("amount")
        )["total"]
        or 0
>>>>>>> bf2dd9e5
    )
    data, total_user_payment_accrued, total_nm_payment_accrued = get_payment_report_data(opportunity, usd)
    table = PaymentReportTable(data)
    RequestConfig(request, paginate={"per_page": get_validated_page_size(request)}).configure(table)

    cards = [
        {
            "amount": f"{opportunity.currency} {total_user_payment_accrued}",
            "icon": "fa-user-friends",
            "label": "Worker",
            "subtext": "Total Accrued",
        },
        {
            "amount": f"{opportunity.currency} {total_paid_users}",
            "icon": "fa-user-friends",
            "label": "Worker",
            "subtext": "Total Paid",
        },
        {
            "amount": f"{opportunity.currency} {total_nm_payment_accrued}",
            "icon": "fa-building",
            "label": "Organization",
            "subtext": "Total Accrued",
        },
        {
            "amount": f"{opportunity.currency} {total_paid_nm}",
            "icon": "fa-building",
            "label": "Organization",
            "subtext": "Total Paid",
        },
    ]

    return render(
        request,
        "tailwind/pages/invoice_payment_report.html",
        context=dict(
            table=table,
            opportunity=opportunity,
            cards=cards,
        ),
    )


@org_member_required
def invoice_list(request, org_slug, pk):
    opportunity = get_opportunity_or_404(pk, org_slug)
    if not opportunity.managed:
        return redirect("opportunity:detail", org_slug, pk)

    program_manager = is_program_manager_of_opportunity(request, opportunity)

    filter_kwargs = dict(opportunity=opportunity)

    queryset = PaymentInvoice.objects.filter(**filter_kwargs).order_by("date")
    csrf_token = get_token(request)

    table = PaymentInvoiceTable(
        queryset,
        org_slug=org_slug,
        opp_id=pk,
        exclude=("actions",) if not program_manager else tuple(),
        csrf_token=csrf_token,
    )

    form = PaymentInvoiceForm(opportunity=opportunity)
    RequestConfig(request, paginate={"per_page": get_validated_page_size(request)}).configure(table)
    return render(
        request,
        "tailwind/pages/invoice_list.html",
        {
            "header_title": "Invoices",
            "opportunity": opportunity,
            "table": table,
            "form": form,
            "program_manager": program_manager,
            "path": [
                {"title": "Opportunities", "url": reverse("opportunity:list", args=(org_slug,))},
                {"title": opportunity.name, "url": reverse("opportunity:detail", args=(org_slug, pk))},
                {"title": "Invoices", "url": reverse("opportunity:invoice_list", args=(org_slug, pk))},
            ],
        },
    )


@org_member_required
def invoice_create(request, org_slug=None, pk=None):
    opportunity = get_opportunity_or_404(pk, org_slug)
    if not opportunity.managed or is_program_manager_of_opportunity(request, opportunity):
        return redirect("opportunity:detail", org_slug, pk)
    form = PaymentInvoiceForm(data=request.POST or None, opportunity=opportunity)
    if request.POST and form.is_valid():
        form.save()
        form = PaymentInvoiceForm(opportunity=opportunity)
        redirect_url = reverse("opportunity:invoice_list", args=[org_slug, pk])
        response = HttpResponse(status=200)
        response["HX-Redirect"] = redirect_url
        return response
    return HttpResponse(render_crispy_form(form))


@org_member_required
@require_POST
def invoice_approve(request, org_slug, pk):
    opportunity = get_opportunity_or_404(pk, org_slug)
    if not opportunity.managed or not (request.org_membership and request.org_membership.is_program_manager):
        return redirect("opportunity:detail", org_slug, pk)
    invoice_ids = request.POST.getlist("pk")
    invoices = PaymentInvoice.objects.filter(opportunity=opportunity, pk__in=invoice_ids, payment__isnull=True)
    rate = get_exchange_rate(opportunity.currency)
    for invoice in invoices:
        amount_in_usd = invoice.amount / rate
        payment = Payment(
            amount=invoice.amount,
            organization=opportunity.organization,
            amount_usd=amount_in_usd,
            invoice=invoice,
        )
        payment.save()
    return redirect("opportunity:invoice_list", org_slug, pk)


@org_member_required
@require_POST
@csrf_exempt
def user_invite_delete(request, org_slug, opp_id, pk):
    opportunity = get_opportunity_or_404(opp_id, org_slug)
    invite = get_object_or_404(UserInvite, pk=pk, opportunity=opportunity)
    if invite.status != UserInviteStatus.not_found:
        return HttpResponse(status=403, data="User Invite cannot be deleted.")
    invite.delete()
    return HttpResponse(status=200, headers={"HX-Trigger": "userStatusReload"})


@org_admin_required
@require_POST
def resend_user_invite(request, org_slug, opp_id, pk):
    user_invite = get_object_or_404(UserInvite, id=pk)

    if user_invite.notification_date and (now() - user_invite.notification_date) < datetime.timedelta(days=1):
        return HttpResponse("You can only send one invitation per user every 24 hours. Please try again later.")

    if user_invite.status == UserInviteStatus.not_found:
        found_user_list = fetch_users([user_invite.phone_number])
        if not found_user_list:
            return HttpResponse("The user is not registered on Connect ID yet. Please ask them to sign up first.")

        connect_user = found_user_list[0]
        update_user_and_send_invite(connect_user, opp_id=pk)
    else:
        user = User.objects.get(phone_number=user_invite.phone_number)
        access, _ = OpportunityAccess.objects.get_or_create(user=user, opportunity_id=opp_id)
        invite_user.delay(user.id, access.pk)

    return HttpResponse("The invitation has been successfully resent to the user.")


def sync_deliver_units(request, org_slug, opp_id):
    status = HTTPStatus.OK
    message = "Delivery unit sync completed."
    try:
        create_learn_modules_and_deliver_units(opp_id)
    except AppNoBuildException:
        status = HTTPStatus.BAD_REQUEST
        message = "Failed to retrieve updates. No available build at the moment."

    return HttpResponse(content=message, status=status)


@org_viewer_required
def user_visit_verification(request, org_slug, opp_id, pk):
    opportunity = get_opportunity_or_404(opp_id, org_slug)
    opportunity_access = get_object_or_404(OpportunityAccess, opportunity=opportunity, pk=pk)
    is_program_manager = is_program_manager_of_opportunity(request, opportunity)

    user_visit_counts = get_user_visit_counts(opportunity_access_id=pk)
    visits = UserVisit.objects.filter(opportunity_access=opportunity_access, flagged=True, flag_reason__isnull=False)
    flagged_info = defaultdict(lambda: {"name": "", "approved": 0, "pending": 0, "rejected": 0})
    for visit in visits:
        for flag, _description in visit.flag_reason.get("flags", []):
            flag_label = FlagLabels.get_label(flag)
            if visit.status == VisitValidationStatus.approved:
                flagged_info[flag_label]["approved"] += 1
            if visit.status == VisitValidationStatus.rejected:
                flagged_info[flag_label]["rejected"] += 1
            if visit.status in (VisitValidationStatus.pending, VisitValidationStatus.duplicate):
                flagged_info[flag_label]["pending"] += 1
            flagged_info[flag_label]["name"] = flag_label
    flagged_info = flagged_info.values()
    last_payment_details = Payment.objects.filter(opportunity_access=opportunity_access).order_by("-date_paid").first()
    pending_payment = max(opportunity_access.payment_accrued - opportunity_access.total_paid, 0)
    pending_completed_work_count = CompletedWork.objects.filter(
        opportunity_access=opportunity_access, status=CompletedWorkStatus.pending, saved_approved_count__gt=0
    ).count()

    path = []
    if opportunity.managed:
        path.append({"title": "Programs", "url": reverse("program:home", args=(org_slug,))})
        path.append(
            {"title": opportunity.managedopportunity.program.name, "url": reverse("program:home", args=(org_slug,))}
        )
    path.extend(
        [
            {"title": "Opportunities", "url": reverse("opportunity:list", args=(org_slug,))},
            {"title": opportunity.name, "url": reverse("opportunity:detail", args=(org_slug, opp_id))},
            {
                "title": "Workers",
                "url": reverse("opportunity:worker_list", args=(org_slug, opp_id)) + "?active_tab=delivery",
            },
            {"title": "Worker", "url": request.path},
        ]
    )

    response = render(
        request,
        "opportunity/user_visit_verification.html",
        context={
            "header_title": "Worker",
            "opportunity_access": opportunity_access,
            "counts": user_visit_counts,
            "flagged_info": flagged_info,
            "last_payment_details": last_payment_details,
            "MAPBOX_TOKEN": settings.MAPBOX_TOKEN,
            "opportunity": opportunity_access.opportunity,
            "is_program_manager": is_program_manager,
            "pending_completed_work_count": pending_completed_work_count,
            "pending_payment": pending_payment,
            "path": path,
        },
    )
    return response


def get_user_visit_counts(opportunity_access_id: int, date=None):
    opportunity_access = OpportunityAccess.objects.get(id=opportunity_access_id)
    visit_count_kwargs = {}
    if opportunity_access.opportunity.managed:
        visit_count_kwargs = dict(
            pending_review=Count(
                "id",
                filter=Q(
                    review_status=VisitReviewStatus.pending,
                    review_created_on__isnull=False,
                ),
            ),
            disagree=Count(
                "id",
                filter=Q(
                    review_status=VisitReviewStatus.disagree,
                    review_created_on__isnull=False,
                ),
            ),
            agree=Count(
                "id",
                filter=Q(
                    status=VisitValidationStatus.approved,
                    review_status=VisitReviewStatus.agree,
                    review_created_on__isnull=False,
                ),
            ),
        )

    filter_kwargs = {"opportunity_access": opportunity_access}
    if date:
        filter_kwargs.update({"visit_date__date": date})

    user_visit_counts = UserVisit.objects.filter(**filter_kwargs).aggregate(
        **visit_count_kwargs,
        approved=Count("id", filter=Q(status=VisitValidationStatus.approved)),
        pending=Count("id", filter=Q(status__in=[VisitValidationStatus.pending, VisitValidationStatus.duplicate])),
        rejected=Count("id", filter=Q(status=VisitValidationStatus.rejected)),
        flagged=Count("id", filter=Q(flagged=True)),
        total=Count("*"),
    )
    return user_visit_counts


class VisitVerificationTableView(OrganizationUserMixin, SingleTableView):
    model = UserVisit
    table_class = UserVisitVerificationTable
    template_name = "opportunity/user_visit_verification_table.html"
    exclude_columns = []

    def get_paginate_by(self, table_data):
        return get_validated_page_size(self.request)

    def get_table(self, **kwargs):
        kwargs["exclude"] = self.exclude_columns
        self.table = super().get_table(**kwargs)
        return self.table

    def dispatch(self, request, *args, **kwargs):
        response = super().dispatch(request, *args, **kwargs)
        url = reverse(
            "opportunity:user_visits_list",
            args=[request.org.slug, self.kwargs["opp_id"], self.kwargs["pk"]],
        )
        query_params = request.GET.urlencode()
        response["HX-Replace-Url"] = f"{url}?{query_params}"
        return response

    def get_table_kwargs(self):
        kwargs = super().get_table_kwargs()
        kwargs["organization"] = self.request.org
        return kwargs

    def get_context_data(self, **kwargs):
        user_visit_counts = get_user_visit_counts(self.kwargs["pk"], self.filter_date)

        if self.is_program_manager:
            tabs = [
                {
                    "name": "pending_review",
                    "label": "Pending PM Review",
                    "count": user_visit_counts.get("pending_review", 0),
                },
                {
                    "name": "disagree",
                    "label": "Disagree",
                    "count": user_visit_counts.get("disagree", 0),
                },
                {
                    "name": "agree",
                    "label": "Agree",
                    "count": user_visit_counts.get("agree", 0),
                },
                {"name": "all", "label": "All", "count": user_visit_counts.get("total", 0)},
            ]
        else:
            tabs = [
                {
                    "name": "pending",
                    "label": "Pending NM Review",
                    "count": user_visit_counts.get("pending", 0),
                }
            ]

            if self.opportunity.managed:
                dynamic_tabs = [
                    {
                        "name": "pending_review",
                        "label": "Pending PM Review",
                        "count": user_visit_counts.get("pending_review", 0),
                    },
                    {
                        "name": "disagree",
                        "label": "Revalidate",
                        "count": user_visit_counts.get("disagree", 0),
                    },
                    {
                        "name": "agree",
                        "label": "Approved",
                        "count": user_visit_counts.get("agree", 0),
                    },
                ]
            else:
                dynamic_tabs = [
                    {
                        "name": "approved",
                        "label": "Approved",
                        "count": user_visit_counts.get("approved", 0),
                    },
                ]

            tabs.extend(dynamic_tabs)
            tabs.extend(
                [
                    {
                        "name": "rejected",
                        "label": "Rejected",
                        "count": user_visit_counts.get("rejected", 0),
                    },
                    {"name": "all", "label": "All", "count": user_visit_counts.get("total", 0)},
                ]
            )

        context = super().get_context_data(**kwargs)
        context["opportunity_access"] = self.opportunity_access
        context["tabs"] = tabs
        return context

    def get_queryset(self):
        self.opportunity = get_opportunity_or_404(self.kwargs["opp_id"], self.kwargs["org_slug"])
        self.opportunity_access = get_object_or_404(
            OpportunityAccess, opportunity=self.opportunity, pk=self.kwargs["pk"]
        )
        self.is_program_manager = is_program_manager_of_opportunity(self.request, self.opportunity)

        self.filter_status = self.request.GET.get("filter_status")
        self.filter_date = self.request.GET.get("filter_date")
        filter_kwargs = {"opportunity_access": self.opportunity_access}
        if self.filter_date:
            date = datetime.datetime.strptime(self.filter_date, "%Y-%m-%d")
            filter_kwargs.update({"visit_date__date": date})

        if self.filter_status == "pending":
            filter_kwargs.update({"status__in": [VisitValidationStatus.pending, VisitValidationStatus.duplicate]})
            self.exclude_columns = ["last_activity"]
        if self.filter_status == "approved":
            filter_kwargs.update({"status": VisitValidationStatus.approved})
        if self.filter_status == "rejected":
            filter_kwargs.update({"status": VisitValidationStatus.rejected})

        if self.filter_status == "pending_review":
            filter_kwargs.update(
                {
                    "review_status": VisitReviewStatus.pending,
                    "review_created_on__isnull": False,
                }
            )
        if self.filter_status == "disagree":
            filter_kwargs.update(
                {
                    "review_status": VisitReviewStatus.disagree,
                    "review_created_on__isnull": False,
                }
            )
        if self.filter_status == "agree":
            filter_kwargs.update(
                {
                    "review_status": VisitReviewStatus.agree,
                    "status": VisitValidationStatus.approved,
                    "review_created_on__isnull": False,
                }
            )

        return UserVisit.objects.filter(**filter_kwargs).order_by("visit_date")


@org_viewer_required
def user_visit_details(request, org_slug, opp_id, pk):
    opportunity = get_opportunity_or_404(opp_id, org_slug)
    user_visit = get_object_or_404(UserVisit, pk=pk, opportunity=opportunity)
    verification_flags_config = opportunity.opportunityverificationflags
    deliver_unit_flags_config = DeliverUnitFlagRules.objects.filter(
        opportunity=opportunity, deliver_unit=user_visit.deliver_unit
    )

    serializer = XFormSerializer(data=user_visit.form_json)
    serializer.is_valid()
    xform = serializer.save()

    visit_data = {
        "entity_name": user_visit.entity_name,
        "user__name": user_visit.user.name,
        "status": user_visit.get_status_display(),
        "visit_date": user_visit.visit_date,
    }

    user_forms = []
    other_forms = []
    closest_distance = sys.maxsize

    if user_visit.location:
        lat, lon, _, precision = user_visit.location.split(" ")
        lat = float(lat)
        lon = float(lon)

        # Bounding box delta for 250m
        lat_delta = 0.00225
        lon_delta = 0.00225

        class SplitPart(Func):
            function = "SPLIT_PART"
            arity = 3

        # Fetch only points within 250m
        qs = (
            UserVisit.objects.filter(opportunity=opportunity)
            .exclude(pk=user_visit.pk)
            .annotate(
                lat_val=Cast(SplitPart("location", Value(" "), Value(1)), FloatField()),
                lon_val=Cast(SplitPart("location", Value(" "), Value(2)), FloatField()),
            )
            .filter(
                lat_val__range=(lat - lat_delta, lat + lat_delta),
                lon_val__range=(lon - lon_delta, lon + lon_delta),
            )
            .select_related("user")
        )

        for loc in qs:
            if not loc.location:
                continue
            try:
                other_lat, other_lon, *_ = loc.location.split()
                dist = distance.distance((lat, lon), (float(other_lat), float(other_lon))).m
                closest_distance = int(min(closest_distance, dist))
                if dist <= 250:
                    visit_info = {
                        "entity_name": loc.entity_name,
                        "user__name": loc.user.name,
                        "status": loc.get_status_display(),
                        "visit_date": loc.visit_date,
                        "url": reverse(
                            "opportunity:user_visit_details",
                            kwargs={"org_slug": request.org.slug, "opp_id": loc.opportunity_id, "pk": loc.pk},
                        ),
                    }
                    form = (visit_info, dist, other_lat, other_lon, precision)
                    if user_visit.user_id == loc.user_id:
                        user_forms.append(form)
                    else:
                        other_forms.append(form)
            except Exception:
                continue

        user_forms.sort(key=lambda x: x[1])
        other_forms.sort(key=lambda x: x[1])
        visit_data.update({"lat": lat, "lon": lon, "precision": precision})

    flags = []
    if user_visit.flagged and user_visit.flag_reason:
        flags = [
            (FlagLabels.get_label(flag), description) for flag, description in user_visit.flag_reason.get("flags", [])
        ]

    return render(
        request,
        "opportunity/user_visit_details.html",
        context=dict(
            user_visit=user_visit,
            xform=xform,
            user_forms=user_forms[:5],
            other_forms=other_forms[:5],
            visit_data=visit_data,
            is_program_manager=is_program_manager_of_opportunity(request, opportunity),
            closest_distance=closest_distance,
            verification_flags_config=verification_flags_config,
            deliver_unit_flags_config=deliver_unit_flags_config,
            flags=flags,
        ),
    )


@org_viewer_required
def opportunity_worker(request, org_slug=None, opp_id=None):
    opp = get_opportunity_or_404(opp_id, org_slug)
    base_kwargs = {"org_slug": org_slug, "opp_id": opp_id}
    export_form = PaymentExportForm()
    visit_export_form = VisitExportForm()
    review_visit_export_form = ReviewVisitExportForm()

    path = []
    if opp.managed:
        path.append({"title": "Programs", "url": reverse("program:home", args=(org_slug,))})
        path.append({"title": opp.managedopportunity.program.name, "url": reverse("program:home", args=(org_slug,))})
    path.extend(
        [
            {"title": "Opportunities", "url": reverse("opportunity:list", args=(org_slug,))},
            {"title": opp.name, "url": reverse("opportunity:detail", args=(org_slug, opp_id))},
            {"title": "Workers", "url": reverse("opportunity:worker_list", args=(org_slug, opp_id))},
        ]
    )

    raw_qs = request.GET.urlencode()
    query = f"?{raw_qs}" if raw_qs else ""

    workers_count = UserInvite.objects.filter(opportunity_id=opp_id).exclude(status=UserInviteStatus.not_found).count()
    tabs = [
        {
            "key": "workers",
            "label": f"Workers ({workers_count})",
            "url": reverse("opportunity:worker_table", kwargs=base_kwargs) + query,
            "trigger": "loadWorkers",
        },
        {
            "key": "learn",
            "label": "Learn",
            "url": reverse("opportunity:learn_table", kwargs=base_kwargs) + query,
            "trigger": "loadLearn",
        },
        {
            "key": "delivery",
            "label": "Delivery",
            "url": reverse("opportunity:delivery_table", kwargs=base_kwargs) + query,
            "trigger": "loadDelivery",
        },
        {
            "key": "payments",
            "label": "Payments",
            "url": reverse("opportunity:payments_table", kwargs=base_kwargs) + query,
            "trigger": "loadPayments",
        },
    ]

    is_program_manager = opp.managed and is_program_manager_of_opportunity(request, opp)

    import_export_delivery_urls = {
        "export_url_for_pm": reverse(
            "opportunity:review_visit_export",
            args=(request.org.slug, opp_id),
        ),
        "export_url_for_nm": reverse(
            "opportunity:visit_export",
            args=(request.org.slug, opp_id),
        ),
        "import_url": reverse(
            "opportunity:review_visit_import" if is_program_manager else "opportunity:visit_import",
            args=(request.org.slug, opp_id),
        ),
    }

    import_visit_helper_text = _(
        'The file must contain at least the "Visit ID"{extra} and "Status" column. The import is case-insensitive.'
    ).format(extra=_(', "Justification"') if opp.managed else "")

    export_user_visit_title = _("Import PM Review Sheet" if is_program_manager else "Import Verified Visits")

    return render(
        request,
        "tailwind/pages/opportunity_worker.html",
        {
            "opportunity": opp,
            "tabs": tabs,
            "visit_export_form": visit_export_form,
            # This same form is used for multiple types of export
            "export_form": export_form,
            "export_task_id": request.GET.get("export_task_id"),
            "path": path,
            "import_export_delivery_urls": import_export_delivery_urls,
            "import_visit_helper_text": import_visit_helper_text,
            "export_user_visit_title": export_user_visit_title,
            "review_visit_export_form": review_visit_export_form,
        },
    )


@org_viewer_required
def worker_main(request, org_slug=None, opp_id=None):
    opportunity = get_opportunity_or_404(opp_id, org_slug)
    data = get_worker_table_data(opportunity)
    table = WorkerStatusTable(data)
    RequestConfig(request, paginate={"per_page": get_validated_page_size(request)}).configure(table)
    return render(request, "tailwind/components/tables/table.html", {"table": table})


@org_viewer_required
def worker_learn(request, org_slug=None, opp_id=None):
    opp = get_opportunity_or_404(opp_id, org_slug)
    data = get_worker_learn_table_data(opp)
    table = WorkerLearnTable(data, org_slug=org_slug, opp_id=opp_id)
    RequestConfig(request, paginate={"per_page": get_validated_page_size(request)}).configure(table)
    return render(request, "tailwind/components/tables/table.html", {"table": table})


@org_viewer_required
def worker_delivery(request, org_slug=None, opp_id=None):
    opportunity = get_opportunity_or_404(opp_id, org_slug)
    data = get_annotated_opportunity_access_deliver_status(opportunity)
    table = WorkerDeliveryTable(data, org_slug=org_slug, opp_id=opp_id)
    RequestConfig(request, paginate={"per_page": get_validated_page_size(request)}).configure(table)
    return render(request, "tailwind/components/tables/table.html", {"table": table})


@org_viewer_required
def worker_payments(request, org_slug=None, opp_id=None):
    opportunity = get_opportunity_or_404(opp_id, org_slug)

    def get_payment_subquery(confirmed: bool = False) -> Subquery:
        qs = Payment.objects.filter(opportunity_access=OuterRef("pk"))
        if confirmed:
            qs = qs.filter(confirmed=True)
        subquery = qs.values("opportunity_access").annotate(total=Sum("amount")).values("total")[:1]
        return Coalesce(Subquery(subquery), Value(0))

    query_set = OpportunityAccess.objects.filter(
        opportunity=opportunity, payment_accrued__gte=0, accepted=True
    ).order_by("-payment_accrued")
    query_set = query_set.annotate(
        last_paid=Max("payment__date_paid"),
        total_paid_d=get_payment_subquery(),
        confirmed_paid_d=get_payment_subquery(True),
    )
    table = WorkerPaymentsTable(query_set, org_slug=org_slug, opp_id=opp_id)
    RequestConfig(request, paginate={"per_page": get_validated_page_size(request)}).configure(table)
    return render(request, "tailwind/components/tables/table.html", {"table": table})


@org_viewer_required
def worker_learn_status_view(request, org_slug, opp_id, access_id):
    access = get_object_or_404(OpportunityAccess, opportunity__id=opp_id, pk=access_id)
    completed_modules = CompletedModule.objects.filter(opportunity_access=access)
    total_duration = datetime.timedelta(0)
    for cm in completed_modules:
        total_duration += cm.duration
    total_duration = get_duration_min(total_duration.total_seconds())

    table = WorkerLearnStatusTable(completed_modules)

    return render(
        request,
        "tailwind/pages/opportunity_worker_learn.html",
        {"header_title": "Worker", "total_learn_duration": total_duration, "table": table, "access": access},
    )


@org_viewer_required
def worker_payment_history(request, org_slug, opp_id, access_id):
    access = get_object_or_404(OpportunityAccess, opportunity__id=opp_id, pk=access_id)
    queryset = Payment.objects.filter(opportunity_access=access).order_by("-date_paid")
    payments = queryset.values("date_paid", "amount")

    return render(
        request,
        "tailwind/components/worker_page/payment_history.html",
        context=dict(access=access, payments=payments, latest_payment=queryset.first()),
    )


@org_viewer_required
def worker_flag_counts(request, org_slug, opp_id):
    access_id = request.GET.get("access_id", None)
    filters = {}
    if access_id:
        access = get_object_or_404(OpportunityAccess, opportunity__id=opp_id, pk=access_id)
        filters["completed_work__opportunity_access"] = access
    else:
        opportunity = get_object_or_404(Opportunity, id=opp_id)
        filters["completed_work__opportunity_access__opportunity"] = opportunity

    status = request.GET.get("status", CompletedWorkStatus.pending)
    payment_unit_id = request.GET.get("payment_unit_id")
    filters["completed_work__status"] = status
    if payment_unit_id:
        filters["completed_work__payment_unit__id"] = payment_unit_id

    visits = UserVisit.objects.filter(**filters)
    all_flags = [flag for visit in visits.all() for flag in visit.flags]
    counts = dict(Counter(all_flags))

    completed_work_ids = visits.values_list("completed_work_id", flat=True)
    duplicate_count = CompletedWork.objects.filter(id__in=completed_work_ids, saved_completed_count__gt=1).count()
    if duplicate_count:
        counts["Duplicate"] = duplicate_count

    return render(
        request,
        "tailwind/components/worker_page/flag_counts.html",
        context=dict(
            flag_counts=counts.items(),
        ),
    )


@org_viewer_required
def learn_module_table(request, org_slug=None, opp_id=None):
    opp = get_opportunity_or_404(opp_id, org_slug)
    data = LearnModule.objects.filter(app=opp.learn_app)
    table = LearnModuleTable(data)
    return render(request, "tables/single_table.html", {"table": table})


@org_viewer_required
def deliver_unit_table(request, org_slug=None, opp_id=None):
    opp = get_opportunity_or_404(opp_id, org_slug)
    unit = DeliverUnit.objects.filter(app=opp.deliver_app)
    table = DeliverUnitTable(unit)
    return render(
        request,
        "tables/single_table.html",
        {
            "table": table,
        },
    )


class OpportunityPaymentUnitTableView(OrganizationUserMixin, OrgContextSingleTableView):
    model = PaymentUnit
    table_class = PaymentUnitTable
    template_name = "tables/single_table.html"

    def get_queryset(self):
        opportunity_id = self.kwargs["pk"]
        org_slug = self.kwargs["org_slug"]
        self.opportunity = get_opportunity_or_404(org_slug=org_slug, pk=opportunity_id)
        return PaymentUnit.objects.filter(opportunity=self.opportunity).prefetch_related("deliver_units")

    def get_table_kwargs(self):
        kwargs = super().get_table_kwargs()
        kwargs["org_slug"] = self.request.org.slug
        program_manager = is_program_manager_of_opportunity(self.request, self.opportunity)
        kwargs["can_edit"] = (
            not self.opportunity.managed and self.request.org_membership and not self.request.org_membership.is_viewer
        ) or program_manager
        if self.opportunity.managed:
            kwargs["org_pay_per_visit"] = self.opportunity.org_pay_per_visit
        return kwargs


@org_viewer_required
def opportunity_funnel_progress(request, org_slug, opp_id):
    result = get_opportunity_funnel_progress(opp_id)

    accepted = result.workers_invited - result.pending_invites

    funnel_progress = [
        {
            "stage": "Invited",
            "count": header_with_tooltip(
                result.workers_invited,
                "Number of phone numbers to whom an SMS or push notification was sent and ConnectID exists",
            ),
            "icon": "envelope",
        },
        {
            "stage": "Accepted",
            "count": header_with_tooltip(
                accepted, "Workers that have clicked on the SMS or push notification or gone into Learn app"
            ),
            "icon": "circle-check",
        },
        {
            "stage": "Started Learning",
            "count": header_with_tooltip(result.started_learning_count, "Started download of the Learn app"),
            "icon": "book-open-cover",
        },
        {
            "stage": "Completed Learning",
            "count": header_with_tooltip(
                result.completed_learning, "Workers that have completed all Learn modules but not assessment"
            ),
            "icon": "book-blank",
        },
        {
            "stage": "Completed Assessment",
            "count": header_with_tooltip(result.completed_assessments, "Workers that passed the assessment"),
            "icon": "award-simple",
        },
        {
            "stage": "Claimed Job",
            "count": header_with_tooltip(
                result.claimed_job,
                "Workers that have read the Opportunity terms and started download of the Deliver app",
            ),
            "icon": "user-check",
        },
        {
            "stage": "Started Delivery",
            "count": header_with_tooltip(
                result.started_deliveries, "Workers that have submitted at least 1 Learn form"
            ),
            "icon": "house-chimney-user",
        },
    ]

    return render(
        request,
        "tailwind/pages/opportunity_dashboard/opportunity_funnel_progress.html",
        {"funnel_progress": funnel_progress},
    )


@org_viewer_required
def opportunity_worker_progress(request, org_slug, opp_id):
    result = get_opportunity_worker_progress(opp_id)

    def safe_percent(numerator, denominator):
        return (numerator / denominator) * 100 if denominator else 0

    verified_percentage = safe_percent(result.approved_deliveries or 0, result.total_deliveries or 0)
    rejected_percentage = safe_percent(result.rejected_deliveries or 0, result.total_deliveries or 0)
    earned_percentage = safe_percent(result.total_accrued or 0, result.total_budget or 0)
    paid_percentage = safe_percent(result.total_paid or 0, result.total_accrued or 0)

    worker_progress = [
        {
            "title": "Verification",
            "progress": [
                {
                    "title": "Approved",
                    "total": header_with_tooltip(
                        result.approved_deliveries,
                        "Number of Service Deliveries Approved by both PM and NM or Auto-approved",
                    ),
                    "value": header_with_tooltip(
                        f"{verified_percentage:.2f}%", "Percentage Approved out of Delivered"
                    ),
                    "badge_type": True,
                    "percent": verified_percentage,
                },
                {
                    "title": "Rejected",
                    "total": header_with_tooltip(result.rejected_deliveries, "Number of Service Deliveries Rejected"),
                    "value": header_with_tooltip(
                        f"{rejected_percentage:.2f}%", "Percentage Rejected out of Delivered"
                    ),
                    "badge_type": True,
                    "percent": rejected_percentage,
                },
            ],
        },
        {
            "title": f"Payments to Workers ({result.currency})",
            "progress": [
                {
                    "title": "Earned",
                    "total": header_with_tooltip(result.total_accrued, "Earned Amount"),
                    "value": header_with_tooltip(
                        f"{earned_percentage:.2f}%",
                        "Percentage Earned by all workers out of Max Budget in the Opportunity",
                    ),
                    "badge_type": True,
                    "percent": earned_percentage,
                },
                {
                    "title": "Paid",
                    "total": header_with_tooltip(result.total_paid, "Paid Amount to All Workers"),
                    "value": header_with_tooltip(
                        f"{paid_percentage:.2f}%", "Percentage Paid to all  workers out of Earned amount"
                    ),
                    "badge_type": True,
                    "percent": paid_percentage,
                },
            ],
        },
    ]

    return render(
        request,
        "tailwind/pages/opportunity_dashboard/opportunity_worker_progress.html",
        {"worker_progress": worker_progress},
    )


@org_viewer_required
def opportunity_delivery_stats(request, org_slug, opp_id):
    panel_type_2 = {
        "body": "bg-brand-marigold/10 border border-brand-marigold",
        "icon_bg": "!bg-orange-300",
        "text_color": "!text-orange-500",
    }

    opportunity = get_opportunity_or_404(opp_id, org_slug)

    stats = get_opportunity_delivery_progress(opportunity.id)

    worker_list_url = reverse("opportunity:worker_list", args=(org_slug, opp_id))
    status_url = worker_list_url + "?active_tab=workers&sort=-last_active"
    delivery_url = worker_list_url + "?active_tab=delivery&sort=-pending"
    payment_url = worker_list_url + "?active_tab=payments"

    deliveries_panels = [
        {
            "icon": "fa-clipboard-list-check",
            "name": "Services Delivered",
            "status": "Total",
            "value": header_with_tooltip(stats.total_deliveries, "Total delivered so far excluding duplicates"),
            "url": delivery_url,
            "incr": stats.deliveries_from_yesterday,
        },
        {
            "icon": "fa-clipboard-list-check",
            "name": "Services Delivered",
            "status": "Pending NM Review",
            "value": header_with_tooltip(
                stats.flagged_deliveries_waiting_for_review, "Flagged and pending review with NM"
            ),
            "incr": stats.flagged_deliveries_waiting_for_review_since_yesterday,
        },
    ]

    if opportunity.managed:
        deliveries_panels.append(
            {
                "icon": "fa-clipboard-list-check",
                "name": "Services Delivered",
                "status": "Pending PM Review",
                "value": header_with_tooltip(stats.visits_pending_for_pm_review, "Flagged and pending review with PM"),
                "incr": stats.visits_pending_for_pm_review_since_yesterday,
            }
        )

    opp_stats = [
        {
            "title": "Workers",
            "sub_heading": "",
            "value": "",
            "panels": [
                {
                    "icon": "fa-user-group",
                    "name": "Workers",
                    "status": "Invited",
                    "value": stats.workers_invited,
                    "url": status_url,
                },
                {
                    "icon": "fa-user-check",
                    "name": "Workers",
                    "status": "Yet to Accept Invitation",
                    "value": stats.pending_invites,
                },
                {
                    "icon": "fa-clipboard-list",
                    "name": "Workers",
                    "status": "Inactive last 3 days",
                    "value": header_with_tooltip(
                        stats.inactive_workers, "Did not submit a Learn or Deliver form in the last 3 days"
                    ),
                    **panel_type_2,
                },
            ],
        },
        {
            "title": "Services Delivered",
            "sub_heading": "Last Delivery",
            "value": stats.most_recent_delivery or "--",
            "panels": deliveries_panels,
        },
        {
            "title": f"Worker Payments ({opportunity.currency})",
            "sub_heading": "Last Payment",
            "value": stats.recent_payment or "--",
            "panels": [
                {
                    "icon": "fa-hand-holding-dollar",
                    "name": "Payments",
                    "status": "Earned",
                    "value": header_with_tooltip(
                        intcomma(stats.total_accrued), "Worker payment accrued based on approved service deliveries"
                    ),
                    "url": payment_url,
                    "incr": stats.accrued_since_yesterday,
                },
                {
                    "icon": "fa-hand-holding-droplet",
                    "name": "Payments",
                    "status": "Due",
                    "value": header_with_tooltip(
                        intcomma(stats.payments_due), "Worker payments earned but yet unpaid"
                    ),
                },
            ],
        },
    ]

    return render(
        request, "tailwind/pages/opportunity_dashboard/opportunity_delivery_stat.html", {"opp_stats": opp_stats}
    )<|MERGE_RESOLUTION|>--- conflicted
+++ resolved
@@ -1264,24 +1264,16 @@
     if not opportunity.managed:
         return redirect("opportunity:detail", org_slug, pk)
     total_paid_users = (
-<<<<<<< HEAD
-        Payment.objects.filter(opportunity_access__opportunity=opportunity).aggregate(total=Sum(amount_field))["total"]
-        or 0
-    )
-    total_paid_nm = (
-        Payment.objects.filter(organization=opportunity.organization).aggregate(total=Sum(amount_field))["total"] or 0
-=======
         Payment.objects.filter(opportunity_access__opportunity=opportunity, organization__isnull=True).aggregate(
-            total=Sum("amount")
+            total=Sum(amount_field)
         )["total"]
         or 0
     )
     total_paid_nm = (
         Payment.objects.filter(organization=opportunity.organization, invoice__opportunity=opportunity).aggregate(
-            total=Sum("amount")
+            total=Sum(amount_field)
         )["total"]
         or 0
->>>>>>> bf2dd9e5
     )
     data, total_user_payment_accrued, total_nm_payment_accrued = get_payment_report_data(opportunity, usd)
     table = PaymentReportTable(data)

import datetime
import json
from functools import reduce

from celery.result import AsyncResult
from django.conf import settings
from django.contrib import messages
from django.contrib.auth.mixins import LoginRequiredMixin, UserPassesTestMixin
from django.core.files.storage import storages
from django.db.models import F, Q
from django.forms import modelformset_factory
from django.http import FileResponse, Http404, HttpResponse
from django.shortcuts import get_object_or_404, redirect, render
from django.urls import reverse
from django.utils.html import format_html
from django.utils.safestring import mark_safe
from django.utils.text import slugify
from django.utils.timezone import now
from django.views.decorators.csrf import csrf_exempt
from django.views.decorators.http import require_GET, require_http_methods, require_POST
from django.views.generic import CreateView, DetailView, ListView, UpdateView
from django_tables2 import SingleTableView
from django_tables2.export import TableExport
from geopy import distance

from commcare_connect.form_receiver.serializers import XFormSerializer
from commcare_connect.opportunity.api.serializers import remove_opportunity_access_cache
from commcare_connect.opportunity.forms import (
    AddBudgetExistingUsersForm,
    DateRanges,
    DeliverUnitFlagsForm,
    FormJsonValidationRulesForm,
    OpportunityChangeForm,
    OpportunityCreationForm,
    OpportunityFinalizeForm,
    OpportunityInitForm,
    OpportunityUserInviteForm,
    OpportunityVerificationFlagsConfigForm,
    PaymentExportForm,
    PaymentUnitForm,
    SendMessageMobileUsersForm,
    VisitExportForm,
)
from commcare_connect.opportunity.helpers import (
    get_annotated_opportunity_access,
    get_annotated_opportunity_access_deliver_status,
)
from commcare_connect.opportunity.models import (
    BlobMeta,
    CatchmentArea,
    CompletedWork,
    CompletedWorkStatus,
    DeliverUnit,
    DeliverUnitFlagRules,
    FormJsonValidationRules,
    Opportunity,
    OpportunityAccess,
    OpportunityClaim,
    OpportunityClaimLimit,
    OpportunityVerificationFlags,
    Payment,
    PaymentUnit,
    UserVisit,
    VisitValidationStatus,
)
from commcare_connect.opportunity.tables import (
    CompletedWorkTable,
    DeliverStatusTable,
    LearnStatusTable,
    OpportunityPaymentTable,
    PaymentUnitTable,
    SuspendedUsersTable,
    UserPaymentsTable,
    UserStatusTable,
    UserVisitTable,
)
from commcare_connect.opportunity.tasks import (
    add_connect_users,
    create_learn_modules_and_deliver_units,
    generate_catchment_area_export,
    generate_deliver_status_export,
    generate_payment_export,
    generate_user_status_export,
    generate_visit_export,
    generate_work_status_export,
    send_push_notification_task,
    send_sms_task,
)
from commcare_connect.opportunity.visit_import import (
    ImportException,
    bulk_update_catchments,
    bulk_update_completed_work_status,
    bulk_update_payment_status,
    bulk_update_visit_status,
    update_payment_accrued,
)
from commcare_connect.organization.decorators import org_admin_required, org_member_required, org_viewer_required
from commcare_connect.program.models import ManagedOpportunity, ProgramApplication, ProgramApplicationStatus
from commcare_connect.program.tables import ProgramInvitationTable
from commcare_connect.users.models import User
from commcare_connect.utils.commcarehq_api import get_applications_for_user_by_domain, get_domains_for_user


class OrganizationUserMixin(LoginRequiredMixin, UserPassesTestMixin):
    def test_func(self):
        # request.org_membership is a SimpleLazyObject object so `is not None` is always `True`
        return self.request.org_membership != None or self.request.user.is_superuser  # noqa: E711


class OrganizationUserMemberRoleMixin(LoginRequiredMixin, UserPassesTestMixin):
    def test_func(self):
        return (
            self.request.org_membership != None and not self.request.org_membership.is_viewer  # noqa: E711
        ) or self.request.user.is_superuser


def get_opportunity_or_404(pk, org_slug):
    opp = get_object_or_404(Opportunity, id=pk)

    if (opp.organization and opp.organization.slug == org_slug) or (
        opp.managed and opp.managedopportunity.program.organization.slug == org_slug
    ):
        return opp

    raise Http404("Opportunity not found.")


class OrgContextSingleTableView(SingleTableView):
    def get_table_kwargs(self):
        kwargs = super().get_table_kwargs()
        kwargs["org_slug"] = self.request.org.slug
        return kwargs


class OpportunityList(OrganizationUserMixin, ListView):
    model = Opportunity
    paginate_by = 10

    def get_queryset(self):
        ordering = self.request.GET.get("sort", "name")
        if ordering not in ["name", "-name", "start_date", "-start_date", "end_date", "-end_date"]:
            ordering = "name"

        return Opportunity.objects.filter(organization=self.request.org).order_by(ordering)

    def get_context_data(self, **kwargs):
        context = super().get_context_data(**kwargs)
        context["opportunity_init_url"] = reverse("opportunity:init", kwargs={"org_slug": self.request.org.slug})

        program_invitation_table = None
        if self.request.org_membership and self.request.org_membership.is_admin or self.request.user.is_superuser:
            program_invitations = ProgramApplication.objects.filter(
                organization=self.request.org, status=ProgramApplicationStatus.INVITED
            )
            program_invitation_table = ProgramInvitationTable(program_invitations)
        context["program_invitation_table"] = program_invitation_table
        context["base_template"] = "opportunity/base.html"
        return context


class OpportunityCreate(OrganizationUserMemberRoleMixin, CreateView):
    template_name = "opportunity/opportunity_create.html"
    form_class = OpportunityCreationForm

    def get_success_url(self):
        return reverse("opportunity:list", args=(self.request.org.slug,))

    def get_form_kwargs(self):
        kwargs = super().get_form_kwargs()
        kwargs["domains"] = get_domains_for_user(self.request.user)
        kwargs["user"] = self.request.user
        kwargs["org_slug"] = self.request.org.slug
        return kwargs

    def form_valid(self, form: OpportunityCreationForm) -> HttpResponse:
        response = super().form_valid(form)
        create_learn_modules_and_deliver_units.delay(self.object.id)
        return response


class OpportunityInit(OrganizationUserMemberRoleMixin, CreateView):
    template_name = "opportunity/opportunity_init.html"
    form_class = OpportunityInitForm

    def get_success_url(self):
        return reverse("opportunity:add_payment_units", args=(self.request.org.slug, self.object.id))

    def get_form_kwargs(self):
        kwargs = super().get_form_kwargs()
        kwargs["domains"] = get_domains_for_user(self.request.user)
        kwargs["user"] = self.request.user
        kwargs["org_slug"] = self.request.org.slug
        return kwargs

    def form_valid(self, form: OpportunityInitForm) -> HttpResponse:
        response = super().form_valid(form)
        create_learn_modules_and_deliver_units(self.object.id)
        return response


class OpportunityEdit(OrganizationUserMemberRoleMixin, UpdateView):
    model = Opportunity
    template_name = "opportunity/opportunity_edit.html"
    form_class = OpportunityChangeForm

    def get_success_url(self):
        return reverse("opportunity:detail", args=(self.request.org.slug, self.object.id))

    def form_valid(self, form):
        opportunity = form.instance
        opportunity.modified_by = self.request.user.email
        users = form.cleaned_data["users"]
        filter_country = form.cleaned_data["filter_country"]
        filter_credential = form.cleaned_data["filter_credential"]
        if users or filter_country or filter_credential:
            add_connect_users.delay(users, form.instance.id, filter_country, filter_credential)

        additional_users = form.cleaned_data["additional_users"]
        if additional_users:
            for payment_unit in opportunity.paymentunit_set.all():
                opportunity.total_budget += payment_unit.amount * payment_unit.max_total * additional_users
        end_date = form.cleaned_data["end_date"]
        if end_date:
            opportunity.end_date = end_date
        response = super().form_valid(form)
        return response


class OpportunityFinalize(OrganizationUserMemberRoleMixin, UpdateView):
    model = Opportunity
    template_name = "opportunity/opportunity_finalize.html"
    form_class = OpportunityFinalizeForm

    def dispatch(self, request, *args, **kwargs):
        self.object = self.get_object()
        if self.object.paymentunit_set.count() == 0:
            messages.warning(request, "Please configure payment units before setting budget")
            return redirect("opportunity:add_payment_units", org_slug=request.org.slug, pk=self.object.id)
        return super().dispatch(request, *args, **kwargs)

    def get_success_url(self):
        return reverse("opportunity:detail", args=(self.request.org.slug, self.object.id))

    def get_form_kwargs(self):
        kwargs = super().get_form_kwargs()
        opportunity = self.object
        payment_units = opportunity.paymentunit_set.all()
        budget_per_user = 0
        payment_units_max_total = 0
        for pu in payment_units:
            budget_per_user += pu.amount * pu.max_total
            payment_units_max_total += pu.max_total
        kwargs["budget_per_user"] = budget_per_user
        kwargs["current_start_date"] = opportunity.start_date
        kwargs["opportunity"] = opportunity
        kwargs["payment_units_max_total"] = payment_units_max_total
        return kwargs

    def form_valid(self, form):
        opportunity = form.instance
        opportunity.modified_by = self.request.user.email
        start_date = form.cleaned_data["start_date"]
        end_date = form.cleaned_data["end_date"]
        if end_date:
            opportunity.end_date = end_date
        if start_date:
            opportunity.start_date = start_date

        if opportunity.managed:
            ManagedOpportunity.objects.filter(id=opportunity.id).update(
                org_pay_per_visit=form.cleaned_data["org_pay_per_visit"]
            )
        response = super().form_valid(form)
        return response


class OpportunityDetail(OrganizationUserMixin, DetailView):
    model = Opportunity
    template_name = "opportunity/opportunity_detail.html"

    def get(self, request, *args, **kwargs):
        self.object = self.get_object()
        if not self.object.is_setup_complete:
            messages.warning(request, "Please complete the opportunity setup to view it")
            return redirect("opportunity:add_payment_units", org_slug=request.org.slug, pk=self.object.id)
        context = self.get_context_data(object=self.object)
        return self.render_to_response(context)

    def get_context_data(self, object, **kwargs):
        context = super().get_context_data(**kwargs)
        context["export_task_id"] = self.request.GET.get("export_task_id")
        context["visit_export_form"] = VisitExportForm()
        context["export_form"] = PaymentExportForm()
        context["user_is_network_manager"] = object.managed and object.organization == self.request.org
        return context


class OpportunityLearnStatusTableView(OrganizationUserMixin, OrgContextSingleTableView):
    model = OpportunityAccess
    paginate_by = 25
    table_class = LearnStatusTable
    template_name = "tables/single_table.html"

    def get_queryset(self):
        opportunity_id = self.kwargs["pk"]
        opportunity = get_opportunity_or_404(org_slug=self.request.org.slug, pk=opportunity_id)
        return OpportunityAccess.objects.filter(opportunity=opportunity).order_by("user__name")


class OpportunityPaymentTableView(OrganizationUserMixin, OrgContextSingleTableView):
    model = OpportunityAccess
    paginate_by = 25
    table_class = OpportunityPaymentTable
    template_name = "tables/single_table.html"

    def get_queryset(self):
        opportunity_id = self.kwargs["pk"]
        org_slug = self.kwargs["org_slug"]
        opportunity = get_opportunity_or_404(org_slug=org_slug, pk=opportunity_id)
        return OpportunityAccess.objects.filter(opportunity=opportunity, payment_accrued__gte=0).order_by(
            "-payment_accrued"
        )


class UserPaymentsTableView(OrganizationUserMixin, SingleTableView):
    model = Payment
    paginate_by = 25
    table_class = UserPaymentsTable
    template_name = "opportunity/opportunity_user_payments_list.html"

    def get_context_data(self, **kwargs):
        context = super().get_context_data(**kwargs)
        context["latest_payment"] = self.object_list.all().first()
        context["access"] = self.access
        context["opportunity"] = self.opportunity
        return context

    def get_queryset(self):
        opportunity_id = self.kwargs["opp_id"]
        org_slug = self.kwargs["org_slug"]
        self.opportunity = get_opportunity_or_404(org_slug=org_slug, pk=opportunity_id)
        access_id = self.kwargs["pk"]
        self.access = get_object_or_404(OpportunityAccess, opportunity=self.opportunity, pk=access_id)
        return Payment.objects.filter(opportunity_access=self.access).order_by("-date_paid")


class OpportunityUserLearnProgress(OrganizationUserMixin, DetailView):
    template_name = "opportunity/user_learn_progress.html"

    def get_queryset(self):
        return OpportunityAccess.objects.filter(opportunity_id=self.kwargs.get("opp_id"))


@org_member_required
def export_user_visits(request, **kwargs):
    opportunity_id = kwargs["pk"]
    get_opportunity_or_404(org_slug=request.org.slug, pk=opportunity_id)
    form = VisitExportForm(data=request.POST)
    if not form.is_valid():
        messages.error(request, form.errors)
        return redirect("opportunity:detail", request.org.slug, opportunity_id)

    export_format = form.cleaned_data["format"]
    date_range = DateRanges(form.cleaned_data["date_range"])
    status = form.cleaned_data["status"]
    flatten = form.cleaned_data["flatten_form_data"]

    result = generate_visit_export.delay(opportunity_id, date_range, status, export_format, flatten)
    redirect_url = reverse("opportunity:detail", args=(request.org.slug, opportunity_id))
    return redirect(f"{redirect_url}?export_task_id={result.id}")


@org_member_required
@require_GET
def export_status(request, org_slug, task_id):
    task_meta = AsyncResult(task_id)._get_task_meta()
    status = task_meta.get("status")
    progress = {
        "complete": status == "SUCCESS",
    }
    if status == "FAILURE":
        progress["error"] = task_meta.get("result")
    return render(
        request,
        "opportunity/upload_progress.html",
        {
            "task_id": task_id,
            "current_time": now().microsecond,
            "progress": progress,
        },
    )


@org_member_required
@require_GET
def download_export(request, org_slug, task_id):
    task_meta = AsyncResult(task_id)._get_task_meta()
    saved_filename = task_meta.get("result")
    opportunity_id = task_meta.get("args")[0]
    opportunity = get_opportunity_or_404(org_slug=org_slug, pk=opportunity_id)
    op_slug = slugify(opportunity.name)
    export_format = saved_filename.split(".")[-1]
    filename = f"{org_slug}_{op_slug}_export.{export_format}"

    export_file = storages["default"].open(saved_filename)
    return FileResponse(
        export_file, as_attachment=True, filename=filename, content_type=TableExport.FORMATS[export_format]
    )


@org_member_required
@require_POST
def update_visit_status_import(request, org_slug=None, pk=None):
    opportunity = get_opportunity_or_404(org_slug=org_slug, pk=pk)
    file = request.FILES.get("visits")
    try:
        status = bulk_update_visit_status(opportunity, file)
    except ImportException as e:
        messages.error(request, e.message)
    else:
        message = f"Visit status updated successfully for {len(status)} visits."
        if status.missing_visits:
            message += status.get_missing_message()
        messages.success(request, mark_safe(message))
    return redirect("opportunity:detail", org_slug, pk)


@org_member_required
def add_budget_existing_users(request, org_slug=None, pk=None):
    opportunity = get_opportunity_or_404(org_slug=org_slug, pk=pk)
    opportunity_access = OpportunityAccess.objects.filter(opportunity=opportunity)
    opportunity_claims = OpportunityClaim.objects.filter(opportunity_access__in=opportunity_access)
    form = AddBudgetExistingUsersForm(opportunity_claims=opportunity_claims)

    if request.method == "POST":
        form = AddBudgetExistingUsersForm(opportunity_claims=opportunity_claims, data=request.POST)
        if form.is_valid():
            selected_users = form.cleaned_data["selected_users"]
            additional_visits = form.cleaned_data["additional_visits"]
            if form.cleaned_data["end_date"]:
                OpportunityClaim.objects.filter(pk__in=selected_users).update(end_date=form.cleaned_data["end_date"])
            if additional_visits:
                OpportunityClaimLimit.objects.filter(opportunity_claim__in=selected_users).update(
                    max_visits=F("max_visits") + additional_visits
                )

            for ocl in OpportunityClaimLimit.objects.filter(opportunity_claim__in=selected_users).all():
                opportunity.total_budget += ocl.payment_unit.amount * additional_visits
            opportunity.save()
            return redirect("opportunity:detail", org_slug, pk)

    return render(
        request,
        "opportunity/add_visits_existing_users.html",
        {
            "form": form,
            "opportunity_claims": opportunity_claims,
            "budget_per_visit": opportunity.budget_per_visit,
            "opportunity": opportunity,
        },
    )


class OpportunityUserStatusTableView(OrganizationUserMixin, OrgContextSingleTableView):
    model = OpportunityAccess
    paginate_by = 25
    table_class = UserStatusTable
    template_name = "tables/single_table.html"

    def get_queryset(self):
        opportunity_id = self.kwargs["pk"]
        org_slug = self.kwargs["org_slug"]
        opportunity = get_opportunity_or_404(org_slug=org_slug, pk=opportunity_id)
        access_objects = get_annotated_opportunity_access(opportunity)
        return access_objects


@org_member_required
def export_users_for_payment(request, **kwargs):
    opportunity_id = kwargs["pk"]
    get_opportunity_or_404(org_slug=request.org.slug, pk=opportunity_id)
    form = PaymentExportForm(data=request.POST)
    if not form.is_valid():
        messages.error(request, form.errors)
        return redirect("opportunity:detail", request.org.slug, opportunity_id)

    export_format = form.cleaned_data["format"]
    result = generate_payment_export.delay(opportunity_id, export_format)
    redirect_url = reverse("opportunity:detail", args=(request.org.slug, opportunity_id))
    return redirect(f"{redirect_url}?export_task_id={result.id}")


@org_member_required
@require_POST
def payment_import(request, org_slug=None, pk=None):
    opportunity = get_opportunity_or_404(org_slug=org_slug, pk=pk)
    file = request.FILES.get("payments")
    try:
        status = bulk_update_payment_status(opportunity, file)
    except ImportException as e:
        messages.error(request, e.message)
    else:
        message = f"Payment status updated successfully for {len(status)} users."
        messages.success(request, mark_safe(message))
    return redirect("opportunity:detail", org_slug, pk)


@org_member_required
def add_payment_units(request, org_slug=None, pk=None):
    if request.POST:
        return add_payment_unit(request, org_slug=org_slug, pk=pk)
    opportunity = get_opportunity_or_404(org_slug=org_slug, pk=pk)
    return render(request, "opportunity/add_payment_units.html", dict(opportunity=opportunity))


@org_member_required
def add_payment_unit(request, org_slug=None, pk=None):
    opportunity = get_opportunity_or_404(org_slug=org_slug, pk=pk)
    deliver_units = DeliverUnit.objects.filter(
        Q(payment_unit__isnull=True) | Q(payment_unit__opportunity__active=False), app=opportunity.deliver_app
    )
    form = PaymentUnitForm(
        deliver_units=deliver_units,
        data=request.POST or None,
        payment_units=opportunity.paymentunit_set.filter(parent_payment_unit__isnull=True).all(),
    )
    if form.is_valid():
        form.instance.opportunity = opportunity
        form.save()
        required_deliver_units = form.cleaned_data["required_deliver_units"]
        DeliverUnit.objects.filter(id__in=required_deliver_units, payment_unit__isnull=True).update(
            payment_unit=form.instance.id
        )
        optional_deliver_units = form.cleaned_data["optional_deliver_units"]
        DeliverUnit.objects.filter(id__in=optional_deliver_units, payment_unit__isnull=True).update(
            payment_unit=form.instance.id, optional=True
        )
        sub_payment_units = form.cleaned_data["payment_units"]
        PaymentUnit.objects.filter(id__in=sub_payment_units, parent_payment_unit__isnull=True).update(
            parent_payment_unit=form.instance.id
        )
        messages.success(request, f"Payment unit {form.instance.name} created.")
        claims = OpportunityClaim.objects.filter(opportunity_access__opportunity=opportunity)
        for claim in claims:
            OpportunityClaimLimit.create_claim_limits(opportunity, claim)
        return redirect("opportunity:add_payment_units", org_slug=request.org.slug, pk=opportunity.id)
    elif request.POST:
        messages.error(request, "Invalid Data")
        return redirect("opportunity:add_payment_units", org_slug=request.org.slug, pk=opportunity.id)
    return render(
        request,
        "partial_form.html" if request.GET.get("partial") == "True" else "form.html",
        dict(title=f"{request.org.slug} - {opportunity.name}", form_title="Payment Unit Create", form=form),
    )


@org_member_required
def edit_payment_unit(request, org_slug=None, opp_id=None, pk=None):
    opportunity = get_opportunity_or_404(pk=opp_id, org_slug=org_slug)
    payment_unit = get_object_or_404(PaymentUnit, id=pk, opportunity=opportunity)
    deliver_units = DeliverUnit.objects.filter(
        Q(payment_unit__isnull=True) | Q(payment_unit=payment_unit) | Q(payment_unit__opportunity__active=False),
        app=opportunity.deliver_app,
    )
    exclude_payment_units = [payment_unit.pk]
    if payment_unit.parent_payment_unit_id:
        exclude_payment_units.append(payment_unit.parent_payment_unit_id)
    payment_unit_deliver_units = {deliver_unit.pk for deliver_unit in payment_unit.deliver_units.all()}
    opportunity_payment_units = (
        opportunity.paymentunit_set.filter(
            Q(parent_payment_unit=payment_unit.pk) | Q(parent_payment_unit__isnull=True)
        )
        .exclude(pk__in=exclude_payment_units)
        .all()
    )
    form = PaymentUnitForm(
        deliver_units=deliver_units,
        instance=payment_unit,
        data=request.POST or None,
        payment_units=opportunity_payment_units,
    )
    if form.is_valid():
        form.save()
        required_deliver_units = form.cleaned_data["required_deliver_units"]
        DeliverUnit.objects.filter(id__in=required_deliver_units).update(payment_unit=form.instance.id, optional=False)
        optional_deliver_units = form.cleaned_data["optional_deliver_units"]
        DeliverUnit.objects.filter(id__in=optional_deliver_units).update(payment_unit=form.instance.id, optional=True)
        sub_payment_units = form.cleaned_data["payment_units"]
        PaymentUnit.objects.filter(id__in=sub_payment_units, parent_payment_unit__isnull=True).update(
            parent_payment_unit=form.instance.id
        )
        # Remove deliver units which are not selected anymore
        deliver_units = required_deliver_units + optional_deliver_units
        removed_deliver_units = payment_unit_deliver_units - {int(deliver_unit) for deliver_unit in deliver_units}
        DeliverUnit.objects.filter(id__in=removed_deliver_units).update(payment_unit=None, optional=False)
        removed_payment_units = {payment_unit.id for payment_unit in opportunity_payment_units} - {
            int(payment_unit_id) for payment_unit_id in sub_payment_units
        }
        PaymentUnit.objects.filter(id__in=removed_payment_units, parent_payment_unit=form.instance.id).update(
            parent_payment_unit=None
        )
        messages.success(request, f"Payment unit {form.instance.name} updated. Please reset the budget")
        return redirect("opportunity:finalize", org_slug=request.org.slug, pk=opportunity.id)
    return render(
        request,
        "form.html",
        dict(title=f"{request.org.slug} - {opportunity.name}", form_title="Payment Unit Edit", form=form),
    )


class OpportunityPaymentUnitTableView(OrganizationUserMixin, OrgContextSingleTableView):
    model = PaymentUnit
    paginate_by = 25
    table_class = PaymentUnitTable
    template_name = "tables/single_table.html"

    def get_queryset(self):
        opportunity_id = self.kwargs["pk"]
        org_slug = self.kwargs["org_slug"]
        opportunity = get_opportunity_or_404(org_slug=org_slug, pk=opportunity_id)
        return PaymentUnit.objects.filter(opportunity=opportunity).order_by("name")


@org_member_required
def export_user_status(request, **kwargs):
    opportunity_id = kwargs["pk"]
    get_opportunity_or_404(org_slug=request.org.slug, pk=opportunity_id)
    form = PaymentExportForm(data=request.POST)
    if not form.is_valid():
        messages.error(request, form.errors)
        return redirect("opportunity:detail", request.org.slug, opportunity_id)

    export_format = form.cleaned_data["format"]
    result = generate_user_status_export.delay(opportunity_id, export_format)
    redirect_url = reverse("opportunity:detail", args=(request.org.slug, opportunity_id))
    return redirect(f"{redirect_url}?export_task_id={result.id}")


class OpportunityDeliverStatusTable(OrganizationUserMixin, OrgContextSingleTableView):
    model = OpportunityAccess
    paginate_by = 25
    table_class = DeliverStatusTable
    template_name = "tables/single_table.html"

    def get_queryset(self):
        opportunity_id = self.kwargs["pk"]
        org_slug = self.kwargs["org_slug"]
        opportunity = get_opportunity_or_404(pk=opportunity_id, org_slug=org_slug)
        access_objects = get_annotated_opportunity_access_deliver_status(opportunity)
        return access_objects


@org_member_required
def export_deliver_status(request, **kwargs):
    opportunity_id = kwargs["pk"]
    get_opportunity_or_404(pk=opportunity_id, org_slug=request.org.slug)
    form = PaymentExportForm(data=request.POST)
    if not form.is_valid():
        messages.error(request, form.errors)
        return redirect("opportunity:detail", request.org.slug, opportunity_id)

    export_format = form.cleaned_data["format"]
    result = generate_deliver_status_export.delay(opportunity_id, export_format)
    redirect_url = reverse("opportunity:detail", args=(request.org.slug, opportunity_id))
    return redirect(f"{redirect_url}?export_task_id={result.id}")


@org_viewer_required
def user_visits_list(request, org_slug=None, opp_id=None, pk=None):
    opportunity = get_opportunity_or_404(pk=opp_id, org_slug=org_slug)
    opportunity_access = get_object_or_404(OpportunityAccess, pk=pk, opportunity=opportunity)
    user_visits = opportunity_access.uservisit_set.order_by("visit_date")
    user_visits_table = UserVisitTable(user_visits, org_slug=request.org.slug)
    return render(
        request,
        "opportunity/user_visits_list.html",
        context=dict(opportunity=opportunity, table=user_visits_table, user_name=opportunity_access.display_name),
    )


@org_member_required
@require_POST
def payment_delete(request, org_slug=None, opp_id=None, access_id=None, pk=None):
    opportunity = get_opportunity_or_404(pk=opp_id, org_slug=org_slug)
    opportunity_access = get_object_or_404(OpportunityAccess, pk=access_id, opportunity=opportunity)
    payment = get_object_or_404(Payment, opportunity_access=opportunity_access, pk=pk)
    payment.delete()
    return redirect("opportunity:user_payments_table", org_slug=org_slug, opp_id=opp_id, pk=access_id)


@org_viewer_required
def user_profile(request, org_slug=None, opp_id=None, pk=None):
    access = get_object_or_404(OpportunityAccess, pk=pk, accepted=True)
    user_visits = UserVisit.objects.filter(opportunity_access=access)
    user_catchments = CatchmentArea.objects.filter(opportunity_access=access)
    user_visit_data = []
    for user_visit in user_visits:
        if not user_visit.location:
            continue
        lat, lng, elevation, precision = list(map(float, user_visit.location.split(" ")))
        user_visit_data.append(
            dict(
                entity_name=user_visit.entity_name,
                visit_date=user_visit.visit_date.date(),
                lat=lat,
                lng=lng,
                precision=precision,
            )
        )
    # user for centering the User visits map
    lat_avg = 0.0
    lng_avg = 0.0
    if user_visit_data:
        lat_avg = reduce(lambda x, y: x + float(y["lat"]), user_visit_data, 0.0) / len(user_visit_data)
        lng_avg = reduce(lambda x, y: x + float(y["lng"]), user_visit_data, 0.0) / len(user_visit_data)

    pending_completed_work_count = len(
        [
            cw
            for cw in CompletedWork.objects.filter(opportunity_access=access, status=CompletedWorkStatus.pending)
            if cw.approved_count
        ]
    )
    user_catchment_data = [
        {
            "name": catchment.name,
            "lat": float(catchment.latitude),
            "lng": float(catchment.longitude),
            "radius": catchment.radius,
            "active": catchment.active,
        }
        for catchment in user_catchments
    ]
    pending_payment = max(access.payment_accrued - access.total_paid, 0)
    return render(
        request,
        "opportunity/user_profile.html",
        context=dict(
            access=access,
            user_visits=user_visit_data,
            lat_avg=lat_avg,
            lng_avg=lng_avg,
            MAPBOX_TOKEN=settings.MAPBOX_TOKEN,
            pending_completed_work_count=pending_completed_work_count,
            pending_payment=pending_payment,
            user_catchments=user_catchment_data,
        ),
    )


@org_admin_required
def send_message_mobile_users(request, org_slug=None, pk=None):
    opportunity = get_opportunity_or_404(pk=pk, org_slug=org_slug)
    user_ids = OpportunityAccess.objects.filter(opportunity=opportunity, accepted=True).values_list(
        "user_id", flat=True
    )
    users = User.objects.filter(pk__in=user_ids)
    form = SendMessageMobileUsersForm(users=users, data=request.POST or None)

    if form.is_valid():
        selected_user_ids = form.cleaned_data["selected_users"]
        title = form.cleaned_data["title"]
        body = form.cleaned_data["body"]
        message_type = form.cleaned_data["message_type"]
        if "notification" in message_type:
            send_push_notification_task.delay(selected_user_ids, title, body)
        if "sms" in message_type:
            send_sms_task.delay(selected_user_ids, body)
        return redirect("opportunity:detail", org_slug=request.org.slug, pk=pk)

    return render(
        request,
        "opportunity/send_message.html",
        context=dict(
            title=f"{request.org.slug} - {opportunity.name}",
            form_title="Send Message",
            form=form,
            users=users,
            user_ids=list(user_ids),
        ),
    )


# used for loading learn_app and deliver_app dropdowns
@org_member_required
def get_application(request, org_slug=None):
    domain = request.GET.get("learn_app_domain") or request.GET.get("deliver_app_domain")
    applications = get_applications_for_user_by_domain(request.user, domain)
    active_opps = Opportunity.objects.filter(
        Q(learn_app__cc_domain=domain) | Q(deliver_app__cc_domain=domain),
        active=True,
        end_date__lt=datetime.date.today(),
    ).select_related("learn_app", "deliver_app")
    existing_apps = set()
    for opp in active_opps:
        if opp.learn_app.cc_domain == domain:
            existing_apps.add(opp.learn_app.cc_app_id)
        if opp.deliver_app.cc_domain == domain:
            existing_apps.add(opp.deliver_app.cc_app_id)
    options = []
    for app in applications:
        if app["id"] not in existing_apps:
            value = json.dumps(app)
            name = app["name"]
            options.append(format_html("<option value='{}'>{}</option>", value, name))
    return HttpResponse("\n".join(options))


@org_viewer_required
def visit_verification(request, org_slug=None, pk=None):
    user_visit = get_object_or_404(UserVisit, pk=pk)
    serializer = XFormSerializer(data=user_visit.form_json)
    access_id = OpportunityAccess.objects.get(user=user_visit.user, opportunity=user_visit.opportunity).id
    serializer.is_valid()
    xform = serializer.save()
    user_forms = []
    other_forms = []
    lat = None
    lon = None
    precision = None
    if user_visit.location:
        locations = UserVisit.objects.filter(opportunity=user_visit.opportunity).exclude(pk=pk).select_related("user")
        lat, lon, _, precision = user_visit.location.split(" ")
        for loc in locations:
            if loc.location is None:
                continue
            other_lat, other_lon, _, other_precision = loc.location.split(" ")
            dist = distance.distance((lat, lon), (other_lat, other_lon))
            if dist.m <= 250:
                if user_visit.user_id == loc.user_id:
                    user_forms.append((loc, dist.m, other_lat, other_lon, other_precision))
                else:
                    other_forms.append((loc, dist.m, other_lat, other_lon, other_precision))
        user_forms.sort(key=lambda x: x[1])
        other_forms.sort(key=lambda x: x[1])
    reason = user_visit.reason
    if user_visit.flag_reason and not reason:
        reason = "\n".join([flag[1] for flag in user_visit.flag_reason.get("flags", [])])
    return render(
        request,
        "opportunity/visit_verification.html",
        context={
            "visit": user_visit,
            "xform": xform,
            "access_id": access_id,
            "user_forms": user_forms[:5],
            "other_forms": other_forms[:5],
            "visit_lat": lat,
            "visit_lon": lon,
            "visit_precision": precision,
            "MAPBOX_TOKEN": settings.MAPBOX_TOKEN,
            "reason": reason,
        },
    )


@org_member_required
def approve_visit(request, org_slug=None, pk=None):
    user_visit = UserVisit.objects.get(pk=pk)
    user_visit.status = VisitValidationStatus.approved
    user_visit.save()
    opp_id = user_visit.opportunity_id
    access = OpportunityAccess.objects.get(user_id=user_visit.user_id, opportunity_id=opp_id)
    update_payment_accrued(opportunity=access.opportunity, users=[access.user])
    return redirect("opportunity:user_visits_list", org_slug=org_slug, opp_id=user_visit.opportunity.id, pk=access.id)


@org_member_required
@require_POST
def reject_visit(request, org_slug=None, pk=None):
    user_visit = UserVisit.objects.get(pk=pk)
    reason = request.POST.get("reason")
    user_visit.status = VisitValidationStatus.rejected
    user_visit.reason = reason
    user_visit.save()
    access = OpportunityAccess.objects.get(user_id=user_visit.user_id, opportunity_id=user_visit.opportunity_id)
    update_payment_accrued(opportunity=access.opportunity, users=[access.user])
    return redirect("opportunity:user_visits_list", org_slug=org_slug, opp_id=user_visit.opportunity_id, pk=access.id)


@org_member_required
def fetch_attachment(self, org_slug, blob_id):
    blob_meta = BlobMeta.objects.get(blob_id=blob_id)
    attachment = storages["default"].open(blob_id)
    return FileResponse(attachment, filename=blob_meta.name, content_type=blob_meta.content_type)


@org_member_required
def verification_flags_config(request, org_slug=None, pk=None):
    opportunity = get_opportunity_or_404(pk=pk, org_slug=org_slug)
    verification_flags = OpportunityVerificationFlags.objects.filter(opportunity=opportunity).first()
    form = OpportunityVerificationFlagsConfigForm(instance=verification_flags, data=request.POST or None)
    deliver_unit_count = DeliverUnit.objects.filter(app=opportunity.deliver_app).count()
    DeliverUnitFlagsFormset = modelformset_factory(
        DeliverUnitFlagRules, DeliverUnitFlagsForm, extra=deliver_unit_count, max_num=deliver_unit_count
    )
    deliver_unit_flags = DeliverUnitFlagRules.objects.filter(opportunity=opportunity)
    deliver_unit_formset = DeliverUnitFlagsFormset(
        form_kwargs={"opportunity": opportunity},
        prefix="deliver_unit",
        queryset=deliver_unit_flags,
        data=request.POST or None,
        initial=[
            {"deliver_unit": du}
            for du in opportunity.deliver_app.deliver_units.exclude(
                id__in=deliver_unit_flags.values_list("deliver_unit")
            )
        ],
    )
    FormJsonValidationRulesFormset = modelformset_factory(
        FormJsonValidationRules,
        FormJsonValidationRulesForm,
        extra=1,
    )
    form_json_formset = FormJsonValidationRulesFormset(
        form_kwargs={"opportunity": opportunity},
        prefix="form_json",
        queryset=FormJsonValidationRules.objects.filter(opportunity=opportunity),
        data=request.POST or None,
    )
    if (
        request.method == "POST"
        and form.is_valid()
        and deliver_unit_formset.is_valid()
        and form_json_formset.is_valid()
    ):
        verification_flags = form.save(commit=False)
        verification_flags.opportunity = opportunity
        verification_flags.save()
        for du_form in deliver_unit_formset.forms:
            if du_form.is_valid() and du_form.cleaned_data != {}:
                du_form.instance.opportunity = opportunity
                du_form.save()
        for fj_form in form_json_formset.forms:
            if fj_form.is_valid() and fj_form.cleaned_data != {}:
                fj_form.instance.opportunity = opportunity
                fj_form.save()
        messages.success(request, "Verification flags saved successfully.")

    return render(
        request,
        "opportunity/verification_flags_config.html",
        context=dict(
            opportunity=opportunity,
            title=f"{request.org.slug} - {opportunity.name}",
            form=form,
            deliver_unit_formset=deliver_unit_formset,
            form_json_formset=form_json_formset,
        ),
    )


@org_member_required
@csrf_exempt
@require_http_methods(["DELETE"])
def delete_form_json_rule(request, org_slug=None, opp_id=None, pk=None):
    form_json_rule = FormJsonValidationRules.objects.get(opportunity=opp_id, pk=pk)
    form_json_rule.delete()
    return HttpResponse(status=200)


class OpportunityCompletedWorkTable(OrganizationUserMixin, SingleTableView):
    model = CompletedWork
    paginate_by = 25
    table_class = CompletedWorkTable
    template_name = "tables/single_table.html"

    def get_queryset(self):
        opportunity_id = self.kwargs["pk"]
        org_slug = self.kwargs["org_slug"]
        opportunity = get_opportunity_or_404(org_slug=org_slug, pk=opportunity_id)
        access_objects = OpportunityAccess.objects.filter(opportunity=opportunity)
        return list(
            filter(lambda cw: cw.completed, CompletedWork.objects.filter(opportunity_access__in=access_objects))
        )


@org_member_required
def export_completed_work(request, **kwargs):
    opportunity_id = kwargs["pk"]
    get_opportunity_or_404(org_slug=request.org.slug, pk=opportunity_id)
    form = PaymentExportForm(data=request.POST)
    if not form.is_valid():
        messages.error(request, form.errors)
        return redirect("opportunity:detail", request.org.slug, opportunity_id)

    export_format = form.cleaned_data["format"]
    result = generate_work_status_export.delay(opportunity_id, export_format)
    redirect_url = reverse("opportunity:detail", args=(request.org.slug, opportunity_id))
    return redirect(f"{redirect_url}?export_task_id={result.id}")


@org_member_required
@require_POST
def update_completed_work_status_import(request, org_slug=None, pk=None):
    opportunity = get_opportunity_or_404(org_slug=org_slug, pk=pk)
    file = request.FILES.get("visits")
    try:
        status = bulk_update_completed_work_status(opportunity, file)
    except ImportException as e:
        messages.error(request, e.message)
    else:
        message = f"Payment Verification status updated successfully for {len(status)} completed works."
        if status.missing_completed_works:
            message += status.get_missing_message()
        messages.success(request, mark_safe(message))
    return redirect("opportunity:detail", org_slug, pk)


@org_member_required
@require_POST
def suspend_user(request, org_slug=None, opp_id=None, pk=None):
    access = get_object_or_404(OpportunityAccess, opportunity_id=opp_id, id=pk)
    access.suspended = True
    access.suspension_date = now()
    access.suspension_reason = request.POST.get("reason", "")
    access.save()

    # Clear the cached opportunity access for the suspended user
    remove_opportunity_access_cache(access.user, access.opportunity)

    return redirect("opportunity:user_profile", org_slug, opp_id, pk)


@org_member_required
def revoke_user_suspension(request, org_slug=None, opp_id=None, pk=None):
    access = get_object_or_404(OpportunityAccess, opportunity_id=opp_id, id=pk)
    access.suspended = False
    access.save()
    remove_opportunity_access_cache(access.user, access.opportunity)
    next = request.GET.get("next", "/")
    return redirect(next)


@org_member_required
def suspended_users_list(request, org_slug=None, pk=None):
    opportunity = get_opportunity_or_404(org_slug=org_slug, pk=pk)
    access_objects = OpportunityAccess.objects.filter(opportunity=opportunity, suspended=True)
    table = SuspendedUsersTable(access_objects)
    return render(request, "opportunity/suspended_users.html", dict(table=table, opportunity=opportunity))


@org_member_required
def export_catchment_area(request, **kwargs):
    opportunity_id = kwargs["pk"]
    get_opportunity_or_404(org_slug=request.org.slug, pk=opportunity_id)
    form = PaymentExportForm(data=request.POST)
    if not form.is_valid():
        messages.error(request, form.errors)
        return redirect("opportunity:detail", request.org.slug, opportunity_id)

    export_format = form.cleaned_data["format"]
    result = generate_catchment_area_export.delay(opportunity_id, export_format)
    redirect_url = reverse("opportunity:detail", args=(request.org.slug, opportunity_id))
    return redirect(f"{redirect_url}?export_task_id={result.id}")


@org_member_required
@require_POST
def import_catchment_area(request, org_slug=None, pk=None):
    opportunity = get_opportunity_or_404(org_slug=org_slug, pk=pk)
    file = request.FILES.get("catchments")
    try:
        status = bulk_update_catchments(opportunity, file)
    except ImportException as e:
        messages.error(request, e.message)
    else:
        message = f"{len(status)} catchment areas were updated successfully and {status.new_catchments} were created."
        messages.success(request, mark_safe(message))
<<<<<<< HEAD
    return redirect("opportunity:detail", org_slug, pk)


@org_admin_required
def apply_opportunity_invite(request, application_id, org_slug=None, pk=None):
    application = get_object_or_404(
        ManagedOpportunityApplication, id=application_id, status=ManagedOpportunityApplicationStatus.INVITED
    )
    application.status = ManagedOpportunityApplicationStatus.APPLIED
    application.modified_by = request.user.email
    application.save()
    messages.success(
        request,
        f"Application for the opportunity '{application.managed_opportunity.name}' has been successfully submitted.",
    )
    return redirect("opportunity:list", org_slug)


@org_member_required
def opportunity_user_invite(request, org_slug=None, pk=None):
    opportunity = get_object_or_404(Opportunity, organization=request.org, id=pk)
    form = OpportunityUserInviteForm(data=request.POST or None)
    if form.is_valid():
        users = form.cleaned_data["users"]
        filter_country = form.cleaned_data["filter_country"]
        filter_credential = form.cleaned_data["filter_credential"]
        if users or filter_country or filter_credential:
            add_connect_users.delay(users, opportunity.id, filter_country, filter_credential)
        return redirect("opportunity:detail", request.org.slug, pk)
    return render(
        request,
        "form.html",
        dict(title=f"{request.org.slug} - {opportunity.name}", form_title="Invite Users", form=form),
    )
=======
    return redirect("opportunity:detail", org_slug, pk)
>>>>>>> 344de05c
<|MERGE_RESOLUTION|>--- conflicted
+++ resolved
@@ -1067,23 +1067,7 @@
     else:
         message = f"{len(status)} catchment areas were updated successfully and {status.new_catchments} were created."
         messages.success(request, mark_safe(message))
-<<<<<<< HEAD
     return redirect("opportunity:detail", org_slug, pk)
-
-
-@org_admin_required
-def apply_opportunity_invite(request, application_id, org_slug=None, pk=None):
-    application = get_object_or_404(
-        ManagedOpportunityApplication, id=application_id, status=ManagedOpportunityApplicationStatus.INVITED
-    )
-    application.status = ManagedOpportunityApplicationStatus.APPLIED
-    application.modified_by = request.user.email
-    application.save()
-    messages.success(
-        request,
-        f"Application for the opportunity '{application.managed_opportunity.name}' has been successfully submitted.",
-    )
-    return redirect("opportunity:list", org_slug)
 
 
 @org_member_required
@@ -1101,7 +1085,4 @@
         request,
         "form.html",
         dict(title=f"{request.org.slug} - {opportunity.name}", form_title="Invite Users", form=form),
-    )
-=======
-    return redirect("opportunity:detail", org_slug, pk)
->>>>>>> 344de05c
+    )
--- conflicted
+++ resolved
@@ -466,7 +466,16 @@
     )
 
 
-<<<<<<< HEAD
+@org_member_required
+@require_POST
+def payment_delete(request, org_slug=None, opp_id=None, access_id=None, pk=None):
+    opportunity = get_object_or_404(Opportunity, organization=request.org, pk=opp_id)
+    opportunity_access = get_object_or_404(OpportunityAccess, pk=access_id, opportunity=opportunity)
+    payment = get_object_or_404(Payment, opportunity_access=opportunity_access, pk=pk)
+    payment.delete()
+    return redirect("opportunity:user_payments_table", org_slug=org_slug, opp_id=opp_id, pk=access_id)
+
+
 @org_admin_required
 def send_message_mobile_users(request, org_slug=None, pk=None):
     opportunity = get_object_or_404(Opportunity, pk=pk, organization=request.org)
@@ -497,14 +506,4 @@
             users=users,
             user_ids=list(user_ids),
         ),
-    )
-=======
-@org_member_required
-@require_POST
-def payment_delete(request, org_slug=None, opp_id=None, access_id=None, pk=None):
-    opportunity = get_object_or_404(Opportunity, organization=request.org, pk=opp_id)
-    opportunity_access = get_object_or_404(OpportunityAccess, pk=access_id, opportunity=opportunity)
-    payment = get_object_or_404(Payment, opportunity_access=opportunity_access, pk=pk)
-    payment.delete()
-    return redirect("opportunity:user_payments_table", org_slug=org_slug, opp_id=opp_id, pk=access_id)
->>>>>>> 9d77003c
+    )
import datetime
import json
from functools import reduce
from http import HTTPStatus

from celery.result import AsyncResult
from crispy_forms.utils import render_crispy_form
from django.conf import settings
from django.contrib import messages
from django.contrib.auth.mixins import LoginRequiredMixin, UserPassesTestMixin
from django.core.files.storage import storages
from django.db.models import Q, Sum
from django.forms import modelformset_factory
from django.http import FileResponse, Http404, HttpResponse
from django.middleware.csrf import get_token
from django.shortcuts import get_object_or_404, redirect, render
from django.urls import reverse
from django.utils.html import format_html
from django.utils.safestring import mark_safe
from django.utils.text import slugify
from django.utils.timezone import now
from django.utils.translation import gettext as _
from django.views.decorators.csrf import csrf_exempt
from django.views.decorators.http import require_GET, require_http_methods, require_POST
from django.views.generic import CreateView, DetailView, ListView, UpdateView
from django_tables2 import RequestConfig, SingleTableView
from django_tables2.export import TableExport
from geopy import distance

from commcare_connect.connect_id_client import fetch_users
from commcare_connect.form_receiver.serializers import XFormSerializer
from commcare_connect.opportunity.api.serializers import remove_opportunity_access_cache
from commcare_connect.opportunity.app_xml import AppNoBuildException
from commcare_connect.opportunity.forms import (
    AddBudgetExistingUsersForm,
    AddBudgetNewUsersForm,
    DateRanges,
    DeliverUnitFlagsForm,
    FormJsonValidationRulesForm,
    OpportunityChangeForm,
    OpportunityCreationForm,
    OpportunityFinalizeForm,
    OpportunityInitForm,
    OpportunityUserInviteForm,
    OpportunityVerificationFlagsConfigForm,
    PaymentExportForm,
    PaymentInvoiceForm,
    PaymentUnitForm,
    ReviewVisitExportForm,
    SendMessageMobileUsersForm,
    VisitExportForm,
)
from commcare_connect.opportunity.helpers import (
    get_annotated_opportunity_access,
    get_annotated_opportunity_access_deliver_status,
    get_payment_report_data,
)
from commcare_connect.opportunity.models import (
    BlobMeta,
    CatchmentArea,
    CompletedWork,
    CompletedWorkStatus,
    DeliverUnit,
    DeliverUnitFlagRules,
    FormJsonValidationRules,
    Opportunity,
    OpportunityAccess,
    OpportunityClaim,
    OpportunityClaimLimit,
    OpportunityVerificationFlags,
    Payment,
    PaymentInvoice,
    PaymentUnit,
    UserInvite,
    UserInviteStatus,
    UserVisit,
    VisitReviewStatus,
    VisitValidationStatus,
)
from commcare_connect.opportunity.tables import (
    CompletedWorkTable,
    DeliverStatusTable,
    LearnStatusTable,
    OpportunityPaymentTable,
    PaymentInvoiceTable,
    PaymentReportTable,
    PaymentUnitTable,
    SuspendedUsersTable,
    UserPaymentsTable,
    UserStatusTable,
    UserVisitFilter,
    UserVisitReviewFilter,
    UserVisitReviewTable,
    UserVisitTable,
)
from commcare_connect.opportunity.tasks import (
    add_connect_users,
    bulk_update_payments_task,
    create_learn_modules_and_deliver_units,
    generate_catchment_area_export,
    generate_deliver_status_export,
    generate_payment_export,
    generate_review_visit_export,
    generate_user_status_export,
    generate_visit_export,
    generate_work_status_export,
    invite_user,
    send_push_notification_task,
    send_sms_task,
    update_user_and_send_invite,
)
from commcare_connect.opportunity.visit_import import (
    ImportException,
    bulk_update_catchments,
    bulk_update_completed_work_status,
<<<<<<< HEAD
=======
    bulk_update_payment_status,
    bulk_update_visit_review_status,
>>>>>>> 1f48d65a
    bulk_update_visit_status,
    get_exchange_rate,
    get_imported_dataset,
    update_payment_accrued,
)
from commcare_connect.organization.decorators import org_admin_required, org_member_required, org_viewer_required
from commcare_connect.program.models import ManagedOpportunity, ProgramApplication
from commcare_connect.utils.celery import get_task_progress_message
from commcare_connect.utils.commcarehq_api import get_applications_for_user_by_domain, get_domains_for_user
from commcare_connect.utils.file import get_file_extension


class OrganizationUserMixin(LoginRequiredMixin, UserPassesTestMixin):
    def test_func(self):
        # request.org_membership is a SimpleLazyObject object so `is not None` is always `True`
        return self.request.org_membership != None or self.request.user.is_superuser  # noqa: E711


class OrganizationUserMemberRoleMixin(LoginRequiredMixin, UserPassesTestMixin):
    def test_func(self):
        return (
            self.request.org_membership != None and not self.request.org_membership.is_viewer  # noqa: E711
        ) or self.request.user.is_superuser


def get_opportunity_or_404(pk, org_slug):
    opp = get_object_or_404(Opportunity, id=pk)

    if (opp.organization and opp.organization.slug == org_slug) or (
        opp.managed and opp.managedopportunity.program.organization.slug == org_slug
    ):
        return opp

    raise Http404("Opportunity not found.")


class OrgContextSingleTableView(SingleTableView):
    def get_table_kwargs(self):
        kwargs = super().get_table_kwargs()
        kwargs["org_slug"] = self.request.org.slug
        return kwargs


class OpportunityList(OrganizationUserMixin, ListView):
    model = Opportunity
    paginate_by = 10

    def get_queryset(self):
        ordering = self.request.GET.get("sort", "name")
        if ordering not in ["name", "-name", "start_date", "-start_date", "end_date", "-end_date"]:
            ordering = "name"

        return Opportunity.objects.filter(organization=self.request.org).order_by(ordering)

    def get_context_data(self, **kwargs):
        context = super().get_context_data(**kwargs)
        context["opportunity_init_url"] = reverse("opportunity:init", kwargs={"org_slug": self.request.org.slug})

        program_invitation_table = None
        if self.request.org_membership and self.request.org_membership.is_admin or self.request.user.is_superuser:
            program_invitations = ProgramApplication.objects.filter(organization=self.request.org)
            program_invitation_table = ProgramInvitationTable(program_invitations)
        context["program_invitation_table"] = program_invitation_table
        context["base_template"] = "opportunity/base.html"
        return context


class OpportunityCreate(OrganizationUserMemberRoleMixin, CreateView):
    template_name = "opportunity/opportunity_create.html"
    form_class = OpportunityCreationForm

    def get_success_url(self):
        return reverse("opportunity:list", args=(self.request.org.slug,))

    def get_form_kwargs(self):
        kwargs = super().get_form_kwargs()
        kwargs["domains"] = get_domains_for_user(self.request.user)
        kwargs["user"] = self.request.user
        kwargs["org_slug"] = self.request.org.slug
        return kwargs

    def form_valid(self, form: OpportunityCreationForm) -> HttpResponse:
        response = super().form_valid(form)
        create_learn_modules_and_deliver_units.delay(self.object.id)
        return response


class OpportunityInit(OrganizationUserMemberRoleMixin, CreateView):
    template_name = "opportunity/opportunity_init.html"
    form_class = OpportunityInitForm

    def get_success_url(self):
        return reverse("opportunity:add_payment_units", args=(self.request.org.slug, self.object.id))

    def get_form_kwargs(self):
        kwargs = super().get_form_kwargs()
        kwargs["domains"] = get_domains_for_user(self.request.user)
        kwargs["user"] = self.request.user
        kwargs["org_slug"] = self.request.org.slug
        return kwargs

    def form_valid(self, form: OpportunityInitForm) -> HttpResponse:
        response = super().form_valid(form)
        create_learn_modules_and_deliver_units(self.object.id)
        return response


class OpportunityEdit(OrganizationUserMemberRoleMixin, UpdateView):
    model = Opportunity
    template_name = "opportunity/opportunity_edit.html"
    form_class = OpportunityChangeForm

    def get_success_url(self):
        return reverse("opportunity:detail", args=(self.request.org.slug, self.object.id))

    def get_form_kwargs(self):
        kwargs = super().get_form_kwargs()
        kwargs["org_slug"] = self.request.org.slug
        return kwargs

    def form_valid(self, form):
        opportunity = form.instance
        opportunity.modified_by = self.request.user.email
        users = form.cleaned_data["users"]
        filter_country = form.cleaned_data["filter_country"]
        filter_credential = form.cleaned_data["filter_credential"]
        if users or filter_country or filter_credential:
            add_connect_users.delay(users, form.instance.id, filter_country, filter_credential)

        end_date = form.cleaned_data["end_date"]
        if end_date:
            opportunity.end_date = end_date
        response = super().form_valid(form)
        return response


class OpportunityFinalize(OrganizationUserMemberRoleMixin, UpdateView):
    model = Opportunity
    template_name = "opportunity/opportunity_finalize.html"
    form_class = OpportunityFinalizeForm

    def dispatch(self, request, *args, **kwargs):
        self.object = self.get_object()
        if self.object.paymentunit_set.count() == 0:
            messages.warning(request, "Please configure payment units before setting budget")
            return redirect("opportunity:add_payment_units", org_slug=request.org.slug, pk=self.object.id)
        return super().dispatch(request, *args, **kwargs)

    def get_success_url(self):
        return reverse("opportunity:detail", args=(self.request.org.slug, self.object.id))

    def get_form_kwargs(self):
        kwargs = super().get_form_kwargs()
        opportunity = self.object
        payment_units = opportunity.paymentunit_set.all()
        budget_per_user = 0
        payment_units_max_total = 0
        for pu in payment_units:
            budget_per_user += pu.amount * pu.max_total
            payment_units_max_total += pu.max_total
        kwargs["budget_per_user"] = budget_per_user
        kwargs["current_start_date"] = opportunity.start_date
        kwargs["opportunity"] = opportunity
        kwargs["payment_units_max_total"] = payment_units_max_total
        return kwargs

    def form_valid(self, form):
        opportunity = form.instance
        opportunity.modified_by = self.request.user.email
        start_date = form.cleaned_data["start_date"]
        end_date = form.cleaned_data["end_date"]
        if end_date:
            opportunity.end_date = end_date
        if start_date:
            opportunity.start_date = start_date

        if opportunity.managed:
            ManagedOpportunity.objects.filter(id=opportunity.id).update(
                org_pay_per_visit=form.cleaned_data["org_pay_per_visit"]
            )
        response = super().form_valid(form)
        return response


class OpportunityDetail(OrganizationUserMixin, DetailView):
    model = Opportunity
    template_name = "opportunity/opportunity_detail.html"

    def get(self, request, *args, **kwargs):
        self.object = self.get_object()
        if not self.object.is_setup_complete:
            messages.warning(request, "Please complete the opportunity setup to view it")
            return redirect("opportunity:add_payment_units", org_slug=request.org.slug, pk=self.object.id)
        context = self.get_context_data(object=self.object)
        return self.render_to_response(context)

    def get_context_data(self, object, **kwargs):
        context = super().get_context_data(**kwargs)
        context["export_task_id"] = self.request.GET.get("export_task_id")
        context["visit_export_form"] = VisitExportForm()
        context["export_form"] = PaymentExportForm()
        context["review_visit_export_form"] = ReviewVisitExportForm()
        context["user_is_network_manager"] = object.managed and object.organization == self.request.org
        import_visit_helper_text = _(
            'The file must contain at least the "Visit ID"{extra} and "Status" column. The import is case-insensitive.'
        ).format(extra=_(', "Justification"') if object.managed else "")
        context["import_visit_helper_text"] = import_visit_helper_text
        return context


class OpportunityLearnStatusTableView(OrganizationUserMixin, OrgContextSingleTableView):
    model = OpportunityAccess
    paginate_by = 25
    table_class = LearnStatusTable
    template_name = "tables/single_table.html"

    def get_queryset(self):
        opportunity_id = self.kwargs["pk"]
        opportunity = get_opportunity_or_404(org_slug=self.request.org.slug, pk=opportunity_id)
        return OpportunityAccess.objects.filter(opportunity=opportunity).order_by("user__name")


class OpportunityPaymentTableView(OrganizationUserMixin, OrgContextSingleTableView):
    model = OpportunityAccess
    paginate_by = 25
    table_class = OpportunityPaymentTable
    template_name = "tables/single_table.html"

    def get_queryset(self):
        opportunity_id = self.kwargs["pk"]
        org_slug = self.kwargs["org_slug"]
        opportunity = get_opportunity_or_404(org_slug=org_slug, pk=opportunity_id)
        return OpportunityAccess.objects.filter(opportunity=opportunity, payment_accrued__gte=0).order_by(
            "-payment_accrued"
        )


class UserPaymentsTableView(OrganizationUserMixin, SingleTableView):
    model = Payment
    paginate_by = 25
    table_class = UserPaymentsTable
    template_name = "opportunity/opportunity_user_payments_list.html"

    def get_context_data(self, **kwargs):
        context = super().get_context_data(**kwargs)
        context["latest_payment"] = self.object_list.all().first()
        context["access"] = self.access
        context["opportunity"] = self.opportunity
        return context

    def get_queryset(self):
        opportunity_id = self.kwargs["opp_id"]
        org_slug = self.kwargs["org_slug"]
        self.opportunity = get_opportunity_or_404(org_slug=org_slug, pk=opportunity_id)
        access_id = self.kwargs["pk"]
        self.access = get_object_or_404(OpportunityAccess, opportunity=self.opportunity, pk=access_id)
        return Payment.objects.filter(opportunity_access=self.access).order_by("-date_paid")


class OpportunityUserLearnProgress(OrganizationUserMixin, DetailView):
    template_name = "opportunity/user_learn_progress.html"

    def get_queryset(self):
        return OpportunityAccess.objects.filter(opportunity_id=self.kwargs.get("opp_id"))


@org_member_required
def export_user_visits(request, org_slug, pk):
    get_opportunity_or_404(org_slug=request.org.slug, pk=pk)
    form = VisitExportForm(data=request.POST)
    if not form.is_valid():
        messages.error(request, form.errors)
        return redirect("opportunity:detail", request.org.slug, pk)

    export_format = form.cleaned_data["format"]
    date_range = DateRanges(form.cleaned_data["date_range"])
    status = form.cleaned_data["status"]
    flatten = form.cleaned_data["flatten_form_data"]

    result = generate_visit_export.delay(pk, date_range, status, export_format, flatten)
    redirect_url = reverse("opportunity:detail", args=(request.org.slug, pk))
    return redirect(f"{redirect_url}?export_task_id={result.id}")


@org_member_required
def review_visit_export(request, org_slug, pk):
    get_opportunity_or_404(org_slug=request.org.slug, pk=pk)
    form = ReviewVisitExportForm(data=request.POST)
    if not form.is_valid():
        messages.error(request, form.errors)
        return redirect("opportunity:detail", request.org.slug, pk)

    export_format = form.cleaned_data["format"]
    date_range = DateRanges(form.cleaned_data["date_range"])
    status = form.cleaned_data["status"]

    result = generate_review_visit_export.delay(pk, date_range, status, export_format)
    redirect_url = reverse("opportunity:detail", args=(request.org.slug, pk))
    return redirect(f"{redirect_url}?export_task_id={result.id}")


@org_member_required
@require_GET
def export_status(request, org_slug, task_id):
    task = AsyncResult(task_id)
    task_meta = task._get_task_meta()
    status = task_meta.get("status")
    progress = {"complete": status == "SUCCESS", "message": get_task_progress_message(task)}
    if status == "FAILURE":
        progress["error"] = task_meta.get("result")
    return render(
        request,
        "opportunity/upload_progress.html",
        {
            "task_id": task_id,
            "current_time": now().microsecond,
            "progress": progress,
        },
    )


@org_member_required
@require_GET
def download_export(request, org_slug, task_id):
    task_meta = AsyncResult(task_id)._get_task_meta()
    saved_filename = task_meta.get("result")
    opportunity_id = task_meta.get("args")[0]
    opportunity = get_opportunity_or_404(org_slug=org_slug, pk=opportunity_id)
    op_slug = slugify(opportunity.name)
    export_format = saved_filename.split(".")[-1]
    filename = f"{org_slug}_{op_slug}_export.{export_format}"

    export_file = storages["default"].open(saved_filename)
    return FileResponse(
        export_file, as_attachment=True, filename=filename, content_type=TableExport.FORMATS[export_format]
    )


@org_member_required
@require_POST
def update_visit_status_import(request, org_slug=None, pk=None):
    opportunity = get_opportunity_or_404(org_slug=org_slug, pk=pk)
    file = request.FILES.get("visits")
    try:
        status = bulk_update_visit_status(opportunity, file)
    except ImportException as e:
        messages.error(request, e.message)
    else:
        message = f"Visit status updated successfully for {len(status)} visits."
        if status.missing_visits:
            message += status.get_missing_message()
        messages.success(request, mark_safe(message))
    if opportunity.managed:
        return redirect("opportunity:user_visit_review", org_slug, pk)
    return redirect("opportunity:detail", org_slug, pk)


def review_visit_import(request, org_slug=None, pk=None):
    opportunity = get_opportunity_or_404(org_slug=org_slug, pk=pk)
    file = request.FILES.get("visits")
    try:
        status = bulk_update_visit_review_status(opportunity, file)
    except ImportException as e:
        messages.error(request, e.message)
        return redirect("opportunity:detail", org_slug, pk)
    else:
        message = f"Visit review updated successfully for {len(status)} visits."
        if status.missing_visits:
            message += status.get_missing_message()
        messages.success(request, mark_safe(message))
        return redirect("opportunity:user_visit_review", org_slug, pk)


@org_member_required
def add_budget_existing_users(request, org_slug=None, pk=None):
    opportunity = get_opportunity_or_404(org_slug=org_slug, pk=pk)
    opportunity_access = OpportunityAccess.objects.filter(opportunity=opportunity)
    opportunity_claims = OpportunityClaim.objects.filter(opportunity_access__in=opportunity_access)
    program_manager = (
        getattr(request, "org_membership", None) and request.org_membership.is_program_manager
    ) or request.user.is_superuser

    form = AddBudgetExistingUsersForm(
        opportunity_claims=opportunity_claims,
        opportunity=opportunity,
        data=request.POST or None,
    )
    if form.is_valid():
        form.save()
        return redirect("opportunity:detail", org_slug, pk)

    return render(
        request,
        "opportunity/add_visits_existing_users.html",
        {
            "form": form,
            "opportunity_claims": opportunity_claims,
            "budget_per_visit": opportunity.budget_per_visit_new,
            "opportunity": opportunity,
            "disable_add_budget_for_new_users": opportunity.managed and not program_manager,
        },
    )


@org_member_required
def add_budget_new_users(request, org_slug=None, pk=None):
    opportunity = get_opportunity_or_404(org_slug=org_slug, pk=pk)
    program_manager = (
        getattr(request, "org_membership", None) and request.org_membership.is_program_manager
    ) or request.user.is_superuser

    form = AddBudgetNewUsersForm(
        opportunity=opportunity,
        program_manager=program_manager,
        data=request.POST or None,
    )

    if form.is_valid():
        form.save()
        redirect_url = reverse("opportunity:detail", args=[org_slug, pk])
        response = HttpResponse()
        response["HX-Redirect"] = redirect_url
        return response

    csrf_token = get_token(request)
    form_html = f"""
        <form id="form-content"
              hx-post="{reverse('opportunity:add_budget_new_users', args=[org_slug, pk])}"
              hx-trigger="submit"
              hx-headers='{{"X-CSRFToken": "{csrf_token}"}}'>
            <input type="hidden" name="csrfmiddlewaretoken" value="{csrf_token}">
            {render_crispy_form(form)}
        </form>
        """

    return HttpResponse(mark_safe(form_html))


class OpportunityUserStatusTableView(OrganizationUserMixin, OrgContextSingleTableView):
    model = OpportunityAccess
    paginate_by = 25
    table_class = UserStatusTable
    template_name = "tables/single_table.html"

    def get_queryset(self):
        opportunity_id = self.kwargs["pk"]
        org_slug = self.kwargs["org_slug"]
        opportunity = get_opportunity_or_404(org_slug=org_slug, pk=opportunity_id)
        access_objects = get_annotated_opportunity_access(opportunity)
        return access_objects


@org_member_required
def export_users_for_payment(request, org_slug, pk):
    get_opportunity_or_404(org_slug=request.org.slug, pk=pk)
    form = PaymentExportForm(data=request.POST)
    if not form.is_valid():
        messages.error(request, form.errors)
        return redirect("opportunity:detail", request.org.slug, pk)

    export_format = form.cleaned_data["format"]
    result = generate_payment_export.delay(pk, export_format)
    redirect_url = reverse("opportunity:detail", args=(request.org.slug, pk))
    return redirect(f"{redirect_url}?export_task_id={result.id}")


@org_member_required
@require_POST
def payment_import(request, org_slug=None, pk=None):
    opportunity = get_opportunity_or_404(org_slug=org_slug, pk=pk)
    file = request.FILES.get("payments")

    file_format = get_file_extension(file)
    if file_format not in ("csv", "xlsx"):
        raise ImportException(f"Invalid file format. Only 'CSV' and 'XLSX' are supported. Got {file_format}")
    imported_data = get_imported_dataset(file, file_format)
    rows = list(imported_data)
    result = bulk_update_payments_task.delay(opportunity.pk, imported_data.headers or [], rows)
    redirect_url = reverse("opportunity:detail", args=(request.org.slug, pk))
    return redirect(f"{redirect_url}?export_task_id={result.id}")


@org_member_required
def add_payment_units(request, org_slug=None, pk=None):
    if request.POST:
        return add_payment_unit(request, org_slug=org_slug, pk=pk)
    opportunity = get_opportunity_or_404(org_slug=org_slug, pk=pk)
    return render(request, "opportunity/add_payment_units.html", dict(opportunity=opportunity))


@org_member_required
def add_payment_unit(request, org_slug=None, pk=None):
    opportunity = get_opportunity_or_404(org_slug=org_slug, pk=pk)
    deliver_units = DeliverUnit.objects.filter(
        Q(payment_unit__isnull=True) | Q(payment_unit__opportunity__active=False), app=opportunity.deliver_app
    )
    form = PaymentUnitForm(
        deliver_units=deliver_units,
        data=request.POST or None,
        payment_units=opportunity.paymentunit_set.filter(parent_payment_unit__isnull=True).all(),
        org_slug=org_slug,
        opportunity_id=opportunity.pk,
    )
    if form.is_valid():
        form.instance.opportunity = opportunity
        form.save()
        required_deliver_units = form.cleaned_data["required_deliver_units"]
        DeliverUnit.objects.filter(id__in=required_deliver_units, payment_unit__isnull=True).update(
            payment_unit=form.instance.id
        )
        optional_deliver_units = form.cleaned_data["optional_deliver_units"]
        DeliverUnit.objects.filter(id__in=optional_deliver_units, payment_unit__isnull=True).update(
            payment_unit=form.instance.id, optional=True
        )
        sub_payment_units = form.cleaned_data["payment_units"]
        PaymentUnit.objects.filter(id__in=sub_payment_units, parent_payment_unit__isnull=True).update(
            parent_payment_unit=form.instance.id
        )
        messages.success(request, f"Payment unit {form.instance.name} created.")
        claims = OpportunityClaim.objects.filter(opportunity_access__opportunity=opportunity)
        for claim in claims:
            OpportunityClaimLimit.create_claim_limits(opportunity, claim)
        return redirect("opportunity:add_payment_units", org_slug=request.org.slug, pk=opportunity.id)
    elif request.POST:
        messages.error(request, "Invalid Data")
        return redirect("opportunity:add_payment_units", org_slug=request.org.slug, pk=opportunity.id)
    return render(
        request,
        "partial_form.html" if request.GET.get("partial") == "True" else "form.html",
        dict(title=f"{request.org.slug} - {opportunity.name}", form_title="Payment Unit Create", form=form),
    )


@org_member_required
def edit_payment_unit(request, org_slug=None, opp_id=None, pk=None):
    opportunity = get_opportunity_or_404(pk=opp_id, org_slug=org_slug)
    payment_unit = get_object_or_404(PaymentUnit, id=pk, opportunity=opportunity)
    deliver_units = DeliverUnit.objects.filter(
        Q(payment_unit__isnull=True) | Q(payment_unit=payment_unit) | Q(payment_unit__opportunity__active=False),
        app=opportunity.deliver_app,
    )
    exclude_payment_units = [payment_unit.pk]
    if payment_unit.parent_payment_unit_id:
        exclude_payment_units.append(payment_unit.parent_payment_unit_id)
    payment_unit_deliver_units = {deliver_unit.pk for deliver_unit in payment_unit.deliver_units.all()}
    opportunity_payment_units = (
        opportunity.paymentunit_set.filter(
            Q(parent_payment_unit=payment_unit.pk) | Q(parent_payment_unit__isnull=True)
        )
        .exclude(pk__in=exclude_payment_units)
        .all()
    )
    form = PaymentUnitForm(
        deliver_units=deliver_units,
        instance=payment_unit,
        data=request.POST or None,
        payment_units=opportunity_payment_units,
        org_slug=org_slug,
        opportunity_id=opportunity.pk,
    )
    if form.is_valid():
        form.save()
        required_deliver_units = form.cleaned_data["required_deliver_units"]
        DeliverUnit.objects.filter(id__in=required_deliver_units).update(payment_unit=form.instance.id, optional=False)
        optional_deliver_units = form.cleaned_data["optional_deliver_units"]
        DeliverUnit.objects.filter(id__in=optional_deliver_units).update(payment_unit=form.instance.id, optional=True)
        sub_payment_units = form.cleaned_data["payment_units"]
        PaymentUnit.objects.filter(id__in=sub_payment_units, parent_payment_unit__isnull=True).update(
            parent_payment_unit=form.instance.id
        )
        # Remove deliver units which are not selected anymore
        deliver_units = required_deliver_units + optional_deliver_units
        removed_deliver_units = payment_unit_deliver_units - {int(deliver_unit) for deliver_unit in deliver_units}
        DeliverUnit.objects.filter(id__in=removed_deliver_units).update(payment_unit=None, optional=False)
        removed_payment_units = {payment_unit.id for payment_unit in opportunity_payment_units} - {
            int(payment_unit_id) for payment_unit_id in sub_payment_units
        }
        PaymentUnit.objects.filter(id__in=removed_payment_units, parent_payment_unit=form.instance.id).update(
            parent_payment_unit=None
        )
        messages.success(request, f"Payment unit {form.instance.name} updated. Please reset the budget")
        return redirect("opportunity:finalize", org_slug=request.org.slug, pk=opportunity.id)
    return render(
        request,
        "form.html",
        dict(title=f"{request.org.slug} - {opportunity.name}", form_title="Payment Unit Edit", form=form),
    )


class OpportunityPaymentUnitTableView(OrganizationUserMixin, OrgContextSingleTableView):
    model = PaymentUnit
    paginate_by = 25
    table_class = PaymentUnitTable
    template_name = "tables/single_table.html"

    def get_queryset(self):
        opportunity_id = self.kwargs["pk"]
        org_slug = self.kwargs["org_slug"]
        opportunity = get_opportunity_or_404(org_slug=org_slug, pk=opportunity_id)
        return PaymentUnit.objects.filter(opportunity=opportunity).order_by("name")


@org_member_required
def export_user_status(request, org_slug, pk):
    get_opportunity_or_404(org_slug=request.org.slug, pk=pk)
    form = PaymentExportForm(data=request.POST)
    if not form.is_valid():
        messages.error(request, form.errors)
        return redirect("opportunity:detail", request.org.slug, pk)

    export_format = form.cleaned_data["format"]
    result = generate_user_status_export.delay(pk, export_format)
    redirect_url = reverse("opportunity:detail", args=(request.org.slug, pk))
    return redirect(f"{redirect_url}?export_task_id={result.id}")


class OpportunityDeliverStatusTable(OrganizationUserMixin, OrgContextSingleTableView):
    model = OpportunityAccess
    paginate_by = 25
    table_class = DeliverStatusTable
    template_name = "tables/single_table.html"

    def get_queryset(self):
        opportunity_id = self.kwargs["pk"]
        org_slug = self.kwargs["org_slug"]
        opportunity = get_opportunity_or_404(pk=opportunity_id, org_slug=org_slug)
        access_objects = get_annotated_opportunity_access_deliver_status(opportunity)
        return access_objects


@org_member_required
def export_deliver_status(request, org_slug, pk):
    get_opportunity_or_404(pk=pk, org_slug=request.org.slug)
    form = PaymentExportForm(data=request.POST)
    if not form.is_valid():
        messages.error(request, form.errors)
        return redirect("opportunity:detail", request.org.slug, pk)

    export_format = form.cleaned_data["format"]
    result = generate_deliver_status_export.delay(pk, export_format)
    redirect_url = reverse("opportunity:detail", args=(request.org.slug, pk))
    return redirect(f"{redirect_url}?export_task_id={result.id}")


@org_viewer_required
def user_visits_list(request, org_slug=None, opp_id=None, pk=None):
    opportunity = get_opportunity_or_404(pk=opp_id, org_slug=org_slug)
    opportunity_access = get_object_or_404(OpportunityAccess, pk=pk, opportunity=opportunity)
    user_visits = opportunity_access.uservisit_set.order_by("visit_date")
    visit_filter = UserVisitFilter(request.GET, queryset=user_visits, managed_opportunity=opportunity.managed)
    user_visits_table = UserVisitTable(visit_filter.qs, org_slug=request.org.slug)
    if not opportunity.managed:
        user_visits_table.exclude = ("review_status",)
    RequestConfig(request, paginate={"per_page": 15}).configure(user_visits_table)
    return render(
        request,
        "opportunity/user_visits_list.html",
        context=dict(
            opportunity=opportunity,
            table=user_visits_table,
            user_name=opportunity_access.display_name,
            visit_filter=visit_filter,
        ),
    )


@org_member_required
@require_POST
def payment_delete(request, org_slug=None, opp_id=None, access_id=None, pk=None):
    opportunity = get_opportunity_or_404(pk=opp_id, org_slug=org_slug)
    opportunity_access = get_object_or_404(OpportunityAccess, pk=access_id, opportunity=opportunity)
    payment = get_object_or_404(Payment, opportunity_access=opportunity_access, pk=pk)
    payment.delete()
    return redirect("opportunity:user_payments_table", org_slug=org_slug, opp_id=opp_id, pk=access_id)


@org_viewer_required
def user_profile(request, org_slug=None, opp_id=None, pk=None):
    access = get_object_or_404(OpportunityAccess, pk=pk, accepted=True)
    user_visits = UserVisit.objects.filter(opportunity_access=access)
    user_catchments = CatchmentArea.objects.filter(opportunity_access=access)
    user_visit_data = []
    for user_visit in user_visits:
        if not user_visit.location:
            continue
        lat, lng, elevation, precision = list(map(float, user_visit.location.split(" ")))
        user_visit_data.append(
            dict(
                entity_name=user_visit.entity_name,
                visit_date=user_visit.visit_date.date(),
                lat=lat,
                lng=lng,
                precision=precision,
            )
        )
    # user for centering the User visits map
    lat_avg = 0.0
    lng_avg = 0.0
    if user_visit_data:
        lat_avg = reduce(lambda x, y: x + float(y["lat"]), user_visit_data, 0.0) / len(user_visit_data)
        lng_avg = reduce(lambda x, y: x + float(y["lng"]), user_visit_data, 0.0) / len(user_visit_data)

    pending_completed_work_count = len(
        [
            cw
            for cw in CompletedWork.objects.filter(opportunity_access=access, status=CompletedWorkStatus.pending)
            if cw.approved_count
        ]
    )
    user_catchment_data = [
        {
            "name": catchment.name,
            "lat": float(catchment.latitude),
            "lng": float(catchment.longitude),
            "radius": catchment.radius,
            "active": catchment.active,
        }
        for catchment in user_catchments
    ]
    pending_payment = max(access.payment_accrued - access.total_paid, 0)
    return render(
        request,
        "opportunity/user_profile.html",
        context=dict(
            access=access,
            user_visits=user_visit_data,
            lat_avg=lat_avg,
            lng_avg=lng_avg,
            MAPBOX_TOKEN=settings.MAPBOX_TOKEN,
            pending_completed_work_count=pending_completed_work_count,
            pending_payment=pending_payment,
            user_catchments=user_catchment_data,
        ),
    )


@org_admin_required
def send_message_mobile_users(request, org_slug=None, pk=None):
    opportunity = get_opportunity_or_404(pk=pk, org_slug=org_slug)
    user_ids = OpportunityAccess.objects.filter(opportunity=opportunity, accepted=True).values_list(
        "user_id", flat=True
    )
    users = User.objects.filter(pk__in=user_ids)
    form = SendMessageMobileUsersForm(users=users, data=request.POST or None)

    if form.is_valid():
        selected_user_ids = form.cleaned_data["selected_users"]
        title = form.cleaned_data["title"]
        body = form.cleaned_data["body"]
        message_type = form.cleaned_data["message_type"]
        if "notification" in message_type:
            send_push_notification_task.delay(selected_user_ids, title, body)
        if "sms" in message_type:
            send_sms_task.delay(selected_user_ids, body)
        return redirect("opportunity:detail", org_slug=request.org.slug, pk=pk)

    return render(
        request,
        "opportunity/send_message.html",
        context=dict(
            title=f"{request.org.slug} - {opportunity.name}",
            form_title="Send Message",
            form=form,
            users=users,
            user_ids=list(user_ids),
        ),
    )


# used for loading learn_app and deliver_app dropdowns
@org_member_required
def get_application(request, org_slug=None):
    domain = request.GET.get("learn_app_domain") or request.GET.get("deliver_app_domain")
    applications = get_applications_for_user_by_domain(request.user, domain)
    active_opps = Opportunity.objects.filter(
        Q(learn_app__cc_domain=domain) | Q(deliver_app__cc_domain=domain),
        active=True,
        end_date__lt=datetime.date.today(),
    ).select_related("learn_app", "deliver_app")
    existing_apps = set()
    for opp in active_opps:
        if opp.learn_app.cc_domain == domain:
            existing_apps.add(opp.learn_app.cc_app_id)
        if opp.deliver_app.cc_domain == domain:
            existing_apps.add(opp.deliver_app.cc_app_id)
    options = []
    for app in applications:
        if app["id"] not in existing_apps:
            value = json.dumps(app)
            name = app["name"]
            options.append(format_html("<option value='{}'>{}</option>", value, name))
    return HttpResponse("\n".join(options))


@org_viewer_required
def visit_verification(request, org_slug=None, pk=None):
    user_visit = get_object_or_404(UserVisit, pk=pk)
    serializer = XFormSerializer(data=user_visit.form_json)
    access_id = OpportunityAccess.objects.get(user=user_visit.user, opportunity=user_visit.opportunity).id
    serializer.is_valid()
    xform = serializer.save()
    user_forms = []
    other_forms = []
    lat = None
    lon = None
    precision = None
    if user_visit.location:
        locations = UserVisit.objects.filter(opportunity=user_visit.opportunity).exclude(pk=pk).select_related("user")
        lat, lon, _, precision = user_visit.location.split(" ")
        for loc in locations:
            if loc.location is None:
                continue
            other_lat, other_lon, _, other_precision = loc.location.split(" ")
            dist = distance.distance((lat, lon), (other_lat, other_lon))
            if dist.m <= 250:
                if user_visit.user_id == loc.user_id:
                    user_forms.append((loc, dist.m, other_lat, other_lon, other_precision))
                else:
                    other_forms.append((loc, dist.m, other_lat, other_lon, other_precision))
        user_forms.sort(key=lambda x: x[1])
        other_forms.sort(key=lambda x: x[1])
    reason = user_visit.reason
    if user_visit.flag_reason and not reason:
        reason = "\n".join([flag[1] for flag in user_visit.flag_reason.get("flags", [])])
    return render(
        request,
        "opportunity/visit_verification.html",
        context={
            "visit": user_visit,
            "xform": xform,
            "access_id": access_id,
            "user_forms": user_forms[:5],
            "other_forms": other_forms[:5],
            "visit_lat": lat,
            "visit_lon": lon,
            "visit_precision": precision,
            "MAPBOX_TOKEN": settings.MAPBOX_TOKEN,
            "reason": reason,
        },
    )


@org_member_required
@require_POST
def approve_visit(request, org_slug=None, pk=None):
    user_visit = UserVisit.objects.get(pk=pk)
    opp_id = user_visit.opportunity_id
    if user_visit.status != VisitValidationStatus.approved:
        user_visit.status = VisitValidationStatus.approved
        if user_visit.opportunity.managed:
            user_visit.review_created_on = now()

            if user_visit.flagged:
                justification = request.POST.get("justification")
                if not justification:
                    messages.error(request, "Justification is mandatory for flagged visits.")
                user_visit.justification = justification

        user_visit.save()
        update_payment_accrued(opportunity=user_visit.opportunity, users=[user_visit.user])

    if user_visit.opportunity.managed:
        return redirect("opportunity:user_visit_review", org_slug, opp_id)

    return redirect(
        "opportunity:user_visits_list", org_slug=org_slug, opp_id=opp_id, pk=user_visit.opportunity_access_id
    )


@org_member_required
@require_POST
def reject_visit(request, org_slug=None, pk=None):
    user_visit = UserVisit.objects.get(pk=pk)
    reason = request.POST.get("reason")
    user_visit.status = VisitValidationStatus.rejected
    user_visit.reason = reason
    user_visit.save()
    access = OpportunityAccess.objects.get(user_id=user_visit.user_id, opportunity_id=user_visit.opportunity_id)
    update_payment_accrued(opportunity=access.opportunity, users=[access.user])
    return redirect("opportunity:user_visits_list", org_slug=org_slug, opp_id=user_visit.opportunity_id, pk=access.id)


@org_member_required
def fetch_attachment(self, org_slug, blob_id):
    blob_meta = BlobMeta.objects.get(blob_id=blob_id)
    attachment = storages["default"].open(blob_id)
    return FileResponse(attachment, filename=blob_meta.name, content_type=blob_meta.content_type)


@org_member_required
def verification_flags_config(request, org_slug=None, pk=None):
    opportunity = get_opportunity_or_404(pk=pk, org_slug=org_slug)
    verification_flags = OpportunityVerificationFlags.objects.filter(opportunity=opportunity).first()
    form = OpportunityVerificationFlagsConfigForm(instance=verification_flags, data=request.POST or None)
    deliver_unit_count = DeliverUnit.objects.filter(app=opportunity.deliver_app).count()
    DeliverUnitFlagsFormset = modelformset_factory(
        DeliverUnitFlagRules, DeliverUnitFlagsForm, extra=deliver_unit_count, max_num=deliver_unit_count
    )
    deliver_unit_flags = DeliverUnitFlagRules.objects.filter(opportunity=opportunity)
    deliver_unit_formset = DeliverUnitFlagsFormset(
        form_kwargs={"opportunity": opportunity},
        prefix="deliver_unit",
        queryset=deliver_unit_flags,
        data=request.POST or None,
        initial=[
            {"deliver_unit": du}
            for du in opportunity.deliver_app.deliver_units.exclude(
                id__in=deliver_unit_flags.values_list("deliver_unit")
            )
        ],
    )
    FormJsonValidationRulesFormset = modelformset_factory(
        FormJsonValidationRules,
        FormJsonValidationRulesForm,
        extra=1,
    )
    form_json_formset = FormJsonValidationRulesFormset(
        form_kwargs={"opportunity": opportunity},
        prefix="form_json",
        queryset=FormJsonValidationRules.objects.filter(opportunity=opportunity),
        data=request.POST or None,
    )
    if (
        request.method == "POST"
        and form.is_valid()
        and deliver_unit_formset.is_valid()
        and form_json_formset.is_valid()
    ):
        verification_flags = form.save(commit=False)
        verification_flags.opportunity = opportunity
        verification_flags.save()
        for du_form in deliver_unit_formset.forms:
            if du_form.is_valid() and du_form.cleaned_data != {}:
                du_form.instance.opportunity = opportunity
                du_form.save()
        for fj_form in form_json_formset.forms:
            if fj_form.is_valid() and fj_form.cleaned_data != {}:
                fj_form.instance.opportunity = opportunity
                fj_form.save()
        messages.success(request, "Verification flags saved successfully.")

    return render(
        request,
        "opportunity/verification_flags_config.html",
        context=dict(
            opportunity=opportunity,
            title=f"{request.org.slug} - {opportunity.name}",
            form=form,
            deliver_unit_formset=deliver_unit_formset,
            form_json_formset=form_json_formset,
        ),
    )


@org_member_required
@csrf_exempt
@require_http_methods(["DELETE"])
def delete_form_json_rule(request, org_slug=None, opp_id=None, pk=None):
    form_json_rule = FormJsonValidationRules.objects.get(opportunity=opp_id, pk=pk)
    form_json_rule.delete()
    return HttpResponse(status=200)


class OpportunityCompletedWorkTable(OrganizationUserMixin, SingleTableView):
    model = CompletedWork
    paginate_by = 25
    table_class = CompletedWorkTable
    template_name = "tables/single_table.html"

    def get_queryset(self):
        opportunity_id = self.kwargs["pk"]
        org_slug = self.kwargs["org_slug"]
        opportunity = get_opportunity_or_404(org_slug=org_slug, pk=opportunity_id)
        access_objects = OpportunityAccess.objects.filter(opportunity=opportunity)
        return list(
            filter(lambda cw: cw.completed, CompletedWork.objects.filter(opportunity_access__in=access_objects))
        )


@org_member_required
def export_completed_work(request, org_slug, pk):
    get_opportunity_or_404(org_slug=request.org.slug, pk=pk)
    form = PaymentExportForm(data=request.POST)
    if not form.is_valid():
        messages.error(request, form.errors)
        return redirect("opportunity:detail", request.org.slug, pk)

    export_format = form.cleaned_data["format"]
    result = generate_work_status_export.delay(pk, export_format)
    redirect_url = reverse("opportunity:detail", args=(request.org.slug, pk))
    return redirect(f"{redirect_url}?export_task_id={result.id}")


@org_member_required
@require_POST
def update_completed_work_status_import(request, org_slug=None, pk=None):
    opportunity = get_opportunity_or_404(org_slug=org_slug, pk=pk)
    file = request.FILES.get("visits")
    try:
        status = bulk_update_completed_work_status(opportunity, file)
    except ImportException as e:
        messages.error(request, e.message)
    else:
        message = f"Payment Verification status updated successfully for {len(status)} completed works."
        if status.missing_completed_works:
            message += status.get_missing_message()
        messages.success(request, mark_safe(message))
    return redirect("opportunity:detail", org_slug, pk)


@org_member_required
@require_POST
def suspend_user(request, org_slug=None, opp_id=None, pk=None):
    access = get_object_or_404(OpportunityAccess, opportunity_id=opp_id, id=pk)
    access.suspended = True
    access.suspension_date = now()
    access.suspension_reason = request.POST.get("reason", "")
    access.save()

    # Clear the cached opportunity access for the suspended user
    remove_opportunity_access_cache(access.user, access.opportunity)

    return redirect("opportunity:user_profile", org_slug, opp_id, pk)


@org_member_required
def revoke_user_suspension(request, org_slug=None, opp_id=None, pk=None):
    access = get_object_or_404(OpportunityAccess, opportunity_id=opp_id, id=pk)
    access.suspended = False
    access.save()
    remove_opportunity_access_cache(access.user, access.opportunity)
    next = request.GET.get("next", "/")
    return redirect(next)


@org_member_required
def suspended_users_list(request, org_slug=None, pk=None):
    opportunity = get_opportunity_or_404(org_slug=org_slug, pk=pk)
    access_objects = OpportunityAccess.objects.filter(opportunity=opportunity, suspended=True)
    table = SuspendedUsersTable(access_objects)
    return render(request, "opportunity/suspended_users.html", dict(table=table, opportunity=opportunity))


@org_member_required
def export_catchment_area(request, org_slug, pk):
    get_opportunity_or_404(org_slug=request.org.slug, pk=pk)
    form = PaymentExportForm(data=request.POST)
    if not form.is_valid():
        messages.error(request, form.errors)
        return redirect("opportunity:detail", request.org.slug, pk)

    export_format = form.cleaned_data["format"]
    result = generate_catchment_area_export.delay(pk, export_format)
    redirect_url = reverse("opportunity:detail", args=(request.org.slug, pk))
    return redirect(f"{redirect_url}?export_task_id={result.id}")


@org_member_required
@require_POST
def import_catchment_area(request, org_slug=None, pk=None):
    opportunity = get_opportunity_or_404(org_slug=org_slug, pk=pk)
    file = request.FILES.get("catchments")
    try:
        status = bulk_update_catchments(opportunity, file)
    except ImportException as e:
        messages.error(request, e.message)
    else:
        message = f"{len(status)} catchment areas were updated successfully and {status.new_catchments} were created."
        messages.success(request, mark_safe(message))
    return redirect("opportunity:detail", org_slug, pk)


@org_member_required
def opportunity_user_invite(request, org_slug=None, pk=None):
    opportunity = get_object_or_404(Opportunity, organization=request.org, id=pk)
    form = OpportunityUserInviteForm(data=request.POST or None, org_slug=request.org.slug, opportunity=opportunity)
    if form.is_valid():
        users = form.cleaned_data["users"]
        filter_country = form.cleaned_data["filter_country"]
        filter_credential = form.cleaned_data["filter_credential"]
        if users or filter_country or filter_credential:
            add_connect_users.delay(users, opportunity.id, filter_country, filter_credential)
        return redirect("opportunity:detail", request.org.slug, pk)
    return render(
        request,
        "form.html",
        dict(title=f"{request.org.slug} - {opportunity.name}", form_title="Invite Users", form=form),
    )


@org_member_required
def user_visit_review(request, org_slug, opp_id):
    opportunity = get_opportunity_or_404(opp_id, org_slug)
    if not opportunity.managed:
        return redirect("opportunity:detail", org_slug, opp_id)
    is_program_manager = (
        request.org_membership != None  # noqa: E711
        and request.org_membership.is_admin
        and request.org.program_manager
    )
    user_visit_reviews = UserVisit.objects.filter(opportunity=opportunity, review_created_on__isnull=False).order_by(
        "visit_date"
    )
    review_filter = UserVisitReviewFilter(request.GET, queryset=user_visit_reviews)
    table = UserVisitReviewTable(review_filter.qs, org_slug=request.org.slug)
    if not is_program_manager:
        table.exclude = ("pk",)
    if request.POST and is_program_manager:
        review_status = request.POST.get("review_status").lower()
        updated_reviews = request.POST.getlist("pk")
        user_visits = UserVisit.objects.filter(pk__in=updated_reviews)
        if review_status in [VisitReviewStatus.agree.value, VisitReviewStatus.disagree.value]:
            user_visits.update(review_status=review_status)
            update_payment_accrued(opportunity=opportunity, users=[visit.user for visit in user_visits])
    RequestConfig(request, paginate={"per_page": 15}).configure(table)
    return render(
        request,
        "opportunity/user_visit_review.html",
        context=dict(table=table, review_filter=review_filter, opportunity=opportunity),
    )


@org_member_required
def payment_report(request, org_slug, pk):
    opportunity = get_opportunity_or_404(pk, org_slug)
    if not opportunity.managed:
        return redirect("opportunity:detail", org_slug, pk)
    total_paid_users = (
        Payment.objects.filter(opportunity_access__opportunity=opportunity).aggregate(total=Sum("amount"))["total"]
        or 0
    )
    total_paid_nm = (
        Payment.objects.filter(organization=opportunity.organization).aggregate(total=Sum("amount"))["total"] or 0
    )
    data, total_user_payment_accrued, total_nm_payment_accrued = get_payment_report_data(opportunity)
    table = PaymentReportTable(data)
    return render(
        request,
        "opportunity/payment_report.html",
        context=dict(
            table=table,
            opportunity=opportunity,
            total_paid_users=total_paid_users,
            total_user_payment_accrued=total_user_payment_accrued,
            total_paid_nm=total_paid_nm,
            total_nm_payment_accrued=total_nm_payment_accrued,
        ),
    )


class PaymentInvoiceTableView(OrganizationUserMixin, SingleTableView):
    model = PaymentInvoice
    paginate_by = 25
    table_class = PaymentInvoiceTable
    template_name = "tables/single_table.html"

    def get_table_kwargs(self):
        kwargs = super().get_table_kwargs()
        if self.request.org_membership != None and not self.request.org_membership.is_program_manager:  # noqa: E711
            kwargs["exclude"] = ("pk",)
        return kwargs

    def get_queryset(self):
        opportunity_id = self.kwargs["pk"]
        opportunity = get_opportunity_or_404(org_slug=self.request.org.slug, pk=opportunity_id)
        filter_kwargs = dict(opportunity=opportunity)
        table_filter = self.request.GET.get("filter")
        if table_filter is not None and table_filter in ["paid", "pending"]:
            filter_kwargs["payment__isnull"] = table_filter == "pending"
        return PaymentInvoice.objects.filter(**filter_kwargs).order_by("date")


@org_member_required
def invoice_list(request, org_slug, pk):
    opportunity = get_opportunity_or_404(pk, org_slug)
    if not opportunity.managed:
        return redirect("opportunity:detail", org_slug, pk)
    form = PaymentInvoiceForm(opportunity=opportunity)
    return render(
        request,
        "opportunity/invoice_list.html",
        context=dict(opportunity=opportunity, form=form),
    )


@org_member_required
def invoice_create(request, org_slug, pk):
    opportunity = get_opportunity_or_404(pk, org_slug)
    if not opportunity.managed or request.org_membership.is_program_manager:
        return redirect("opportunity:detail", org_slug, pk)
    form = PaymentInvoiceForm(data=request.POST or None, opportunity=opportunity)
    if request.POST and form.is_valid():
        form.save()
        form = PaymentInvoiceForm(opportunity=opportunity)
        return HttpResponse(render_crispy_form(form), headers={"HX-Trigger": "newInvoice"})
    return HttpResponse(render_crispy_form(form))


@org_member_required
@require_POST
def invoice_approve(request, org_slug, pk):
    opportunity = get_opportunity_or_404(pk, org_slug)
    if not opportunity.managed or not request.org_membership.is_program_manager:
        return redirect("opportunity:detail", org_slug, pk)
    invoice_ids = request.POST.getlist("pk")
    invoices = PaymentInvoice.objects.filter(opportunity=opportunity, pk__in=invoice_ids, payment__isnull=True)
    rate = get_exchange_rate(opportunity.currency)
    for invoice in invoices:
        amount_in_usd = invoice.amount / rate
        payment = Payment(
            amount=invoice.amount,
            organization=opportunity.organization,
            amount_usd=amount_in_usd,
            invoice=invoice,
        )
        payment.save()
    return HttpResponse(headers={"HX-Trigger": "newInvoice"})


@org_member_required
@require_POST
@csrf_exempt
def user_invite_delete(request, org_slug, opp_id, pk):
    opportunity = get_opportunity_or_404(opp_id, org_slug)
    invite = get_object_or_404(UserInvite, pk=pk, opportunity=opportunity)
    if invite.status != UserInviteStatus.not_found:
        return HttpResponse(status=403, data="User Invite cannot be deleted.")
    invite.delete()
    return HttpResponse(status=200, headers={"HX-Trigger": "userStatusReload"})


@org_admin_required
@require_POST
def resend_user_invite(request, org_slug, opp_id, pk):
    user_invite = get_object_or_404(UserInvite, id=pk)

    if user_invite.notification_date and (now() - user_invite.notification_date) < datetime.timedelta(days=1):
        return HttpResponse("You can only send one invitation per user every 24 hours. Please try again later.")

    if user_invite.status == UserInviteStatus.not_found:
        found_user_list = fetch_users([user_invite.phone_number])
        if not found_user_list:
            return HttpResponse("The user is not registered on Connect ID yet. Please ask them to sign up first.")

        connect_user = found_user_list[0]
        update_user_and_send_invite(connect_user, opp_id=pk)
    else:
        user = User.objects.get(phone_number=user_invite.phone_number)
        access, _ = OpportunityAccess.objects.get_or_create(user=user, opportunity_id=opp_id)
        invite_user.delay(user.id, access.pk)

    return HttpResponse("The invitation has been successfully resent to the user.")


def sync_deliver_units(request, org_slug, opp_id):
    status = HTTPStatus.OK
    message = "Delivery unit sync completed."
    try:
        create_learn_modules_and_deliver_units(opp_id)
    except AppNoBuildException:
        status = HTTPStatus.BAD_REQUEST
        message = "Failed to retrieve updates. No available build at the moment."

    return HttpResponse(content=message, status=status)<|MERGE_RESOLUTION|>--- conflicted
+++ resolved
@@ -113,11 +113,8 @@
     ImportException,
     bulk_update_catchments,
     bulk_update_completed_work_status,
-<<<<<<< HEAD
-=======
     bulk_update_payment_status,
     bulk_update_visit_review_status,
->>>>>>> 1f48d65a
     bulk_update_visit_status,
     get_exchange_rate,
     get_imported_dataset,

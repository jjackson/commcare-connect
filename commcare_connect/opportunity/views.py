--- conflicted
+++ resolved
@@ -145,26 +145,9 @@
 from commcare_connect.utils.celery import CELERY_TASK_SUCCESS, get_task_progress_message
 from commcare_connect.utils.file import get_file_extension
 from commcare_connect.utils.flags import FlagLabels, Flags
-from commcare_connect.utils.permission_const import ALL_ORG_ACCESS
 from commcare_connect.utils.tables import get_duration_min, get_validated_page_size
 
 
-<<<<<<< HEAD
-class OrganizationUserMixin(LoginRequiredMixin, UserPassesTestMixin):
-    def test_func(self):
-        # request.org_membership is a SimpleLazyObject object so `is not None` is always `True`
-        return self.request.org_membership != None or self.request.user.has_perm(ALL_ORG_ACCESS)  # noqa: E711
-
-
-class OrganizationUserMemberRoleMixin(LoginRequiredMixin, UserPassesTestMixin):
-    def test_func(self):
-        return (
-            self.request.org_membership != None and not self.request.org_membership.is_viewer  # noqa: E711
-        ) or self.request.user.has_perm(ALL_ORG_ACCESS)
-
-
-=======
->>>>>>> 46a4f59a
 def get_opportunity_or_404(pk, org_slug):
     opp = get_object_or_404(Opportunity, id=pk)
 

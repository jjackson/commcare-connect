import datetime
import logging

import httpx
from allauth.utils import build_absolute_uri
from django.conf import settings
from django.core.files.base import ContentFile
from django.core.files.storage import default_storage
from django.db import transaction
from django.urls import reverse
from django.utils.timezone import now
from django.utils.translation import gettext
from tablib import Dataset

from commcare_connect.connect_id_client import fetch_users, filter_users, send_message, send_message_bulk
from commcare_connect.connect_id_client.models import Message
from commcare_connect.opportunity.app_xml import get_connect_blocks_for_app, get_deliver_units_for_app
from commcare_connect.opportunity.export import (
    export_catchment_area_table,
    export_deliver_status_table,
    export_empty_payment_table,
    export_user_status_table,
    export_user_visit_data,
    export_work_status_table,
)
from commcare_connect.opportunity.forms import DateRanges
from commcare_connect.opportunity.models import (
    BlobMeta,
    CompletedWorkStatus,
    DeliverUnit,
    LearnModule,
    Opportunity,
    OpportunityAccess,
    OpportunityClaim,
    Payment,
    UserInvite,
    UserInviteStatus,
    UserVisit,
    VisitValidationStatus,
)
from commcare_connect.opportunity.utils.completed_work import update_status
from commcare_connect.users.models import User
from commcare_connect.utils.datetime import is_date_before
from commcare_connect.utils.sms import send_sms
from config import celery_app

logger = logging.getLogger(__name__)


@celery_app.task()
def create_learn_modules_and_deliver_units(opportunity_id):
    opportunity = Opportunity.objects.get(id=opportunity_id)
    learn_app = opportunity.learn_app
    deliver_app = opportunity.deliver_app
    learn_app_connect_blocks = get_connect_blocks_for_app(learn_app.cc_domain, learn_app.cc_app_id)
    deliver_app_connect_blocks = get_deliver_units_for_app(deliver_app.cc_domain, deliver_app.cc_app_id)

    for block in learn_app_connect_blocks:
        LearnModule.objects.update_or_create(
            app=learn_app,
            slug=block.id,
            defaults={
                "name": block.name,
                "description": block.description,
                "time_estimate": block.time_estimate,
            },
        )

    for block in deliver_app_connect_blocks:
        DeliverUnit.objects.get_or_create(app=deliver_app, slug=block.id, defaults=dict(name=block.name))


@celery_app.task()
def add_connect_users(
    user_list: list[str], opportunity_id: str, filter_country: str = "", filter_credential: list[str] = ""
):
    found_users = fetch_users(user_list)
    if filter_country or filter_credential:
        found_users += filter_users(country_code=filter_country, credential=filter_credential)
    not_found_users = set(user_list) - {user.phone_number for user in found_users}
    for u in not_found_users:
        UserInvite.objects.get_or_create(
            opportunity_id=opportunity_id,
            phone_number=u,
            status=UserInviteStatus.not_found,
        )
    for user in found_users:
        u, _ = User.objects.update_or_create(
            username=user.username, defaults={"phone_number": user.phone_number, "name": user.name}
        )
        opportunity_access, _ = OpportunityAccess.objects.get_or_create(user=u, opportunity_id=opportunity_id)
        UserInvite.objects.update_or_create(
            opportunity_id=opportunity_id,
            phone_number=user.phone_number,
            defaults={"opportunity_access": opportunity_access},
        )
        invite_user.delay(u.pk, opportunity_access.pk)


@celery_app.task()
def invite_user(user_id, opportunity_access_id):
    user = User.objects.get(pk=user_id)
    opportunity_access = OpportunityAccess.objects.get(pk=opportunity_access_id)
    invite_id = opportunity_access.invite_id
    location = reverse("users:accept_invite", args=(invite_id,))
    url = build_absolute_uri(None, location)
    body = (
        "You have been invited to a new job in Commcare Connect. Click the following "
        f"link to share your information with the project and find out more {url}"
    )
    if not user.phone_number:
        return
    sms_status = send_sms(user.phone_number, body)
    UserInvite.objects.update_or_create(
        opportunity_access=opportunity_access,
        defaults={
            "message_sid": sms_status.sid,
            "status": UserInviteStatus.accepted if opportunity_access.accepted else UserInviteStatus.invited,
        },
    )
    message = Message(
        usernames=[user.username],
        data={
            "action": "ccc_opportunity_summary_page",
            "opportunity_id": str(opportunity_access.opportunity.id),
            "title": gettext(
                f"You have been invited to a CommCare Connect opportunity - {opportunity_access.opportunity.name}"
            ),
            "body": gettext(
                f"You have been invited to a new job in Commcare Connect - {opportunity_access.opportunity.name}"
            ),
        },
    )
    send_message(message)


@celery_app.task()
def generate_visit_export(opportunity_id: int, date_range: str, status: list[str], export_format: str, flatten: bool):
    opportunity = Opportunity.objects.get(id=opportunity_id)
    logger.info(f"Export for {opportunity.name} with date range {date_range} and status {','.join(status)}")
    dataset = export_user_visit_data(
        opportunity, DateRanges(date_range), [VisitValidationStatus(s) for s in status], flatten
    )
    export_tmp_name = f"{now().isoformat()}_{opportunity.name}_visit_export.{export_format}"
    save_export(dataset, export_tmp_name, export_format)
    return export_tmp_name


@celery_app.task()
def generate_payment_export(opportunity_id: int, export_format: str):
    opportunity = Opportunity.objects.get(id=opportunity_id)
    dataset = export_empty_payment_table(opportunity)
    export_tmp_name = f"{now().isoformat()}_{opportunity.name}_payment_export.{export_format}"
    save_export(dataset, export_tmp_name, export_format)
    return export_tmp_name


@celery_app.task()
def generate_user_status_export(opportunity_id: int, export_format: str):
    opportunity = Opportunity.objects.get(id=opportunity_id)
    dataset = export_user_status_table(opportunity)
    export_tmp_name = f"{now().isoformat()}_{opportunity.name}_user_status.{export_format}"
    save_export(dataset, export_tmp_name, export_format)
    return export_tmp_name


@celery_app.task()
def generate_deliver_status_export(opportunity_id: int, export_format: str):
    opportunity = Opportunity.objects.get(id=opportunity_id)
    dataset = export_deliver_status_table(opportunity)
    export_tmp_name = f"{now().isoformat()}_{opportunity.name}_deliver_status.{export_format}"
    save_export(dataset, export_tmp_name, export_format)
    return export_tmp_name


def save_export(dataset: Dataset, file_name: str, export_format: str):
    content = dataset.export(export_format)
    if isinstance(content, str):
        content = content.encode()
    default_storage.save(file_name, ContentFile(content))


@celery_app.task()
def send_notification_inactive_users():
    opportunity_accesses = OpportunityAccess.objects.filter(
        opportunity__active=True,
        opportunity__end_date__gte=datetime.date.today(),
    ).select_related("opportunity")
    messages = []
    for access in opportunity_accesses:
        message = _get_inactive_message(access)
        if message:
            messages.append(message)
    send_message_bulk(messages)


def _get_inactive_message(access: OpportunityAccess):
    has_claimed_opportunity = OpportunityClaim.objects.filter(opportunity_access=access).exists()
    if has_claimed_opportunity:
        message = _check_deliver_inactive(access)
    else:
        # Send notification if user has completed learn modules and has not claimed the opportunity
        if access.learn_progress == 100:
            message = _get_deliver_message(access)
        else:
            message = _get_learn_message(access)
    return message


def _get_learn_message(access: OpportunityAccess):
    last_user_learn_module = access.completedmodule_set.order_by("date").last()
    if last_user_learn_module and is_date_before(last_user_learn_module.date, days=3):
        return Message(
            usernames=[access.user.username],
            data={
                "action": "ccc_learn_progress",
                "opportunity_id": str(access.opportunity.id),
                "title": gettext(f"Resume your learning journey for {access.opportunity.name}"),
                "body": gettext(
                    f"You have not completed your learning for {access.opportunity.name}."
                    "Please complete the learning modules to start delivering visits."
                ),
            },
        )


def _check_deliver_inactive(access: OpportunityAccess):
    last_user_deliver_visit = access.uservisit_set.order_by("visit_date").last()
    if last_user_deliver_visit and is_date_before(last_user_deliver_visit.visit_date, days=2):
        return _get_deliver_message(access)


def _get_deliver_message(access: OpportunityAccess):
    return Message(
        usernames=[access.user.username],
        data={
            "action": "ccc_delivery_progress",
            "opportunity_id": str(access.opportunity.id),
            "title": gettext(f"Resume your job for {access.opportunity.name}"),
            "body": gettext(
                f"You have not completed your delivery visits for {access.opportunity.name}."
                "To maximise your payout complete all the required service delivery."
            ),
        },
    )


@celery_app.task()
def send_payment_notification(opportunity_id: int, payment_ids: list[int]):
    opportunity = Opportunity.objects.get(pk=opportunity_id)
    messages = []
    for payment in Payment.objects.filter(pk__in=payment_ids).select_related("opportunity_access__user"):
        messages.append(
            Message(
                usernames=[payment.opportunity_access.user.username],
                data={
                    "action": "ccc_payment",
                    "opportunity_id": str(opportunity.id),
                    "title": gettext("Payment received"),
                    "body": gettext(
                        "You have received a payment of"
                        f"{opportunity.currency} {payment.amount} for {opportunity.name}.",
                    ),
                    "payment_id": str(payment.id),
                },
            )
        )
    send_message_bulk(messages)


@celery_app.task()
def send_push_notification_task(user_ids: list[int], title: str, body: str):
    usernames = list(User.objects.filter(id__in=user_ids).values_list("username", flat=True))
    message = Message(usernames, title=title, body=body)
    send_message(message)


@celery_app.task()
def send_sms_task(user_ids: list[int], body: str):
    user_phone_numbers = User.objects.filter(id__in=user_ids).values_list("phone_number", flat=True)
    for phone_number in user_phone_numbers:
        send_sms(phone_number, body)


@celery_app.task()
def download_user_visit_attachments(user_visit_id: id):
    user_visit = UserVisit.objects.get(id=user_visit_id)
    api_key = user_visit.opportunity.api_key
    blobs = user_visit.form_json.get("attachments", {})
    domain = user_visit.opportunity.deliver_app.cc_domain
    form_id = user_visit.xform_id
    for name, blob in blobs.items():
        if name == "form.xml":
            continue
        url = f"{settings.COMMCARE_HQ_URL}/a/{domain}/api/form/attachment/{user_visit.xform_id}/{name}"

        with transaction.atomic():
            blob_meta, created = BlobMeta.objects.get_or_create(
                name=name, parent_id=form_id, content_length=blob["length"], content_type=blob["content_type"]
            )
            if not created:
                # attachment already exists
                continue
            response = httpx.get(
                url,
                headers={"Authorization": f"ApiKey {api_key.user.email}:{api_key.api_key}"},
            )
            default_storage.save(str(blob_meta.blob_id), ContentFile(response.content, name))


@celery_app.task()
def generate_work_status_export(opportunity_id: int, export_format: str):
    opportunity = Opportunity.objects.get(id=opportunity_id)
    dataset = export_work_status_table(opportunity)
    export_tmp_name = f"{now().isoformat()}_{opportunity.name}_payment_verification.{export_format}"
    save_export(dataset, export_tmp_name, export_format)
    return export_tmp_name


@celery_app.task()
def bulk_approve_completed_work():
    access_objects = OpportunityAccess.objects.filter(
        opportunity__active=True,
        opportunity__end_date__gte=datetime.date.today(),
        opportunity__auto_approve_payments=True,
        suspended=False,
    )
    for access in access_objects:
        completed_works = access.completedwork_set.exclude(
            status__in=[CompletedWorkStatus.rejected, CompletedWorkStatus.over_limit]
        )
<<<<<<< HEAD
        access.payment_accrued = 0
        for completed_work in completed_works:
            if completed_work.completed_count > 0:
                approved_count = completed_work.approved_count
                visits = completed_work.uservisit_set.values_list("status", "reason", "review_status")
                if any(status == "rejected" for status, *_ in visits):
                    completed_work.update_status(CompletedWorkStatus.rejected)
                    completed_work.reason = "\n".join(reason for _, reason, _ in visits if reason)
                elif all(status == "approved" for status, *_ in visits):
                    completed_work.update_status(CompletedWorkStatus.approved)
                if (
                    access.opportunity.managed
                    and not all(review_status == "agree" for *_, review_status in visits)
                    and completed_work.status == CompletedWorkStatus.approved
                ):
                    completed_work.update_status(CompletedWorkStatus.pending)
                if approved_count > 0 and completed_work.status == CompletedWorkStatus.approved:
                    access.payment_accrued += approved_count * completed_work.payment_unit.amount
                completed_work.save()
        access.save()
=======
        update_status(completed_works, access, True)
>>>>>>> cf92ff50


@celery_app.task()
def generate_catchment_area_export(opportunity_id: int, export_format: str):
    opportunity = Opportunity.objects.get(id=opportunity_id)
    dataset = export_catchment_area_table(opportunity)
    export_tmp_name = f"{now().isoformat()}_{opportunity.name}_catchment_area.{export_format}"
    save_export(dataset, export_tmp_name, export_format)
    return export_tmp_name<|MERGE_RESOLUTION|>--- conflicted
+++ resolved
@@ -329,30 +329,7 @@
         completed_works = access.completedwork_set.exclude(
             status__in=[CompletedWorkStatus.rejected, CompletedWorkStatus.over_limit]
         )
-<<<<<<< HEAD
-        access.payment_accrued = 0
-        for completed_work in completed_works:
-            if completed_work.completed_count > 0:
-                approved_count = completed_work.approved_count
-                visits = completed_work.uservisit_set.values_list("status", "reason", "review_status")
-                if any(status == "rejected" for status, *_ in visits):
-                    completed_work.update_status(CompletedWorkStatus.rejected)
-                    completed_work.reason = "\n".join(reason for _, reason, _ in visits if reason)
-                elif all(status == "approved" for status, *_ in visits):
-                    completed_work.update_status(CompletedWorkStatus.approved)
-                if (
-                    access.opportunity.managed
-                    and not all(review_status == "agree" for *_, review_status in visits)
-                    and completed_work.status == CompletedWorkStatus.approved
-                ):
-                    completed_work.update_status(CompletedWorkStatus.pending)
-                if approved_count > 0 and completed_work.status == CompletedWorkStatus.approved:
-                    access.payment_accrued += approved_count * completed_work.payment_unit.amount
-                completed_work.save()
-        access.save()
-=======
         update_status(completed_works, access, True)
->>>>>>> cf92ff50
 
 
 @celery_app.task()

import datetime
import logging

import httpx
from allauth.utils import build_absolute_uri
from django.conf import settings
from django.core.cache import cache
from django.core.files.base import ContentFile
from django.core.files.storage import default_storage
from django.db import transaction
from django.urls import reverse
from django.utils.timezone import now
from django.utils.translation import gettext
from tablib import Dataset

from commcare_connect.connect_id_client import fetch_users, send_message, send_message_bulk
from commcare_connect.connect_id_client.models import ConnectIdUser, Message
from commcare_connect.opportunity.app_xml import get_connect_blocks_for_app, get_deliver_units_for_app
from commcare_connect.opportunity.export import (
    export_catchment_area_table,
    export_deliver_status_table,
    export_empty_payment_table,
    export_user_status_table,
    export_user_visit_data,
    export_user_visit_review_data,
    export_work_status_table,
)
from commcare_connect.opportunity.forms import DateRanges
from commcare_connect.opportunity.models import (
    BlobMeta,
    CompletedWorkStatus,
    DeliverUnit,
    LearnModule,
    Opportunity,
    OpportunityAccess,
    OpportunityClaim,
    Payment,
    UserInvite,
    UserInviteStatus,
    UserVisit,
    VisitReviewStatus,
    VisitValidationStatus,
)
from commcare_connect.opportunity.utils.completed_work import update_status
from commcare_connect.users.models import User
from commcare_connect.utils.celery import set_task_progress
from commcare_connect.utils.datetime import is_date_before
from commcare_connect.utils.sms import send_sms
from config import celery_app

logger = logging.getLogger(__name__)


@celery_app.task()
def create_learn_modules_and_deliver_units(opportunity_id):
    opportunity = Opportunity.objects.get(id=opportunity_id)
    learn_app = opportunity.learn_app
    deliver_app = opportunity.deliver_app
    learn_app_connect_blocks = get_connect_blocks_for_app(learn_app.cc_domain, learn_app.cc_app_id)
    deliver_app_connect_blocks = get_deliver_units_for_app(deliver_app.cc_domain, deliver_app.cc_app_id)

    for block in learn_app_connect_blocks:
        LearnModule.objects.update_or_create(
            app=learn_app,
            slug=block.id,
            defaults={
                "name": block.name,
                "description": block.description,
                "time_estimate": block.time_estimate,
            },
        )

    for block in deliver_app_connect_blocks:
        DeliverUnit.objects.get_or_create(app=deliver_app, slug=block.id, defaults=dict(name=block.name))


@celery_app.task()
def add_connect_users(user_list: list[str], opportunity_id: str):
    found_users = fetch_users(user_list)
    not_found_users = set(user_list) - {user.phone_number for user in found_users}
    for u in not_found_users:
        UserInvite.objects.get_or_create(
            opportunity_id=opportunity_id,
            phone_number=u,
            status=UserInviteStatus.not_found,
        )
    for user in found_users:
        update_user_and_send_invite(user, opportunity_id)


def update_user_and_send_invite(user: ConnectIdUser, opp_id):
    u, _ = User.objects.update_or_create(
        username=user.username, defaults={"phone_number": user.phone_number, "name": user.name}
    )
    opportunity_access, _ = OpportunityAccess.objects.get_or_create(user=u, opportunity_id=opp_id)
    UserInvite.objects.update_or_create(
        opportunity_id=opp_id,
        phone_number=user.phone_number,
        defaults={"opportunity_access": opportunity_access},
    )
    invite_user.delay(u.pk, opportunity_access.pk)


@celery_app.task()
def invite_user(user_id, opportunity_access_id):
    user = User.objects.get(pk=user_id)
    opportunity_access = OpportunityAccess.objects.get(pk=opportunity_access_id)
    invite_id = opportunity_access.invite_id
    location = reverse("users:accept_invite", args=(invite_id,))
    url = build_absolute_uri(None, location)
    body = (
        "You have been invited to a new job in Commcare Connect. Click the following "
        f"link to share your information with the project and find out more {url}"
    )
    if not user.phone_number:
        return
    sms_status = send_sms(user.phone_number, body)
    UserInvite.objects.update_or_create(
        opportunity_access=opportunity_access,
        defaults={
            "message_sid": sms_status.sid,
            "status": UserInviteStatus.accepted if opportunity_access.accepted else UserInviteStatus.invited,
        },
    )
    message = Message(
        usernames=[user.username],
        data={
            "action": "ccc_opportunity_summary_page",
            "opportunity_id": str(opportunity_access.opportunity.id),
            "title": gettext(
                f"You have been invited to a CommCare Connect opportunity - {opportunity_access.opportunity.name}"
            ),
            "body": gettext(
                f"You have been invited to a new job in Commcare Connect - {opportunity_access.opportunity.name}"
            ),
        },
    )
    send_message(message)


@celery_app.task()
def generate_visit_export(opportunity_id: int, date_range: str, status: list[str], export_format: str, flatten: bool):
    opportunity = Opportunity.objects.get(id=opportunity_id)
    logger.info(f"Export for {opportunity.name} with date range {date_range} and status {','.join(status)}")
    dataset = export_user_visit_data(
        opportunity, DateRanges(date_range), [VisitValidationStatus(s) for s in status], flatten
    )
    export_tmp_name = f"{now().isoformat()}_{opportunity.name}_visit_export.{export_format}"
    save_export(dataset, export_tmp_name, export_format)
    return export_tmp_name


@celery_app.task()
def generate_review_visit_export(opportunity_id: int, date_range: str, status: list[str], export_format: str):
    opportunity = Opportunity.objects.get(id=opportunity_id)
    logger.info(
        f"Export review visit for {opportunity.name} with date range {date_range} and status {','.join(status)}"
    )
    dataset = export_user_visit_review_data(
        opportunity, DateRanges(date_range), [VisitReviewStatus(s) for s in status]
    )
    export_tmp_name = f"{now().isoformat()}_{opportunity.name}_review_visit_export.{export_format}"
    save_export(dataset, export_tmp_name, export_format)
    return export_tmp_name


@celery_app.task()
def generate_payment_export(opportunity_id: int, export_format: str):
    opportunity = Opportunity.objects.get(id=opportunity_id)
    dataset = export_empty_payment_table(opportunity)
    export_tmp_name = f"{now().isoformat()}_{opportunity.name}_payment_export.{export_format}"
    save_export(dataset, export_tmp_name, export_format)
    return export_tmp_name


@celery_app.task()
def generate_user_status_export(opportunity_id: int, export_format: str):
    opportunity = Opportunity.objects.get(id=opportunity_id)
    dataset = export_user_status_table(opportunity)
    export_tmp_name = f"{now().isoformat()}_{opportunity.name}_user_status.{export_format}"
    save_export(dataset, export_tmp_name, export_format)
    return export_tmp_name


@celery_app.task()
def generate_deliver_status_export(opportunity_id: int, export_format: str):
    opportunity = Opportunity.objects.get(id=opportunity_id)
    dataset = export_deliver_status_table(opportunity)
    export_tmp_name = f"{now().isoformat()}_{opportunity.name}_deliver_status.{export_format}"
    save_export(dataset, export_tmp_name, export_format)
    return export_tmp_name


def save_export(dataset: Dataset, file_name: str, export_format: str):
    content = dataset.export(export_format)
    if isinstance(content, str):
        content = content.encode()
    default_storage.save(file_name, ContentFile(content))


@celery_app.task()
def send_notification_inactive_users():
    opportunity_accesses = OpportunityAccess.objects.filter(
        opportunity__active=True,
        opportunity__end_date__gte=datetime.date.today(),
    ).select_related("opportunity")
    messages = []
    for access in opportunity_accesses:
        message = _get_inactive_message(access)
        if message:
            messages.append(message)
    send_message_bulk(messages)


def _get_inactive_message(access: OpportunityAccess):
    has_claimed_opportunity = OpportunityClaim.objects.filter(opportunity_access=access).exists()
    if has_claimed_opportunity:
        message = _check_deliver_inactive(access)
    else:
        # Send notification if user has completed learn modules and has not claimed the opportunity
        if access.learn_progress == 100:
            message = _get_deliver_message(access)
        else:
            message = _get_learn_message(access)
    return message


def _get_learn_message(access: OpportunityAccess):
    last_user_learn_module = access.completedmodule_set.order_by("date").last()
    if last_user_learn_module and is_date_before(last_user_learn_module.date, days=3):
        return Message(
            usernames=[access.user.username],
            data={
                "action": "ccc_learn_progress",
                "opportunity_id": str(access.opportunity.id),
                "title": gettext(f"Resume your learning journey for {access.opportunity.name}"),
                "body": gettext(
                    f"You have not completed your learning for {access.opportunity.name}."
                    "Please complete the learning modules to start delivering visits."
                ),
            },
        )


def _check_deliver_inactive(access: OpportunityAccess):
    last_user_deliver_visit = access.uservisit_set.order_by("visit_date").last()
    if last_user_deliver_visit and is_date_before(last_user_deliver_visit.visit_date, days=2):
        return _get_deliver_message(access)


def _get_deliver_message(access: OpportunityAccess):
    return Message(
        usernames=[access.user.username],
        data={
            "action": "ccc_delivery_progress",
            "opportunity_id": str(access.opportunity.id),
            "title": gettext(f"Resume your job for {access.opportunity.name}"),
            "body": gettext(
                f"You have not completed your delivery visits for {access.opportunity.name}."
                "To maximise your payout complete all the required service delivery."
            ),
        },
    )


@celery_app.task()
def send_payment_notification(opportunity_id: int, payment_ids: list[int]):
    opportunity = Opportunity.objects.get(pk=opportunity_id)
    messages = []
    for payment in Payment.objects.filter(pk__in=payment_ids).select_related("opportunity_access__user"):
        messages.append(
            Message(
                usernames=[payment.opportunity_access.user.username],
                data={
                    "action": "ccc_payment",
                    "opportunity_id": str(opportunity.id),
                    "title": gettext("Payment received"),
                    "body": gettext(
                        "You have received a payment of"
                        f"{opportunity.currency} {payment.amount} for {opportunity.name}.",
                    ),
                    "payment_id": str(payment.id),
                },
            )
        )
    send_message_bulk(messages)


@celery_app.task()
def send_push_notification_task(user_ids: list[int], title: str, body: str):
    usernames = list(User.objects.filter(id__in=user_ids).values_list("username", flat=True))
    message = Message(usernames, title=title, body=body)
    send_message(message)


@celery_app.task()
def send_sms_task(user_ids: list[int], body: str):
    user_phone_numbers = User.objects.filter(id__in=user_ids).values_list("phone_number", flat=True)
    for phone_number in user_phone_numbers:
        send_sms(phone_number, body)


@celery_app.task()
def download_user_visit_attachments(user_visit_id: id):
    user_visit = UserVisit.objects.get(id=user_visit_id)
    api_key = user_visit.opportunity.api_key
    blobs = user_visit.form_json.get("attachments", {})
    domain = user_visit.opportunity.deliver_app.cc_domain
    form_id = user_visit.xform_id
    for name, blob in blobs.items():
        if name == "form.xml":
            continue
        url = f"{settings.COMMCARE_HQ_URL}/a/{domain}/api/form/attachment/{user_visit.xform_id}/{name}"

        with transaction.atomic():
            blob_meta, created = BlobMeta.objects.get_or_create(
                name=name, parent_id=form_id, content_length=blob["length"], content_type=blob["content_type"]
            )
            if not created:
                # attachment already exists
                continue
            response = httpx.get(
                url,
                headers={"Authorization": f"ApiKey {api_key.user.email}:{api_key.api_key}"},
            )
            default_storage.save(str(blob_meta.blob_id), ContentFile(response.content, name))


@celery_app.task()
def generate_work_status_export(opportunity_id: int, export_format: str):
    opportunity = Opportunity.objects.get(id=opportunity_id)
    dataset = export_work_status_table(opportunity)
    export_tmp_name = f"{now().isoformat()}_{opportunity.name}_payment_verification.{export_format}"
    save_export(dataset, export_tmp_name, export_format)
    return export_tmp_name


@celery_app.task()
def bulk_approve_completed_work():
    access_objects = OpportunityAccess.objects.filter(
        opportunity__active=True,
        opportunity__end_date__gte=datetime.date.today(),
        opportunity__auto_approve_payments=True,
        suspended=False,
    )
    for access in access_objects:
        completed_works = access.completedwork_set.exclude(status=CompletedWorkStatus.rejected)
        update_status(completed_works, access, compute_payment=True)


@celery_app.task()
def generate_catchment_area_export(opportunity_id: int, export_format: str):
    opportunity = Opportunity.objects.get(id=opportunity_id)
    dataset = export_catchment_area_table(opportunity)
    export_tmp_name = f"{now().isoformat()}_{opportunity.name}_catchment_area.{export_format}"
    save_export(dataset, export_tmp_name, export_format)
    return export_tmp_name


@celery_app.task(bind=True)
def bulk_update_payments_task(self, opportunity_id: int, file_path: str, file_format: str):
    from commcare_connect.opportunity.visit_import import ImportException, bulk_update_payments, get_imported_dataset

    set_task_progress(self, "Payment Record Import is in progress.")
    try:
        with default_storage.open(file_path, "rb") as f:
            dataset = get_imported_dataset(f, file_format)
            headers = dataset.headers or []
            rows = list(dataset)

        status = bulk_update_payments(opportunity_id, headers, rows)
        messages = [f"Payment status updated successfully for {len(status)} users."]
        if status.missing_users:
            messages.append(status.get_missing_message())

    except ImportException as e:
        messages = [f"Payment Import failed: {e}"] + getattr(e, "invalid_rows", [])
    except Exception as e:
        messages = [f"Unexpected error during payment import: {e}"]
    finally:
        default_storage.delete(file_path)

    set_task_progress(self, "<br>".join(messages), is_complete=True)

<<<<<<< HEAD
    set_task_progress(self, f"<br>".join(messages), is_complete=True)


@celery_app.task(bind=True)
def bulk_update_visit_status_task(self, opportunity_id: int, headers: list[str], rows: list[list]):
    from commcare_connect.opportunity.visit_import import ImportException, bulk_update_visit_status

    set_task_progress(self, "Visit Verification Import is in porgress.")
    try:
        status = bulk_update_visit_status(opportunity_id, headers, rows)
        messages = [f"Visit status updated successfully for {len(status)} visits."]
        if status.missing_users:
            messages.append(status.get_missing_message())
    except ImportException as e:
        messages = [f"Visit status import failed: {e}"] + getattr(e, "invalid_rows", [])

    set_task_progress(self, f"<br>".join(messages), is_complete=True)
=======

@celery_app.task()
def bulk_update_payment_accrued(opportunity_id, user_ids: list):
    """Updates payment accrued for completed and approved CompletedWork instances."""
    access_objects = OpportunityAccess.objects.filter(opportunity=opportunity_id, user__in=user_ids, suspended=False)
    for access in access_objects:
        with cache.lock(f"update_payment_accrued_lock_{access.id}", timeout=900):
            completed_works = access.completedwork_set.exclude(status=CompletedWorkStatus.rejected).select_related(
                "payment_unit"
            )
            update_status(completed_works, access, compute_payment=True)
>>>>>>> 9fa56280
<|MERGE_RESOLUTION|>--- conflicted
+++ resolved
@@ -382,9 +382,6 @@
 
     set_task_progress(self, "<br>".join(messages), is_complete=True)
 
-<<<<<<< HEAD
-    set_task_progress(self, f"<br>".join(messages), is_complete=True)
-
 
 @celery_app.task(bind=True)
 def bulk_update_visit_status_task(self, opportunity_id: int, headers: list[str], rows: list[list]):
@@ -399,8 +396,8 @@
     except ImportException as e:
         messages = [f"Visit status import failed: {e}"] + getattr(e, "invalid_rows", [])
 
-    set_task_progress(self, f"<br>".join(messages), is_complete=True)
-=======
+    set_task_progress(self, "<br>".join(messages), is_complete=True)
+
 
 @celery_app.task()
 def bulk_update_payment_accrued(opportunity_id, user_ids: list):
@@ -411,5 +408,4 @@
             completed_works = access.completedwork_set.exclude(status=CompletedWorkStatus.rejected).select_related(
                 "payment_unit"
             )
-            update_status(completed_works, access, compute_payment=True)
->>>>>>> 9fa56280
+            update_status(completed_works, access, compute_payment=True)
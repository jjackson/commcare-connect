import datetime

import httpx
from allauth.utils import build_absolute_uri
from django.conf import settings
from django.core.files.base import ContentFile
from django.core.files.storage import default_storage
from django.db import transaction
from django.urls import reverse
from django.utils.timezone import now
from django.utils.translation import gettext
from tablib import Dataset

from commcare_connect.connect_id_client import fetch_users, send_message, send_message_bulk
from commcare_connect.connect_id_client.models import Message
from commcare_connect.opportunity.app_xml import get_connect_blocks_for_app, get_deliver_units_for_app
from commcare_connect.opportunity.export import (
    export_deliver_status_table,
    export_empty_payment_table,
    export_user_status_table,
    export_user_visit_data,
)
from commcare_connect.opportunity.forms import DateRanges
from commcare_connect.opportunity.models import (
<<<<<<< HEAD
=======
    BlobMeta,
    CompletedModule,
>>>>>>> e63473ce
    DeliverUnit,
    LearnModule,
    Opportunity,
    OpportunityAccess,
    OpportunityClaim,
    Payment,
    VisitValidationStatus,
)
from commcare_connect.users.models import User
from commcare_connect.utils.datetime import is_date_before
from commcare_connect.utils.sms import send_sms
from config import celery_app


@celery_app.task()
def create_learn_modules_and_deliver_units(opportunity_id):
    opportunity = Opportunity.objects.get(id=opportunity_id)
    learn_app = opportunity.learn_app
    deliver_app = opportunity.deliver_app
    learn_app_connect_blocks = get_connect_blocks_for_app(learn_app.cc_domain, learn_app.cc_app_id)
    deliver_app_connect_blocks = get_deliver_units_for_app(deliver_app.cc_domain, deliver_app.cc_app_id)

    for block in learn_app_connect_blocks:
        LearnModule.objects.update_or_create(
            app=learn_app,
            slug=block.id,
            defaults={
                "name": block.name,
                "description": block.description,
                "time_estimate": block.time_estimate,
            },
        )

    for block in deliver_app_connect_blocks:
        DeliverUnit.objects.get_or_create(app=deliver_app, slug=block.id, defaults=dict(name=block.name))


@celery_app.task()
def add_connect_users(user_list: list[str], opportunity_id: str):
    for user in fetch_users(user_list):
        u, _ = User.objects.update_or_create(
            username=user.username, defaults={"phone_number": user.phone_number, "name": user.name}
        )
        opportunity_access, _ = OpportunityAccess.objects.get_or_create(user=u, opportunity_id=opportunity_id)
        invite_user.delay(u.id, opportunity_access.id)


@celery_app.task()
def invite_user(user_id, opportunity_access_id):
    user = User.objects.get(pk=user_id)
    opportunity_access = OpportunityAccess.objects.get(pk=opportunity_access_id)
    invite_id = opportunity_access.invite_id
    location = reverse("users:accept_invite", args=(invite_id,))
    url = build_absolute_uri(None, location)
    body = (
        "You have been invited to a new job in Commcare Connect. Click the following "
        f"link to share your information with the project and find out more {url}"
    )
    if not user.phone_number:
        return
    send_sms(user.phone_number, body)
    message = Message(
        usernames=[user.username],
        title=gettext(
            f"You have been invited to a CommCare Connect opportunity - {opportunity_access.opportunity.name}"
        ),
        body=gettext(
            f"You have been invited to a new job in Commcare Connect - {opportunity_access.opportunity.name}"
        ),
    )
    send_message(message)


@celery_app.task()
def generate_visit_export(opportunity_id: int, date_range: str, status: list[str], export_format: str):
    opportunity = Opportunity.objects.get(id=opportunity_id)
    dataset = export_user_visit_data(opportunity, DateRanges(date_range), [VisitValidationStatus(s) for s in status])
    export_tmp_name = f"{now().isoformat()}_{opportunity.name}_visit_export.{export_format}"
    save_export(dataset, export_tmp_name, export_format)
    return export_tmp_name


@celery_app.task()
def generate_payment_export(opportunity_id: int, export_format: str):
    opportunity = Opportunity.objects.get(id=opportunity_id)
    dataset = export_empty_payment_table(opportunity)
    export_tmp_name = f"{now().isoformat()}_{opportunity.name}_payment_export.{export_format}"
    save_export(dataset, export_tmp_name, export_format)
    return export_tmp_name


@celery_app.task()
def generate_user_status_export(opportunity_id: int, export_format: str):
    opportunity = Opportunity.objects.get(id=opportunity_id)
    dataset = export_user_status_table(opportunity)
    export_tmp_name = f"{now().isoformat()}_{opportunity.name}_user_status.{export_format}"
    save_export(dataset, export_tmp_name, export_format)
    return export_tmp_name


@celery_app.task()
def generate_deliver_status_export(opportunity_id: int, export_format: str):
    opportunity = Opportunity.objects.get(id=opportunity_id)
    dataset = export_deliver_status_table(opportunity)
    export_tmp_name = f"{now().isoformat()}_{opportunity.name}_deliver_status.{export_format}"
    save_export(dataset, export_tmp_name, export_format)
    return export_tmp_name


def save_export(dataset: Dataset, file_name: str, export_format: str):
    content = dataset.export(export_format)
    if isinstance(content, str):
        content = content.encode()
    default_storage.save(file_name, ContentFile(content))


@celery_app.task()
def send_notification_inactive_users():
    opportunity_accesses = OpportunityAccess.objects.filter(
        opportunity__active=True,
        opportunity__end_date__gte=datetime.date.today(),
    ).select_related("opportunity")
    messages = []
    for access in opportunity_accesses:
        message = _get_inactive_message(access)
        if message:
            messages.append(message)
    send_message_bulk(messages)


def _get_inactive_message(access: OpportunityAccess):
    has_claimed_opportunity = OpportunityClaim.objects.filter(opportunity_access=access).exists()
    if has_claimed_opportunity:
        message = _check_deliver_inactive(access)
    else:
        # Send notification if user has completed learn modules and has not claimed the opportunity
        if access.learn_progress == 100:
            message = _get_deliver_message(access)
        else:
            message = _get_learn_message(access)
    return message


def _get_learn_message(access: OpportunityAccess):
    last_user_learn_module = access.completedmodule_set.order_by("date").last()
    if last_user_learn_module and is_date_before(last_user_learn_module.date, days=3):
        return Message(
            usernames=[access.user.username],
            title=gettext(f"Resume your learning journey for {access.opportunity.name}"),
            body=gettext(
                f"You have not completed your learning for {access.opportunity.name}."
                "Please complete the learning modules to start delivering visits."
            ),
        )


def _check_deliver_inactive(access: OpportunityAccess):
    last_user_deliver_visit = access.uservisit_set.order_by("visit_date").last()
    if last_user_deliver_visit and is_date_before(last_user_deliver_visit.visit_date, days=2):
        return _get_deliver_message(access)


def _get_deliver_message(access: OpportunityAccess):
    return Message(
        usernames=[access.user.username],
        title=gettext(f"Resume your job for {access.opportunity.name}"),
        body=gettext(
            f"You have not completed your delivery visits for {access.opportunity.name}."
            "To maximise your payout complete all the required service delivery."
        ),
    )


@celery_app.task()
def send_payment_notification(opportunity_id: int, payment_ids: list[int]):
    opportunity = Opportunity.objects.get(pk=opportunity_id)
    messages = []
    for payment in Payment.objects.filter(pk__in=payment_ids).select_related("opportunity_access__user"):
        messages.append(
            Message(
                usernames=[payment.opportunity_access.user.username],
                title=gettext("Payment received"),
                body=gettext(
                    f"You have received a payment of {opportunity.currency} {payment.amount} for {opportunity.name}."
                ),
            )
        )
    send_message_bulk(messages)


@celery_app.task()
def send_push_notification_task(user_ids: list[int], title: str, body: str):
    usernames = list(User.objects.filter(id__in=user_ids).values_list("username", flat=True))
    message = Message(usernames, title=title, body=body)
    send_message(message)


@celery_app.task()
def send_sms_task(user_ids: list[int], body: str):
    user_phone_numbers = User.objects.filter(id__in=user_ids).values_list("phone_number", flat=True)
    for phone_number in user_phone_numbers:
        send_sms(phone_number, body)


@celery_app.task()
def download_user_visit_attachments(user_visit_id: id):
    user_visit = UserVisit.objects.get(id=user_visit_id)
    api_key = user_visit.opportunity.api_key
    blobs = user_visit.form_json.get("attachments", {})
    domain = user_visit.opportunity.deliver_app.cc_domain
    form_id = user_visit.xform_id
    for name, blob in blobs.items():
        if name == "form.xml":
            continue
        url = f"{settings.COMMCARE_HQ_URL}/a/{domain}/api/form/attachment/{user_visit.xform_id}/{name}"

        with transaction.atomic():
            blob_meta, created = BlobMeta.objects.get_or_create(
                name=name, parent_id=form_id, content_length=blob["length"], content_type=blob["content_type"]
            )
            if not created:
                # attachment already exists
                continue
            response = httpx.get(
                url,
                headers={"Authorization": f"ApiKey {api_key.user.email}:{api_key.api_key}"},
            )
            default_storage.save(str(blob_meta.blob_id), ContentFile(response.content, name))<|MERGE_RESOLUTION|>--- conflicted
+++ resolved
@@ -22,17 +22,14 @@
 )
 from commcare_connect.opportunity.forms import DateRanges
 from commcare_connect.opportunity.models import (
-<<<<<<< HEAD
-=======
     BlobMeta,
-    CompletedModule,
->>>>>>> e63473ce
     DeliverUnit,
     LearnModule,
     Opportunity,
     OpportunityAccess,
     OpportunityClaim,
     Payment,
+    UserVisit,
     VisitValidationStatus,
 )
 from commcare_connect.users.models import User

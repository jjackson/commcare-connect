--- conflicted
+++ resolved
@@ -13,10 +13,11 @@
         LearnModule.objects.update_or_create(
             app=learn_app,
             name=block.name,
-<<<<<<< HEAD
-            time_estimate=block.time_estimate,
+            defaults={
+                "description": block.description,
+                "time_estimate": block.time_estimate,
+            },
         )
-        learn_module.save()
 
 
 @celery_app.task()
@@ -26,11 +27,4 @@
     data = result.json()
     for user in data["found_users"]:
         u = User.objects.get_or_create(username=user["username"])
-        OpportunityAccess.get_or_create(user=user, opportunity=oppportunity)
-=======
-            defaults={
-                "description": block.description,
-                "time_estimate": block.time_estimate,
-            },
-        )
->>>>>>> 6102db2f
+        OpportunityAccess.get_or_create(user=user, opportunity=oppportunity)
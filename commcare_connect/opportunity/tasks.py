import datetime
import logging
from decimal import Decimal

import httpx
import sentry_sdk
from allauth.utils import build_absolute_uri
from django.conf import settings
from django.core.cache import cache
from django.core.files.base import ContentFile
from django.core.files.storage import default_storage
from django.db import transaction
from django.urls import reverse
from django.utils.timezone import now
from django.utils.translation import gettext
from tablib import Dataset

from commcare_connect.cache import quickcache
from commcare_connect.connect_id_client import fetch_users, send_message, send_message_bulk
from commcare_connect.connect_id_client.models import ConnectIdUser, Message
from commcare_connect.opportunity.app_xml import get_connect_blocks_for_app, get_deliver_units_for_app
from commcare_connect.opportunity.export import (
    UserVisitExporter,
    export_catchment_area_table,
    export_deliver_status_table,
    export_empty_payment_table,
    export_user_status_table,
    export_user_visit_review_data,
    export_work_status_table,
)
from commcare_connect.opportunity.forms import DateRanges
from commcare_connect.opportunity.models import (
    BlobMeta,
    CompletedWorkStatus,
    DeliverUnit,
    ExchangeRate,
    LearnModule,
    Opportunity,
    OpportunityAccess,
    OpportunityClaim,
    Payment,
    UserInvite,
    UserInviteStatus,
    UserVisit,
    VisitReviewStatus,
    VisitValidationStatus,
)
from commcare_connect.opportunity.utils.completed_work import update_status
from commcare_connect.users.models import User
from commcare_connect.utils.analytics import Event, GATrackingInfo, _serialize_events, send_event_task
from commcare_connect.utils.celery import set_task_progress
from commcare_connect.utils.datetime import is_date_before
from commcare_connect.utils.sms import send_sms
from config import celery_app

logger = logging.getLogger(__name__)


@celery_app.task()
def create_learn_modules_and_deliver_units(opportunity_id):
    opportunity = Opportunity.objects.get(id=opportunity_id)
    learn_app = opportunity.learn_app
    deliver_app = opportunity.deliver_app
    learn_app_connect_blocks = get_connect_blocks_for_app(learn_app)
    deliver_app_connect_blocks = get_deliver_units_for_app(deliver_app)

    for block in learn_app_connect_blocks:
        LearnModule.objects.update_or_create(
            app=learn_app,
            slug=block.id,
            defaults={
                "name": block.name,
                "description": block.description,
                "time_estimate": block.time_estimate,
            },
        )

    for block in deliver_app_connect_blocks:
        DeliverUnit.objects.get_or_create(app=deliver_app, slug=block.id, defaults=dict(name=block.name))


@celery_app.task()
def add_connect_users(user_list: list[str], opportunity_id: str):
    found_users = fetch_users(user_list)
    not_found_users = set(user_list) - {user.phone_number for user in found_users}
    for u in not_found_users:
        UserInvite.objects.get_or_create(
            opportunity_id=opportunity_id,
            phone_number=u,
            status=UserInviteStatus.not_found,
        )
    for user in found_users:
        update_user_and_send_invite(user, opportunity_id)


def update_user_and_send_invite(user: ConnectIdUser, opp_id):
    u, _ = User.objects.update_or_create(
        username=user.username, defaults={"phone_number": user.phone_number, "name": user.name}
    )
    opportunity_access, _ = OpportunityAccess.objects.get_or_create(user=u, opportunity_id=opp_id)
    UserInvite.objects.update_or_create(
        opportunity_id=opp_id,
        phone_number=user.phone_number,
        defaults={"opportunity_access": opportunity_access},
    )
    invite_user.delay(u.pk, opportunity_access.pk)


@celery_app.task()
def invite_user(user_id, opportunity_access_id):
    user = User.objects.get(pk=user_id)
    opportunity_access = OpportunityAccess.objects.get(pk=opportunity_access_id)
    invite_id = opportunity_access.invite_id
    location = reverse("users:accept_invite", args=(invite_id,))
    url = build_absolute_uri(None, location)
    body = f"You have been invited to a job in Connect. Click the link to accept {url}"
    if not user.phone_number:
        return
    sms_status = send_sms(user.phone_number, body)
    UserInvite.objects.update_or_create(
        opportunity_access=opportunity_access,
        defaults={
            "message_sid": sms_status.sid,
            "status": UserInviteStatus.accepted if opportunity_access.accepted else UserInviteStatus.invited,
        },
    )
    message = Message(
        usernames=[user.username],
<<<<<<< HEAD
        title=gettext(f"You have been invited to a Connect opportunity - {opportunity_access.opportunity.name}"),
        body=gettext(f"You have been invited to a new job in Connect - {opportunity_access.opportunity.name}"),
=======
>>>>>>> beb25e3d
        data={
            "action": "ccc_opportunity_summary_page",
            "opportunity_id": str(opportunity_access.opportunity.id),
            "title": gettext(
                f"You have been invited to a CommCare Connect opportunity - {opportunity_access.opportunity.name}"
            ),
            "body": gettext(
                f"You have been invited to a new job in Commcare Connect - {opportunity_access.opportunity.name}"
            ),
        },
    )
    send_message(message)


@celery_app.task()
def generate_visit_export(opportunity_id: int, date_range: str, status: list[str], export_format: str, flatten: bool):
    opportunity = Opportunity.objects.get(id=opportunity_id)
    logger.info(f"Export for {opportunity.name} with date range {date_range} and status {','.join(status)}")
    exporter = UserVisitExporter(opportunity, flatten)
    dataset = exporter.get_dataset(DateRanges(date_range), [VisitValidationStatus(s) for s in status])
    export_tmp_name = f"{now().isoformat()}_{opportunity.name}_visit_export.{export_format}"
    save_export(dataset, export_tmp_name, export_format)
    return export_tmp_name


@celery_app.task()
def generate_review_visit_export(opportunity_id: int, date_range: str, status: list[str], export_format: str):
    opportunity = Opportunity.objects.get(id=opportunity_id)
    logger.info(
        f"Export review visit for {opportunity.name} with date range {date_range} and status {','.join(status)}"
    )
    dataset = export_user_visit_review_data(
        opportunity, DateRanges(date_range), [VisitReviewStatus(s) for s in status]
    )
    export_tmp_name = f"{now().isoformat()}_{opportunity.name}_review_visit_export.{export_format}"
    save_export(dataset, export_tmp_name, export_format)
    return export_tmp_name


@celery_app.task()
def generate_payment_export(opportunity_id: int, export_format: str):
    opportunity = Opportunity.objects.get(id=opportunity_id)
    dataset = export_empty_payment_table(opportunity)
    export_tmp_name = f"{now().isoformat()}_{opportunity.name}_payment_export.{export_format}"
    save_export(dataset, export_tmp_name, export_format)
    return export_tmp_name


@celery_app.task()
def generate_user_status_export(opportunity_id: int, export_format: str):
    opportunity = Opportunity.objects.get(id=opportunity_id)
    dataset = export_user_status_table(opportunity)
    export_tmp_name = f"{now().isoformat()}_{opportunity.name}_user_status.{export_format}"
    save_export(dataset, export_tmp_name, export_format)
    return export_tmp_name


@celery_app.task()
def generate_deliver_status_export(opportunity_id: int, export_format: str):
    opportunity = Opportunity.objects.get(id=opportunity_id)
    dataset = export_deliver_status_table(opportunity)
    export_tmp_name = f"{now().isoformat()}_{opportunity.name}_deliver_status.{export_format}"
    save_export(dataset, export_tmp_name, export_format)
    return export_tmp_name


def save_export(dataset: Dataset, file_name: str, export_format: str):
    content = dataset.export(export_format)
    if isinstance(content, str):
        content = content.encode()
    default_storage.save(file_name, ContentFile(content))


@celery_app.task()
def send_notification_inactive_users():
    opportunity_accesses = OpportunityAccess.objects.filter(
        opportunity__active=True,
        opportunity__end_date__gte=datetime.date.today(),
    ).select_related("opportunity")
    messages = []
    for access in opportunity_accesses:
        message = _get_inactive_message(access)
        if message:
            messages.append(message)
    send_message_bulk(messages)


def _get_inactive_message(access: OpportunityAccess):
    has_claimed_opportunity = OpportunityClaim.objects.filter(opportunity_access=access).exists()
    if has_claimed_opportunity:
        message = _check_deliver_inactive(access)
    else:
        # Send notification if user has completed learn modules and has not claimed the opportunity
        if access.learn_progress == 100:
            message = _get_deliver_message(access)
        else:
            message = _get_learn_message(access)
    return message


def _get_learn_message(access: OpportunityAccess):
    last_user_learn_module = access.completedmodule_set.order_by("date").last()
    if last_user_learn_module and is_date_before(last_user_learn_module.date, days=3):
        return Message(
            usernames=[access.user.username],
            data={
                "action": "ccc_learn_progress",
                "opportunity_id": str(access.opportunity.id),
                "title": gettext(f"Resume your learning journey for {access.opportunity.name}"),
                "body": gettext(
                    f"You have not completed your learning for {access.opportunity.name}. "
                    "Please complete the learning modules to start delivering visits."
                ),
            },
        )


def _check_deliver_inactive(access: OpportunityAccess):
    last_user_deliver_visit = access.uservisit_set.order_by("visit_date").last()
    if last_user_deliver_visit and is_date_before(last_user_deliver_visit.visit_date, days=2):
        return _get_deliver_message(access)


def _get_deliver_message(access: OpportunityAccess):
    return Message(
        usernames=[access.user.username],
        data={
            "action": "ccc_delivery_progress",
            "opportunity_id": str(access.opportunity.id),
            "title": gettext(f"Resume your job for {access.opportunity.name}"),
            "body": gettext(
                f"You have not completed your delivery visits for {access.opportunity.name}. "
                "To maximise your payout complete all the required service delivery."
            ),
        },
    )


@celery_app.task()
def send_payment_notification(opportunity_id: int, payment_ids: list[int]):
    opportunity = Opportunity.objects.get(pk=opportunity_id)
    messages = []
    for payment in Payment.objects.filter(pk__in=payment_ids).select_related("opportunity_access__user"):
        messages.append(
            Message(
                usernames=[payment.opportunity_access.user.username],
                data={
                    "action": "ccc_payment",
                    "opportunity_id": str(opportunity.id),
                    "title": gettext("Payment received"),
                    "body": gettext(
                        "You have received a payment of "
                        f"{opportunity.currency} {payment.amount} for {opportunity.name}.",
                    ),
                    "payment_id": str(payment.id),
                },
            )
        )
    send_message_bulk(messages)


@celery_app.task()
def send_push_notification_task(user_ids: list[int], title: str, body: str):
    usernames = list(User.objects.filter(id__in=user_ids).values_list("username", flat=True))
    data = {"title": title, "body": body}
    message = Message(usernames, data=data)
    send_message(message)


@celery_app.task()
def download_user_visit_attachments(user_visit_id: id):
    user_visit = UserVisit.objects.get(id=user_visit_id)
    api_key = user_visit.opportunity.api_key
    blobs = user_visit.form_json.get("attachments", {})
    domain = user_visit.opportunity.deliver_app.cc_domain
    form_id = user_visit.xform_id
    for name, blob in blobs.items():
        if name == "form.xml":
            continue
        url = f"{api_key.hq_server.url}/a/{domain}/api/form/attachment/{user_visit.xform_id}/{name}"

        with transaction.atomic():
            blob_meta, created = BlobMeta.objects.get_or_create(
                name=name, parent_id=form_id, content_length=blob["length"], content_type=blob["content_type"]
            )
            if not created:
                # attachment already exists
                continue
            response = httpx.get(
                url,
                headers={"Authorization": f"ApiKey {api_key.user.email}:{api_key.api_key}"},
            )
            default_storage.save(str(blob_meta.blob_id), ContentFile(response.content, name))


@celery_app.task()
def generate_work_status_export(opportunity_id: int, export_format: str):
    opportunity = Opportunity.objects.get(id=opportunity_id)
    dataset = export_work_status_table(opportunity)
    export_tmp_name = f"{now().isoformat()}_{opportunity.name}_payment_verification.{export_format}"
    save_export(dataset, export_tmp_name, export_format)
    return export_tmp_name


@celery_app.task()
def bulk_approve_completed_work():
    access_objects = OpportunityAccess.objects.filter(
        opportunity__active=True,
        opportunity__end_date__gte=datetime.date.today(),
        opportunity__auto_approve_payments=True,
        suspended=False,
    )
    for access in access_objects:
        completed_works = access.completedwork_set.exclude(status=CompletedWorkStatus.rejected)
        update_status(completed_works, access, compute_payment=True)


@celery_app.task()
def generate_catchment_area_export(opportunity_id: int, export_format: str):
    opportunity = Opportunity.objects.get(id=opportunity_id)
    dataset = export_catchment_area_table(opportunity)
    export_tmp_name = f"{now().isoformat()}_{opportunity.name}_catchment_area.{export_format}"
    save_export(dataset, export_tmp_name, export_format)
    return export_tmp_name


@celery_app.task(bind=True)
def bulk_update_payments_task(self, opportunity_id: int, file_path: str, file_format: str):
    from commcare_connect.opportunity.visit_import import ImportException, bulk_update_payments, get_imported_dataset

    set_task_progress(self, "Payment Record Import is in progress.")
    try:
        with default_storage.open(file_path, "rb") as f:
            dataset = get_imported_dataset(f, file_format)
            headers = dataset.headers or []
            rows = list(dataset)

        status = bulk_update_payments(opportunity_id, headers, rows)
        messages = [f"Payment status updated successfully for {len(status)} users."]
        if status.missing_users:
            messages.append(status.get_missing_message())

    except ImportException as e:
        messages = [f"Payment Import failed: {e}"] + getattr(e, "invalid_rows", [])
    except Exception as e:
        messages = [f"Unexpected error during payment import: {e}"]
    finally:
        default_storage.delete(file_path)

    set_task_progress(self, "<br>".join(messages), is_complete=True)


@celery_app.task(bind=True)
def bulk_update_visit_status_task(
    self, opportunity_id: int, file_path: str, file_format: str, tracking_info: dict = None
):
    from commcare_connect.opportunity.visit_import import (
        ImportException,
        bulk_update_visit_status,
        get_imported_dataset,
    )

    set_task_progress(self, "Visit Verification Import is in porgress.")
    try:
        with default_storage.open(file_path, "rb") as f:
            dataset = get_imported_dataset(f, file_format)
            headers = dataset.headers or []
            rows = list(dataset)

        status = bulk_update_visit_status(opportunity_id, headers, rows)
        messages = [f"Visit status updated successfully for {len(status)} visits."]
        if status.missing_visits:
            messages.append(status.get_missing_message())

        if tracking_info:
            tracking_info = GATrackingInfo.from_dict(tracking_info)
            events = [
                Event("visit_import_approved", {"updated": status.approved_count, "total": len(status.seen_visits)}),
                Event("visit_import_rejected", {"updated": status.rejected_count, "total": len(status.seen_visits)}),
            ]
            for event in events:
                event.add_tracking_info(tracking_info)
            send_event_task.delay(tracking_info.client_id, _serialize_events(events))
    except ImportException as e:
        messages = [f"Visit status import failed: {e}"] + getattr(e, "invalid_rows", [])

    set_task_progress(self, "<br>".join(messages), is_complete=True)


@celery_app.task()
def bulk_update_payment_accrued(opportunity_id, user_ids: list):
    """Updates payment accrued for completed and approved CompletedWork instances."""
    access_objects = OpportunityAccess.objects.filter(opportunity=opportunity_id, user__in=user_ids, suspended=False)
    for access in access_objects:
        with cache.lock(f"update_payment_accrued_lock_{access.id}", timeout=900):
            completed_works = access.completedwork_set.exclude(status=CompletedWorkStatus.rejected).select_related(
                "payment_unit"
            )
            update_status(completed_works, access, compute_payment=True)


@quickcache(vary_on=["url"], timeout=60 * 60 * 24)
def request_rates(url):
    response = httpx.get(url)
    rates = response.json()["rates"]
    return rates


@celery_app.task()
def fetch_exchange_rates(date=None, currency=None):
    base_url = "https://openexchangerates.org/api"

    if date is None:
        # fetch for the first of the month
        date = datetime.date.today().replace(day=1)
    url = f"{base_url}/historical/{date.strftime('%Y-%m-%d')}.json"
    url = f"{url}?app_id={settings.OPEN_EXCHANGE_RATES_API_ID}"
    rates = request_rates(url)

    if currency is None:
        currencies = Opportunity.objects.values_list("currency", flat=True).distinct()
        for currency in currencies:
            rate = rates.get(currency)
            if rate is None:
                message = f"Invalid currency for opportunity: {currency}"
                sentry_sdk.capture_message(message=message, level="error")
                continue
            ExchangeRate.objects.create(currency_code=currency, rate=rate, rate_date=date)
    else:
        # Parsing it to decimal otherwise the returned object rate will still be in float.
        rate = Decimal(rates[currency])
        return ExchangeRate.objects.create(currency_code=currency, rate=rate, rate_date=date)<|MERGE_RESOLUTION|>--- conflicted
+++ resolved
@@ -126,11 +126,6 @@
     )
     message = Message(
         usernames=[user.username],
-<<<<<<< HEAD
-        title=gettext(f"You have been invited to a Connect opportunity - {opportunity_access.opportunity.name}"),
-        body=gettext(f"You have been invited to a new job in Connect - {opportunity_access.opportunity.name}"),
-=======
->>>>>>> beb25e3d
         data={
             "action": "ccc_opportunity_summary_page",
             "opportunity_id": str(opportunity_access.opportunity.id),

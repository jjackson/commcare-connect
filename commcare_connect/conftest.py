import pytest
from rest_framework.test import APIClient, APIRequestFactory

from commcare_connect.opportunity.models import OpportunityClaimLimit
from commcare_connect.opportunity.tests.factories import (
    OpportunityAccessFactory,
    OpportunityClaimFactory,
    OpportunityFactory,
    OpportunityVerificationFlagsFactory,
    PaymentUnitFactory,
)
from commcare_connect.organization.models import Organization
from commcare_connect.users.models import User
from commcare_connect.users.tests.factories import (
    ConnectIdUserLinkFactory,
    MobileUserFactory,
    OrgWithUsersFactory,
    ProgramManagerOrgWithUsersFactory,
    UserFactory,
)


@pytest.fixture(autouse=True)
def media_storage(settings, tmpdir):
    settings.MEDIA_ROOT = tmpdir.strpath


@pytest.fixture()
def api_rf() -> APIRequestFactory:
    """APIRequestFactory instance"""

    return APIRequestFactory()


@pytest.fixture
def api_client() -> APIClient:
    return APIClient()


@pytest.fixture
def organization(db) -> Organization:
    return OrgWithUsersFactory()


@pytest.fixture
def user(db) -> User:
    return UserFactory()


<<<<<<< HEAD
@pytest.fixture
def opportunity(request):
    opp_options = {"is_test": False}
    opp_options.update(request.param if hasattr(request, "param") else {})
    factory = OpportunityFactory(**opp_options)
    OpportunityVerificationFlagsFactory(opportunity=factory)
=======
@pytest.fixture()
def opportunity(request):
    verification_flags = getattr(request, "param", {}).get("verification_flags", {})
    factory = OpportunityFactory(is_test=False)
    OpportunityVerificationFlagsFactory(opportunity=factory, **verification_flags)
>>>>>>> 751f53df
    return factory


@pytest.fixture
def mobile_user(db, opportunity) -> User:
    user = MobileUserFactory()
    OpportunityAccessFactory(user=user, opportunity=opportunity)
    PaymentUnitFactory(opportunity=opportunity)
    return user


@pytest.fixture
def user_with_connectid_link(db, opportunity):
    user = MobileUserFactory()
    ConnectIdUserLinkFactory(user=user, commcare_username=f"test@{opportunity.learn_app.cc_domain}.commcarehq.org")
    if opportunity.learn_app.cc_domain != opportunity.deliver_app.cc_domain:
        ConnectIdUserLinkFactory(
            user=user, commcare_username=f"test@{opportunity.deliver_app.cc_domain}.commcarehq.org"
        )
    return user


@pytest.fixture
def paymentunit_options():
    # let tests parametrize as needed
    return {}


@pytest.fixture
def mobile_user_with_connect_link(db, opportunity, paymentunit_options) -> User:
    user = MobileUserFactory()
    access = OpportunityAccessFactory(user=user, opportunity=opportunity, accepted=True)
    claim = OpportunityClaimFactory(end_date=opportunity.end_date, opportunity_access=access)
    payment_units = PaymentUnitFactory.create_batch(
        2, opportunity=opportunity, parent_payment_unit=None, **(paymentunit_options)
    )
    budget_per_user = sum([p.max_total * p.amount for p in payment_units])
    opportunity.total_budget = budget_per_user
    OpportunityClaimLimit.create_claim_limits(opportunity, claim)
    ConnectIdUserLinkFactory(user=user, commcare_username=f"test@{opportunity.learn_app.cc_domain}.commcarehq.org")
    if opportunity.learn_app.cc_domain != opportunity.deliver_app.cc_domain:
        ConnectIdUserLinkFactory(
            user=user, commcare_username=f"test@{opportunity.deliver_app.cc_domain}.commcarehq.org"
        )
    return user


@pytest.fixture
def org_user_member(organization) -> User:
    return organization.memberships.filter(role="member").first().user


@pytest.fixture
def org_user_admin(organization) -> User:
    return organization.memberships.filter(role="admin").first().user


@pytest.fixture
def program_manager_org(db) -> Organization:
    return ProgramManagerOrgWithUsersFactory()


@pytest.fixture
def program_manager_org_user_member(program_manager_org) -> User:
    return program_manager_org.memberships.filter(role="member").first().user


@pytest.fixture
def program_manager_org_user_admin(program_manager_org) -> User:
    return program_manager_org.memberships.filter(role="admin").first().user<|MERGE_RESOLUTION|>--- conflicted
+++ resolved
@@ -47,20 +47,13 @@
     return UserFactory()
 
 
-<<<<<<< HEAD
-@pytest.fixture
-def opportunity(request):
-    opp_options = {"is_test": False}
-    opp_options.update(request.param if hasattr(request, "param") else {})
-    factory = OpportunityFactory(**opp_options)
-    OpportunityVerificationFlagsFactory(opportunity=factory)
-=======
 @pytest.fixture()
 def opportunity(request):
     verification_flags = getattr(request, "param", {}).get("verification_flags", {})
-    factory = OpportunityFactory(is_test=False)
+    opp_options = {"is_test": False}
+    opp_options.update(getattr(request, "param", {}).get("opp_options", {}))
+    factory = OpportunityFactory(**opp_options)
     OpportunityVerificationFlagsFactory(opportunity=factory, **verification_flags)
->>>>>>> 751f53df
     return factory
 
 

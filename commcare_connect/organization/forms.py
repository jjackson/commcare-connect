--- conflicted
+++ resolved
@@ -20,11 +20,7 @@
 
         self.helper = helper.FormHelper(self)
         self.helper.layout = layout.Layout(
-<<<<<<< HEAD
-            layout.Row(layout.Field("name"), css_class="flex flex-col"),
-=======
             layout.Field("name"),
->>>>>>> 9ddf8828
             layout.Div(
                 layout.Submit("submit", gettext("Update"), css_class="button button-md primary-dark"),
                 css_class="flex justify-end"
